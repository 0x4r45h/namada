--- conflicted
+++ resolved
@@ -5,7 +5,6 @@
 name: anoma-ci-build-pr
 node: {project: anoma}
 steps:
-<<<<<<< HEAD
 - commands: [git clone $DRONE_GIT_HTTP_URL ., git fetch --all, git checkout $DRONE_COMMIT
       --quiet]
   image: 965844283396.dkr.ecr.eu-west-1.amazonaws.com/git:latest
@@ -25,21 +24,6 @@
       sha256sum -c -, sh scripts/ci/pre-run.sh]
   depends_on: [clone]
   image: 965844283396.dkr.ecr.eu-west-1.amazonaws.com/git:latest
-=======
-- commands: [echo "3d4eb57d2d7c9f49e0fe5ef30ead7f404ac496b3efc16d7664e1b5332affc96d  Makefile"
-      | sha256sum -c -, echo "96f503edaeb65d5b75855c75ead35c6c3e394ee82ec6fd4aa15d0e7d9f1051d6  wasm/wasm_source/Makefile"
-      | sha256sum -c -, echo "52d59575c0767b4738ea9b4c07844c761dce6f54a59b3429e75fb5f4410cdc7e  wasm/vp_template/Makefile"
-      | sha256sum -c -, echo "52d59575c0767b4738ea9b4c07844c761dce6f54a59b3429e75fb5f4410cdc7e  wasm/tx_template/Makefile"
-      | sha256sum -c -, echo "52d59575c0767b4738ea9b4c07844c761dce6f54a59b3429e75fb5f4410cdc7e  wasm/mm_template/Makefile"
-      | sha256sum -c -, echo "52d59575c0767b4738ea9b4c07844c761dce6f54a59b3429e75fb5f4410cdc7e  wasm/mm_filter_template/Makefile"
-      | sha256sum -c -, echo "4388598b8ace38607a492e2f4d3eae46ef97ac9edb98a20619de3298e5aea081  docs/Makefile"
-      | sha256sum -c -, echo "4b0b566f5bc572569ebcf2eee17129e91f2009a66972fe294bc4d1e0b4d9ad8f  scripts/ci/update-wasm.sh"
-      | sha256sum -c -, echo "c2bbcc7ab5f2b4cc478513dc1db117e3a1a9122271db0160afa3929132f54f82  scripts/ci/pre-run.sh"
-      | sha256sum -c -, echo "19ab6263cc481222b4ecedd1037d2942e4b93d915693aad153bec2a80977ce3d  scripts/ci/audit.py"
-      | sha256sum -c -, echo "d4790094234822503bc8fd230bbc9ae066c073f17aeb3d773b0bc4c879a49d65  scripts/ci/udeps.py"
-      | sha256sum -c -, sh scripts/ci/pre-run.sh false]
-  image: alpine/git:v2.30.1
->>>>>>> cae0011f
   name: check-scripts-integrity
   pull: never
 - depends_on: [check-scripts-integrity]
@@ -143,7 +127,6 @@
 name: anoma-ci-checks-pr
 node: {project: anoma}
 steps:
-<<<<<<< HEAD
 - commands: [git clone $DRONE_GIT_HTTP_URL ., git fetch --all, git checkout $DRONE_COMMIT
       --quiet]
   image: 965844283396.dkr.ecr.eu-west-1.amazonaws.com/git:latest
@@ -163,21 +146,6 @@
       sha256sum -c -, sh scripts/ci/pre-run.sh]
   depends_on: [clone]
   image: 965844283396.dkr.ecr.eu-west-1.amazonaws.com/git:latest
-=======
-- commands: [echo "3d4eb57d2d7c9f49e0fe5ef30ead7f404ac496b3efc16d7664e1b5332affc96d  Makefile"
-      | sha256sum -c -, echo "96f503edaeb65d5b75855c75ead35c6c3e394ee82ec6fd4aa15d0e7d9f1051d6  wasm/wasm_source/Makefile"
-      | sha256sum -c -, echo "52d59575c0767b4738ea9b4c07844c761dce6f54a59b3429e75fb5f4410cdc7e  wasm/vp_template/Makefile"
-      | sha256sum -c -, echo "52d59575c0767b4738ea9b4c07844c761dce6f54a59b3429e75fb5f4410cdc7e  wasm/tx_template/Makefile"
-      | sha256sum -c -, echo "52d59575c0767b4738ea9b4c07844c761dce6f54a59b3429e75fb5f4410cdc7e  wasm/mm_template/Makefile"
-      | sha256sum -c -, echo "52d59575c0767b4738ea9b4c07844c761dce6f54a59b3429e75fb5f4410cdc7e  wasm/mm_filter_template/Makefile"
-      | sha256sum -c -, echo "4388598b8ace38607a492e2f4d3eae46ef97ac9edb98a20619de3298e5aea081  docs/Makefile"
-      | sha256sum -c -, echo "4b0b566f5bc572569ebcf2eee17129e91f2009a66972fe294bc4d1e0b4d9ad8f  scripts/ci/update-wasm.sh"
-      | sha256sum -c -, echo "c2bbcc7ab5f2b4cc478513dc1db117e3a1a9122271db0160afa3929132f54f82  scripts/ci/pre-run.sh"
-      | sha256sum -c -, echo "19ab6263cc481222b4ecedd1037d2942e4b93d915693aad153bec2a80977ce3d  scripts/ci/audit.py"
-      | sha256sum -c -, echo "d4790094234822503bc8fd230bbc9ae066c073f17aeb3d773b0bc4c879a49d65  scripts/ci/udeps.py"
-      | sha256sum -c -, sh scripts/ci/pre-run.sh false]
-  image: alpine/git:v2.30.1
->>>>>>> cae0011f
   name: check-scripts-integrity
   pull: never
 - depends_on: [check-scripts-integrity]
@@ -253,7 +221,6 @@
 name: anoma-ci-wasm-pr
 node: {project: anoma}
 steps:
-<<<<<<< HEAD
 - commands: [git clone $DRONE_GIT_HTTP_URL ., git fetch --all, git checkout $DRONE_COMMIT
       --quiet]
   image: 965844283396.dkr.ecr.eu-west-1.amazonaws.com/git:latest
@@ -273,21 +240,6 @@
       sha256sum -c -, sh scripts/ci/pre-run.sh]
   depends_on: [clone]
   image: 965844283396.dkr.ecr.eu-west-1.amazonaws.com/git:latest
-=======
-- commands: [echo "3d4eb57d2d7c9f49e0fe5ef30ead7f404ac496b3efc16d7664e1b5332affc96d  Makefile"
-      | sha256sum -c -, echo "96f503edaeb65d5b75855c75ead35c6c3e394ee82ec6fd4aa15d0e7d9f1051d6  wasm/wasm_source/Makefile"
-      | sha256sum -c -, echo "52d59575c0767b4738ea9b4c07844c761dce6f54a59b3429e75fb5f4410cdc7e  wasm/vp_template/Makefile"
-      | sha256sum -c -, echo "52d59575c0767b4738ea9b4c07844c761dce6f54a59b3429e75fb5f4410cdc7e  wasm/tx_template/Makefile"
-      | sha256sum -c -, echo "52d59575c0767b4738ea9b4c07844c761dce6f54a59b3429e75fb5f4410cdc7e  wasm/mm_template/Makefile"
-      | sha256sum -c -, echo "52d59575c0767b4738ea9b4c07844c761dce6f54a59b3429e75fb5f4410cdc7e  wasm/mm_filter_template/Makefile"
-      | sha256sum -c -, echo "4388598b8ace38607a492e2f4d3eae46ef97ac9edb98a20619de3298e5aea081  docs/Makefile"
-      | sha256sum -c -, echo "4b0b566f5bc572569ebcf2eee17129e91f2009a66972fe294bc4d1e0b4d9ad8f  scripts/ci/update-wasm.sh"
-      | sha256sum -c -, echo "c2bbcc7ab5f2b4cc478513dc1db117e3a1a9122271db0160afa3929132f54f82  scripts/ci/pre-run.sh"
-      | sha256sum -c -, echo "19ab6263cc481222b4ecedd1037d2942e4b93d915693aad153bec2a80977ce3d  scripts/ci/audit.py"
-      | sha256sum -c -, echo "d4790094234822503bc8fd230bbc9ae066c073f17aeb3d773b0bc4c879a49d65  scripts/ci/udeps.py"
-      | sha256sum -c -, sh scripts/ci/pre-run.sh]
-  image: alpine/git:v2.30.1
->>>>>>> cae0011f
   name: check-scripts-integrity
   pull: never
 - depends_on: [check-scripts-integrity]
@@ -416,7 +368,6 @@
 name: anoma-ci-cron
 node: {project: anoma}
 steps:
-<<<<<<< HEAD
 - commands: [git clone $DRONE_GIT_HTTP_URL ., git fetch --all, git checkout $DRONE_COMMIT
       --quiet]
   image: 965844283396.dkr.ecr.eu-west-1.amazonaws.com/git:latest
@@ -436,21 +387,6 @@
       sha256sum -c -, sh scripts/ci/pre-run.sh]
   depends_on: [clone]
   image: 965844283396.dkr.ecr.eu-west-1.amazonaws.com/git:latest
-=======
-- commands: [echo "3d4eb57d2d7c9f49e0fe5ef30ead7f404ac496b3efc16d7664e1b5332affc96d  Makefile"
-      | sha256sum -c -, echo "96f503edaeb65d5b75855c75ead35c6c3e394ee82ec6fd4aa15d0e7d9f1051d6  wasm/wasm_source/Makefile"
-      | sha256sum -c -, echo "52d59575c0767b4738ea9b4c07844c761dce6f54a59b3429e75fb5f4410cdc7e  wasm/vp_template/Makefile"
-      | sha256sum -c -, echo "52d59575c0767b4738ea9b4c07844c761dce6f54a59b3429e75fb5f4410cdc7e  wasm/tx_template/Makefile"
-      | sha256sum -c -, echo "52d59575c0767b4738ea9b4c07844c761dce6f54a59b3429e75fb5f4410cdc7e  wasm/mm_template/Makefile"
-      | sha256sum -c -, echo "52d59575c0767b4738ea9b4c07844c761dce6f54a59b3429e75fb5f4410cdc7e  wasm/mm_filter_template/Makefile"
-      | sha256sum -c -, echo "4388598b8ace38607a492e2f4d3eae46ef97ac9edb98a20619de3298e5aea081  docs/Makefile"
-      | sha256sum -c -, echo "4b0b566f5bc572569ebcf2eee17129e91f2009a66972fe294bc4d1e0b4d9ad8f  scripts/ci/update-wasm.sh"
-      | sha256sum -c -, echo "c2bbcc7ab5f2b4cc478513dc1db117e3a1a9122271db0160afa3929132f54f82  scripts/ci/pre-run.sh"
-      | sha256sum -c -, echo "19ab6263cc481222b4ecedd1037d2942e4b93d915693aad153bec2a80977ce3d  scripts/ci/audit.py"
-      | sha256sum -c -, echo "d4790094234822503bc8fd230bbc9ae066c073f17aeb3d773b0bc4c879a49d65  scripts/ci/udeps.py"
-      | sha256sum -c -, sh scripts/ci/pre-run.sh]
-  image: alpine/git:v2.30.1
->>>>>>> cae0011f
   name: check-scripts-integrity
   pull: never
 - depends_on: [check-scripts-integrity]
@@ -520,7 +456,6 @@
 name: anoma-ci-miri-master
 node: {project: anoma}
 steps:
-<<<<<<< HEAD
 - commands: [git clone $DRONE_GIT_HTTP_URL ., git fetch --all, git checkout $DRONE_COMMIT
       --quiet]
   image: 965844283396.dkr.ecr.eu-west-1.amazonaws.com/git:latest
@@ -540,21 +475,6 @@
       sha256sum -c -, sh scripts/ci/pre-run.sh]
   depends_on: [clone]
   image: 965844283396.dkr.ecr.eu-west-1.amazonaws.com/git:latest
-=======
-- commands: [echo "3d4eb57d2d7c9f49e0fe5ef30ead7f404ac496b3efc16d7664e1b5332affc96d  Makefile"
-      | sha256sum -c -, echo "96f503edaeb65d5b75855c75ead35c6c3e394ee82ec6fd4aa15d0e7d9f1051d6  wasm/wasm_source/Makefile"
-      | sha256sum -c -, echo "52d59575c0767b4738ea9b4c07844c761dce6f54a59b3429e75fb5f4410cdc7e  wasm/vp_template/Makefile"
-      | sha256sum -c -, echo "52d59575c0767b4738ea9b4c07844c761dce6f54a59b3429e75fb5f4410cdc7e  wasm/tx_template/Makefile"
-      | sha256sum -c -, echo "52d59575c0767b4738ea9b4c07844c761dce6f54a59b3429e75fb5f4410cdc7e  wasm/mm_template/Makefile"
-      | sha256sum -c -, echo "52d59575c0767b4738ea9b4c07844c761dce6f54a59b3429e75fb5f4410cdc7e  wasm/mm_filter_template/Makefile"
-      | sha256sum -c -, echo "4388598b8ace38607a492e2f4d3eae46ef97ac9edb98a20619de3298e5aea081  docs/Makefile"
-      | sha256sum -c -, echo "4b0b566f5bc572569ebcf2eee17129e91f2009a66972fe294bc4d1e0b4d9ad8f  scripts/ci/update-wasm.sh"
-      | sha256sum -c -, echo "c2bbcc7ab5f2b4cc478513dc1db117e3a1a9122271db0160afa3929132f54f82  scripts/ci/pre-run.sh"
-      | sha256sum -c -, echo "19ab6263cc481222b4ecedd1037d2942e4b93d915693aad153bec2a80977ce3d  scripts/ci/audit.py"
-      | sha256sum -c -, echo "d4790094234822503bc8fd230bbc9ae066c073f17aeb3d773b0bc4c879a49d65  scripts/ci/udeps.py"
-      | sha256sum -c -, sh scripts/ci/pre-run.sh]
-  image: alpine/git:v2.30.1
->>>>>>> cae0011f
   name: check-scripts-integrity
   pull: never
 - depends_on: [check-scripts-integrity]
@@ -621,7 +541,6 @@
 name: anoma-ci-docs-master
 node: {project: anoma}
 steps:
-<<<<<<< HEAD
 - commands: [git clone $DRONE_GIT_HTTP_URL ., git fetch --all, git checkout $DRONE_COMMIT
       --quiet]
   image: 965844283396.dkr.ecr.eu-west-1.amazonaws.com/git:latest
@@ -641,21 +560,6 @@
       sha256sum -c -, sh scripts/ci/pre-run.sh]
   depends_on: [clone]
   image: 965844283396.dkr.ecr.eu-west-1.amazonaws.com/git:latest
-=======
-- commands: [echo "3d4eb57d2d7c9f49e0fe5ef30ead7f404ac496b3efc16d7664e1b5332affc96d  Makefile"
-      | sha256sum -c -, echo "96f503edaeb65d5b75855c75ead35c6c3e394ee82ec6fd4aa15d0e7d9f1051d6  wasm/wasm_source/Makefile"
-      | sha256sum -c -, echo "52d59575c0767b4738ea9b4c07844c761dce6f54a59b3429e75fb5f4410cdc7e  wasm/vp_template/Makefile"
-      | sha256sum -c -, echo "52d59575c0767b4738ea9b4c07844c761dce6f54a59b3429e75fb5f4410cdc7e  wasm/tx_template/Makefile"
-      | sha256sum -c -, echo "52d59575c0767b4738ea9b4c07844c761dce6f54a59b3429e75fb5f4410cdc7e  wasm/mm_template/Makefile"
-      | sha256sum -c -, echo "52d59575c0767b4738ea9b4c07844c761dce6f54a59b3429e75fb5f4410cdc7e  wasm/mm_filter_template/Makefile"
-      | sha256sum -c -, echo "4388598b8ace38607a492e2f4d3eae46ef97ac9edb98a20619de3298e5aea081  docs/Makefile"
-      | sha256sum -c -, echo "4b0b566f5bc572569ebcf2eee17129e91f2009a66972fe294bc4d1e0b4d9ad8f  scripts/ci/update-wasm.sh"
-      | sha256sum -c -, echo "c2bbcc7ab5f2b4cc478513dc1db117e3a1a9122271db0160afa3929132f54f82  scripts/ci/pre-run.sh"
-      | sha256sum -c -, echo "19ab6263cc481222b4ecedd1037d2942e4b93d915693aad153bec2a80977ce3d  scripts/ci/audit.py"
-      | sha256sum -c -, echo "d4790094234822503bc8fd230bbc9ae066c073f17aeb3d773b0bc4c879a49d65  scripts/ci/udeps.py"
-      | sha256sum -c -, sh scripts/ci/pre-run.sh]
-  image: alpine/git:v2.30.1
->>>>>>> cae0011f
   name: check-scripts-integrity
   pull: never
 - depends_on: [check-scripts-integrity]
@@ -716,7 +620,6 @@
 name: anoma-ci-build-master
 node: {project: anoma}
 steps:
-<<<<<<< HEAD
 - commands: [git clone $DRONE_GIT_HTTP_URL ., git fetch --all, git checkout $DRONE_COMMIT
       --quiet]
   image: 965844283396.dkr.ecr.eu-west-1.amazonaws.com/git:latest
@@ -736,21 +639,6 @@
       sha256sum -c -, sh scripts/ci/pre-run.sh]
   depends_on: [clone]
   image: 965844283396.dkr.ecr.eu-west-1.amazonaws.com/git:latest
-=======
-- commands: [echo "3d4eb57d2d7c9f49e0fe5ef30ead7f404ac496b3efc16d7664e1b5332affc96d  Makefile"
-      | sha256sum -c -, echo "96f503edaeb65d5b75855c75ead35c6c3e394ee82ec6fd4aa15d0e7d9f1051d6  wasm/wasm_source/Makefile"
-      | sha256sum -c -, echo "52d59575c0767b4738ea9b4c07844c761dce6f54a59b3429e75fb5f4410cdc7e  wasm/vp_template/Makefile"
-      | sha256sum -c -, echo "52d59575c0767b4738ea9b4c07844c761dce6f54a59b3429e75fb5f4410cdc7e  wasm/tx_template/Makefile"
-      | sha256sum -c -, echo "52d59575c0767b4738ea9b4c07844c761dce6f54a59b3429e75fb5f4410cdc7e  wasm/mm_template/Makefile"
-      | sha256sum -c -, echo "52d59575c0767b4738ea9b4c07844c761dce6f54a59b3429e75fb5f4410cdc7e  wasm/mm_filter_template/Makefile"
-      | sha256sum -c -, echo "4388598b8ace38607a492e2f4d3eae46ef97ac9edb98a20619de3298e5aea081  docs/Makefile"
-      | sha256sum -c -, echo "4b0b566f5bc572569ebcf2eee17129e91f2009a66972fe294bc4d1e0b4d9ad8f  scripts/ci/update-wasm.sh"
-      | sha256sum -c -, echo "c2bbcc7ab5f2b4cc478513dc1db117e3a1a9122271db0160afa3929132f54f82  scripts/ci/pre-run.sh"
-      | sha256sum -c -, echo "19ab6263cc481222b4ecedd1037d2942e4b93d915693aad153bec2a80977ce3d  scripts/ci/audit.py"
-      | sha256sum -c -, echo "d4790094234822503bc8fd230bbc9ae066c073f17aeb3d773b0bc4c879a49d65  scripts/ci/udeps.py"
-      | sha256sum -c -, sh scripts/ci/pre-run.sh]
-  image: alpine/git:v2.30.1
->>>>>>> cae0011f
   name: check-scripts-integrity
   pull: never
 - depends_on: [check-scripts-integrity]
@@ -847,7 +735,6 @@
 name: anoma-ci-wasm-master
 node: {project: anoma}
 steps:
-<<<<<<< HEAD
 - commands: [git clone $DRONE_GIT_HTTP_URL ., git fetch --all, git checkout $DRONE_COMMIT
       --quiet]
   image: 965844283396.dkr.ecr.eu-west-1.amazonaws.com/git:latest
@@ -973,10 +860,7 @@
 name: anoma-ci-release
 node: {project: anoma}
 steps:
-- commands: [echo "10e0c02fa255346179314b3ae731cdca160696cc07e390a6a0a979d5e718e1b8  Makefile"
-=======
-- commands: [echo "3d4eb57d2d7c9f49e0fe5ef30ead7f404ac496b3efc16d7664e1b5332affc96d  Makefile"
->>>>>>> cae0011f
+- commands: [echo "0104349ce6d5af79800bd460cbccc540f025080cb93d11179b38b040071596f3  Makefile"
       | sha256sum -c -, echo "96f503edaeb65d5b75855c75ead35c6c3e394ee82ec6fd4aa15d0e7d9f1051d6  wasm/wasm_source/Makefile"
       | sha256sum -c -, echo "52d59575c0767b4738ea9b4c07844c761dce6f54a59b3429e75fb5f4410cdc7e  wasm/vp_template/Makefile"
       | sha256sum -c -, echo "52d59575c0767b4738ea9b4c07844c761dce6f54a59b3429e75fb5f4410cdc7e  wasm/tx_template/Makefile"
@@ -1057,10 +941,6 @@
 workspace: {path: /usr/local/rust/project}
 ---
 kind: signature
-<<<<<<< HEAD
-hmac: 46f3af29b8718a082aa28d71a9d7b99e7c4ecf61e471d71e323f83919f9e95e2
-=======
-hmac: 946a7cafa94cc22e627d16400445b1bd3f56a8399d757f9f8f15c8e973538a6f
->>>>>>> cae0011f
+hmac: c7277b49814902c5c797750d8f383d43cd9f2a37ea8df5048c0570260e05b9bc
 
 ...