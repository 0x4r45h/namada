--- conflicted
+++ resolved
@@ -1,15 +1,9 @@
 //! The docstrings on types and their fields with `derive(Clap)` are displayed
 //! in the CLI `--help`.
+use anoma::cli::{self, ClientOpts, Gossip, InlinedClientOpts};
 use anoma::protobuf::services::rpc_service_client::RpcServiceClient;
 use anoma::protobuf::types;
-
-<<<<<<< HEAD
-use anoma::cli::{self, ClientOpts, InlinedClientOpts};
 use anoma::rpc_types::{self, Message};
-=======
-use anoma::cli::{ClientOpts, Gossip, InlinedClientOpts, Transfer};
-use anoma::types::{Message, Transaction};
->>>>>>> a5f9673d
 use clap::Clap;
 use tendermint_rpc::{Client, HttpClient};
 
@@ -21,14 +15,10 @@
 
 async fn exec_inlined(ops: InlinedClientOpts) {
     match ops {
-<<<<<<< HEAD
         InlinedClientOpts::Tx(tx) => exec_tx(tx).await,
-=======
-        InlinedClientOpts::Transfer(transaction) => transfer(transaction).await,
         InlinedClientOpts::Gossip(Gossip { orderbook, data }) => {
             gossip(orderbook, data).await.unwrap();
         }
->>>>>>> a5f9673d
     }
 }
 
