--- conflicted
+++ resolved
@@ -22,28 +22,13 @@
 
     /// Get protocol, eth_bridge, and dkg keys from the validator pre-genesis
     /// wallet
-<<<<<<< HEAD
-    pub fn validator_keys() -> (common::SecretKey, common::SecretKey, DkgKeypair)
-    {
-=======
     pub fn validator_keys() -> (common::SecretKey, common::SecretKey) {
->>>>>>> b835543d
         let protocol_key = get_validator_pre_genesis_wallet()
             .store
             .validator_keys
             .protocol_keypair;
         let eth_bridge_key = get_validator_pre_genesis_wallet().eth_hot_key;
-<<<<<<< HEAD
-        let dkg_key = get_validator_pre_genesis_wallet()
-            .store
-            .validator_keys
-            .dkg_keypair
-            .unwrap();
-
-        (protocol_key, eth_bridge_key, dkg_key)
-=======
         (protocol_key, eth_bridge_key)
->>>>>>> b835543d
     }
 
     /// The default keys with their aliases.
