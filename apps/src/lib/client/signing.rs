//! Helpers for making digital signatures using cryptographic keys from the
//! wallet.

use namada::ledger::rpc::TxBroadcastData;
use namada::ledger::signing::TxSigningKey;
use namada::ledger::tx;
use namada::ledger::wallet::{Wallet, WalletUtils};
use namada::proof_of_stake::Epoch;
use namada::proto::Tx;
use namada::types::address::Address;
use namada::types::key::*;

use crate::cli::args;

/// Find the public key for the given address and try to load the keypair
/// for it from the wallet. Panics if the key cannot be found or loaded.
pub async fn find_keypair<C, U>(
    client: &C,
    wallet: &mut Wallet<U>,
    addr: &Address,
) -> Result<common::SecretKey, tx::Error>
where
    C: namada::ledger::queries::Client + Sync,
    C::Error: std::fmt::Display,
    U: WalletUtils,
{
    namada::ledger::signing::find_keypair::<C, U>(client, wallet, addr, None)
        .await
}

/// Given CLI arguments and some defaults, determine the rightful transaction
/// signer. Return the given signing key or public key of the given signer if
/// possible. If no explicit signer given, use the `default`. If no `default`
/// is given, panics.
pub async fn tx_signer<C, U>(
    client: &C,
    wallet: &mut Wallet<U>,
    args: &args::Tx,
    default: TxSigningKey,
) -> Result<common::SecretKey, tx::Error>
where
    C: namada::ledger::queries::Client + Sync,
    C::Error: std::fmt::Display,
    U: WalletUtils,
{
    namada::ledger::signing::tx_signer::<C, U>(client, wallet, args, default)
        .await
}

/// Sign a transaction with a given signing key or public key of a given signer.
/// If no explicit signer given, use the `default`. If no `default` is given,
/// panics.
///
/// If this is not a dry run, the tx is put in a wrapper and returned along with
/// hashes needed for monitoring the tx on chain.
///
/// If it is a dry run, it is not put in a wrapper, but returned as is.
pub async fn sign_tx<C, U>(
    client: &C,
    wallet: &mut Wallet<U>,
    tx: Tx,
    args: &args::Tx,
    default: TxSigningKey,
    #[cfg(not(feature = "mainnet"))] requires_pow: bool,
) -> Result<TxBroadcastData, tx::Error>
where
    C: namada::ledger::queries::Client + Sync,
    C::Error: std::fmt::Display,
    U: WalletUtils,
{
    namada::ledger::signing::sign_tx::<C, U>(
        client,
        wallet,
        tx,
        args,
        default,
        #[cfg(not(feature = "mainnet"))]
        requires_pow,
    )
    .await
}

/// Create a wrapper tx from a normal tx. Get the hash of the
/// wrapper and its payload which is needed for monitoring its
/// progress on chain.
<<<<<<< HEAD
pub async fn sign_wrapper<C>(
=======
pub async fn sign_wrapper<
    C: namada::ledger::queries::Client + Sync,
    U: WalletUtils,
>(
>>>>>>> 8cf11e1a
    client: &C,
    wallet: &mut Wallet<U>,
    args: &args::Tx,
    epoch: Epoch,
    tx: Tx,
    keypair: &common::SecretKey,
    #[cfg(not(feature = "mainnet"))] requires_pow: bool,
) -> TxBroadcastData
where
    C: namada::ledger::queries::Client + Sync,
    C::Error: std::fmt::Display,
{
    namada::ledger::signing::sign_wrapper(
        client,
        wallet,
        args,
        epoch,
        tx,
        keypair,
        #[cfg(not(feature = "mainnet"))]
        requires_pow,
    )
    .await
}<|MERGE_RESOLUTION|>--- conflicted
+++ resolved
@@ -83,14 +83,7 @@
 /// Create a wrapper tx from a normal tx. Get the hash of the
 /// wrapper and its payload which is needed for monitoring its
 /// progress on chain.
-<<<<<<< HEAD
-pub async fn sign_wrapper<C>(
-=======
-pub async fn sign_wrapper<
-    C: namada::ledger::queries::Client + Sync,
-    U: WalletUtils,
->(
->>>>>>> 8cf11e1a
+pub async fn sign_wrapper<C, U>(
     client: &C,
     wallet: &mut Wallet<U>,
     args: &args::Tx,
@@ -102,6 +95,7 @@
 where
     C: namada::ledger::queries::Client + Sync,
     C::Error: std::fmt::Display,
+    U: WalletUtils,
 {
     namada::ledger::signing::sign_wrapper(
         client,
