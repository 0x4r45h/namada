--- conflicted
+++ resolved
@@ -31,7 +31,9 @@
 use crate::facade::tendermint::node::Id as TendermintNodeId;
 use crate::facade::tendermint_config::net::Address as TendermintAddress;
 use crate::node::ledger::tendermint_node;
-use crate::wallet::{pre_genesis, read_and_confirm_pwd, CliWalletUtils};
+use crate::wallet::{
+    pre_genesis, read_and_confirm_encryption_password, CliWalletUtils,
+};
 use crate::wasm_loader;
 
 pub const NET_ACCOUNTS_DIR: &str = "setup";
@@ -491,13 +493,8 @@
         config.address = Some(address.to_string());
 
         // Generate the consensus, account and reward keys, unless they're
-<<<<<<< HEAD
         // pre-defined. Do not use mnemonic code / HD derivation path.
-        let mut wallet = Wallet::load_or_new(&chain_dir);
-=======
-        // pre-defined.
         let mut wallet = crate::wallet::load_or_new(&chain_dir);
->>>>>>> a9a3e323
 
         let consensus_pk = try_parse_public_key(
             format!("validator {name} consensus key"),
@@ -506,24 +503,11 @@
         .unwrap_or_else(|| {
             let alias = format!("{}-consensus-key", name);
             println!("Generating validator {} consensus key...", name);
-<<<<<<< HEAD
+            let password =
+                read_and_confirm_encryption_password(unsafe_dont_encrypt);
             let (_alias, keypair) = wallet
-                .gen_key(
-                    SchemeType::Ed25519,
-                    Some(alias),
-                    None,
-                    unsafe_dont_encrypt,
-                )
+                .gen_key(SchemeType::Ed25519, Some(alias), true, password, None)
                 .expect("Key generation should not fail.");
-=======
-            let password = read_and_confirm_pwd(unsafe_dont_encrypt);
-            let (_alias, keypair) = wallet.gen_key(
-                SchemeType::Ed25519,
-                Some(alias),
-                password,
-                true,
-            );
->>>>>>> a9a3e323
 
             // Write consensus key for Tendermint
             tendermint_node::write_validator_key(&tm_home_dir, &keypair);
@@ -538,24 +522,11 @@
         .unwrap_or_else(|| {
             let alias = format!("{}-account-key", name);
             println!("Generating validator {} account key...", name);
-<<<<<<< HEAD
+            let password =
+                read_and_confirm_encryption_password(unsafe_dont_encrypt);
             let (_alias, keypair) = wallet
-                .gen_key(
-                    SchemeType::Ed25519,
-                    Some(alias),
-                    None,
-                    unsafe_dont_encrypt,
-                )
+                .gen_key(SchemeType::Ed25519, Some(alias), true, password, None)
                 .expect("Key generation should not fail.");
-=======
-            let password = read_and_confirm_pwd(unsafe_dont_encrypt);
-            let (_alias, keypair) = wallet.gen_key(
-                SchemeType::Ed25519,
-                Some(alias),
-                password,
-                true,
-            );
->>>>>>> a9a3e323
             keypair.ref_to()
         });
 
@@ -566,24 +537,11 @@
         .unwrap_or_else(|| {
             let alias = format!("{}-protocol-key", name);
             println!("Generating validator {} protocol signing key...", name);
-<<<<<<< HEAD
+            let password =
+                read_and_confirm_encryption_password(unsafe_dont_encrypt);
             let (_alias, keypair) = wallet
-                .gen_key(
-                    SchemeType::Ed25519,
-                    Some(alias),
-                    None,
-                    unsafe_dont_encrypt,
-                )
+                .gen_key(SchemeType::Ed25519, Some(alias), true, password, None)
                 .expect("Key generation should not fail.");
-=======
-            let password = read_and_confirm_pwd(unsafe_dont_encrypt);
-            let (_alias, keypair) = wallet.gen_key(
-                SchemeType::Ed25519,
-                Some(alias),
-                password,
-                true,
-            );
->>>>>>> a9a3e323
             keypair.ref_to()
         });
 
@@ -631,8 +589,8 @@
         crate::wallet::save(&wallet).unwrap();
     });
 
-    // Create a wallet for all accounts other than validators. Do not use
-    // mnemonic code. Do not use derivation path.
+    // Create a wallet for all accounts other than validators.
+    //  Do not use mnemonic code / HD derivation path.
     let mut wallet =
         crate::wallet::load_or_new(&accounts_dir.join(NET_OTHER_ACCOUNTS_DIR));
     if let Some(established) = &mut config.established {
@@ -664,24 +622,17 @@
                     "Generating implicit account {} key and address ...",
                     name
                 );
-<<<<<<< HEAD
+                let password =
+                    read_and_confirm_encryption_password(unsafe_dont_encrypt);
                 let (_alias, keypair) = wallet
                     .gen_key(
                         SchemeType::Ed25519,
                         Some(name.clone()),
+                        true,
+                        password,
                         None,
-                        unsafe_dont_encrypt,
                     )
                     .expect("Key generation should not fail.");
-=======
-                let password = read_and_confirm_pwd(unsafe_dont_encrypt);
-                let (_alias, keypair) = wallet.gen_key(
-                    SchemeType::Ed25519,
-                    Some(name.clone()),
-                    password,
-                    true,
-                );
->>>>>>> a9a3e323
                 let public_key =
                     genesis_config::HexString(keypair.ref_to().to_string());
                 config.public_key = Some(public_key);
@@ -927,24 +878,17 @@
     }
     if config.public_key.is_none() {
         println!("Generating established account {} key...", name.as_ref());
-<<<<<<< HEAD
+        let password =
+            read_and_confirm_encryption_password(unsafe_dont_encrypt);
         let (_alias, keypair) = wallet
             .gen_key(
                 SchemeType::Ed25519,
                 Some(format!("{}-key", name.as_ref())),
-                None, // do not use mnemonic code / HD derivation code
-                unsafe_dont_encrypt,
+                true,
+                password,
+                None, // do not use mnemonic code / HD derivation path
             )
             .expect("Key generation should not fail.");
-=======
-        let password = read_and_confirm_pwd(unsafe_dont_encrypt);
-        let (_alias, keypair) = wallet.gen_key(
-            SchemeType::Ed25519,
-            Some(format!("{}-key", name.as_ref())),
-            password,
-            true,
-        );
->>>>>>> a9a3e323
         let public_key =
             genesis_config::HexString(keypair.ref_to().to_string());
         config.public_key = Some(public_key);
