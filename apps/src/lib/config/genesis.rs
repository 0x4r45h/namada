//! The parameters used for the chain's genesis

use std::collections::HashMap;
#[cfg(not(feature = "dev"))]
use std::path::Path;

use anoma::ledger::parameters::Parameters;
use anoma::ledger::pos::{GenesisValidator, PosParams};
use anoma::types::address::Address;
#[cfg(not(feature = "dev"))]
use anoma::types::chain::ChainId;
use anoma::types::key::dkg_session_keys::DkgPublicKey;
use anoma::types::key::*;
use anoma::types::time::DateTimeUtc;
use anoma::types::{storage, token};
use borsh::{BorshDeserialize, BorshSerialize};
use derivative::Derivative;

/// Genesis configuration file format
pub mod genesis_config {
    use std::array::TryFromSliceError;
    use std::collections::HashMap;
    use std::convert::TryInto;
    use std::path::Path;
    use std::str::FromStr;

    use anoma::ledger::parameters::{EpochDuration, Parameters};
    use anoma::ledger::pos::types::BasisPoints;
    use anoma::ledger::pos::{GenesisValidator, PosParams};
    use anoma::types::address::Address;
    use anoma::types::key::dkg_session_keys::DkgPublicKey;
    use anoma::types::key::*;
    use anoma::types::time::Rfc3339String;
    use anoma::types::{storage, token};
    use hex;
    use serde::{Deserialize, Serialize};

    use super::{
        EstablishedAccount, Genesis, ImplicitAccount, TokenAccount, Validator,
    };
    use crate::cli;

    #[derive(Clone, Debug, Deserialize, Serialize)]
    pub struct HexString(pub String);

    impl HexString {
        pub fn to_bytes(&self) -> Result<Vec<u8>, HexKeyError> {
            let bytes = hex::decode(&self.0)?;
            Ok(bytes)
        }

        pub fn to_sha256_bytes(&self) -> Result<[u8; 32], HexKeyError> {
            let bytes = hex::decode(&self.0)?;
            let slice = bytes.as_slice();
            let array: [u8; 32] = slice.try_into()?;
            Ok(array)
        }

        pub fn to_public_key(&self) -> Result<common::PublicKey, HexKeyError> {
            let key = common::PublicKey::from_str(&self.0)
                .map_err(HexKeyError::InvalidPublicKey)?;
            Ok(key)
        }

        pub fn to_dkg_public_key(&self) -> Result<DkgPublicKey, HexKeyError> {
            let key = DkgPublicKey::from_str(&self.0)?;
            Ok(key)
        }
    }

    #[derive(Debug)]
    pub enum HexKeyError {
        InvalidHexString(hex::FromHexError),
        InvalidSha256(TryFromSliceError),
        InvalidPublicKey(ParsePublicKeyError),
    }

    impl From<hex::FromHexError> for HexKeyError {
        fn from(err: hex::FromHexError) -> Self {
            Self::InvalidHexString(err)
        }
    }

    impl From<ParsePublicKeyError> for HexKeyError {
        fn from(err: ParsePublicKeyError) -> Self {
            Self::InvalidPublicKey(err)
        }
    }

    impl From<TryFromSliceError> for HexKeyError {
        fn from(err: TryFromSliceError) -> Self {
            Self::InvalidSha256(err)
        }
    }

    #[derive(Clone, Debug, Deserialize, Serialize)]
    pub struct GenesisConfig {
        // Genesis timestamp
        pub genesis_time: Rfc3339String,
        // Initial validator set
        pub validator: HashMap<String, ValidatorConfig>,
        // Token accounts present at genesis
        pub token: Option<HashMap<String, TokenAccountConfig>>,
        // Established accounts present at genesis
        pub established: Option<HashMap<String, EstablishedAccountConfig>>,
        // Implicit accounts present at genesis
        pub implicit: Option<HashMap<String, ImplicitAccountConfig>>,
        // Protocol parameters
        pub parameters: ParametersConfig,
        // PoS parameters
        pub pos_params: PosParamsConfig,
        // Wasm definitions
        pub wasm: HashMap<String, WasmConfig>,
    }

    #[derive(Clone, Debug, Deserialize, Serialize)]
    pub struct ValidatorConfig {
        // Public key for consensus. (default: generate)
        pub consensus_public_key: Option<HexString>,
        // Public key for validator account. (default: generate)
        pub account_public_key: Option<HexString>,
        // Public key for staking reward account. (default: generate)
        pub staking_reward_public_key: Option<HexString>,
        // Public protocol signing key for validator account. (default:
        // generate)
        pub protocol_public_key: Option<HexString>,
        // Public DKG session key for validator account. (default: generate)
        pub dkg_public_key: Option<HexString>,
        // Validator address (default: generate).
        pub address: Option<String>,
        // Staking reward account address (default: generate).
        pub staking_reward_address: Option<String>,
        // Total number of tokens held at genesis.
        // XXX: u64 doesn't work with toml-rs!
        pub tokens: u64,
        // Unstaked balance at genesis.
        // XXX: u64 doesn't work with toml-rs!
        pub non_staked_balance: u64,
        // Filename of validator VP. (default: default validator VP)
        pub validator_vp: Option<String>,
        // Filename of staking reward account VP. (default: user VP)
        pub staking_reward_vp: Option<String>,
        // IP:port of the validator. (used in generation only)
        pub net_address: Option<String>,
        /// Matchmaker account's alias, if any
        pub matchmaker_account: Option<String>,
        /// Path to a matchmaker WASM program, if any
        pub matchmaker_code: Option<String>,
        /// Path to a transaction WASM code used by the matchmaker, if any
        pub matchmaker_tx: Option<String>,
        /// Is this validator running a seed intent gossip node? A seed node is
        /// not part of the gossipsub where intents are being propagated and
        /// hence cannot run matchmakers
        pub intent_gossip_seed: Option<bool>,
    }

    #[derive(Clone, Debug, Deserialize, Serialize)]
    pub struct TokenAccountConfig {
        // Address of token account (default: generate).
        pub address: Option<String>,
        // Filename of token account VP. (default: token VP)
        pub vp: Option<String>,
        // Initial balances held by accounts defined elsewhere.
        // XXX: u64 doesn't work with toml-rs!
        pub balances: Option<HashMap<String, u64>>,
    }

    #[derive(Clone, Debug, Deserialize, Serialize)]
    pub struct EstablishedAccountConfig {
        // Address of established account (default: generate).
        pub address: Option<String>,
        // Filename of established account VP. (default: user VP)
        pub vp: Option<String>,
        // Public key of established account. (default: generate)
        pub public_key: Option<HexString>,
        // Initial storage key values.
        pub storage: Option<HashMap<String, HexString>>,
    }

    #[derive(Clone, Debug, Deserialize, Serialize)]
    pub struct ImplicitAccountConfig {
        // Public key of implicit account (default: generate).
        pub public_key: Option<HexString>,
    }

    #[derive(Clone, Debug, Deserialize, Serialize)]
    pub struct ParametersConfig {
        // Minimum number of blocks per epoch.
        // XXX: u64 doesn't work with toml-rs!
        pub min_num_of_blocks: u64,
        // Minimum duration of an epoch (in seconds).
        // TODO: this is i64 because datetime wants it
        pub min_duration: i64,
        // Maximum duration per block (in seconds).
        // TODO: this is i64 because datetime wants it
        pub max_expected_time_per_block: i64,
<<<<<<< HEAD
=======
        // Hashes of whitelisted vps array. `None` value or an empty array
        // disables whitelisting.
        pub vp_whitelist: Option<Vec<String>>,
        // Hashes of whitelisted txs array. `None` value or an empty array
        // disables whitelisting.
        pub tx_whitelist: Option<Vec<String>>,
>>>>>>> b89f36b2
    }

    #[derive(Clone, Debug, Deserialize, Serialize)]
    pub struct PosParamsConfig {
        // Maximum number of active validators.
        // XXX: u64 doesn't work with toml-rs!
        pub max_validator_slots: u64,
        // Pipeline length (in epochs).
        // XXX: u64 doesn't work with toml-rs!
        pub pipeline_len: u64,
        // Unbonding length (in epochs).
        // XXX: u64 doesn't work with toml-rs!
        pub unbonding_len: u64,
        // Votes per token (in basis points).
        // XXX: u64 doesn't work with toml-rs!
        pub votes_per_token: u64,
        // Reward for proposing a block.
        // XXX: u64 doesn't work with toml-rs!
        pub block_proposer_reward: u64,
        // Reward for voting on a block.
        // XXX: u64 doesn't work with toml-rs!
        pub block_vote_reward: u64,
        // Portion of a validator's stake that should be slashed on a
        // duplicate vote (in basis points).
        // XXX: u64 doesn't work with toml-rs!
        pub duplicate_vote_slash_rate: u64,
        // Portion of a validator's stake that should be slashed on a
        // light client attack (in basis points).
        // XXX: u64 doesn't work with toml-rs!
        pub light_client_attack_slash_rate: u64,
    }

    #[derive(Clone, Debug, Deserialize, Serialize)]
    pub struct WasmConfig {
        filename: String,
        pub sha256: Option<HexString>,
    }

    fn load_validator(
        config: &ValidatorConfig,
        wasm: &HashMap<String, WasmConfig>,
    ) -> Validator {
        let validator_vp_name = config.validator_vp.as_ref().unwrap();
        let validator_vp_config = wasm.get(validator_vp_name).unwrap();
        let reward_vp_name = config.staking_reward_vp.as_ref().unwrap();
        let reward_vp_config = wasm.get(reward_vp_name).unwrap();

        Validator {
            pos_data: GenesisValidator {
                address: Address::decode(&config.address.as_ref().unwrap())
                    .unwrap(),
                staking_reward_address: Address::decode(
                    &config.staking_reward_address.as_ref().unwrap(),
                )
                .unwrap(),
                tokens: token::Amount::whole(config.tokens),
                consensus_key: config
                    .consensus_public_key
                    .as_ref()
                    .unwrap()
                    .to_public_key()
                    .unwrap(),
                staking_reward_key: config
                    .staking_reward_public_key
                    .as_ref()
                    .unwrap()
                    .to_public_key()
                    .unwrap(),
            },
            account_key: config
                .account_public_key
                .as_ref()
                .unwrap()
                .to_public_key()
                .unwrap(),
            protocol_key: config
                .protocol_public_key
                .as_ref()
                .unwrap()
                .to_public_key()
                .unwrap(),
            dkg_public_key: config
                .dkg_public_key
                .as_ref()
                .unwrap()
                .to_dkg_public_key()
                .unwrap(),
            non_staked_balance: token::Amount::whole(config.non_staked_balance),
            validator_vp_code_path: validator_vp_config.filename.to_owned(),
            validator_vp_sha256: validator_vp_config
                .sha256
                .clone()
                .unwrap()
                .to_sha256_bytes()
                .unwrap(),
            reward_vp_code_path: reward_vp_config.filename.to_owned(),
            reward_vp_sha256: reward_vp_config
                .sha256
                .clone()
                .unwrap_or_else(|| {
                    eprintln!("Unknown validator VP WASM sha256");
                    cli::safe_exit(1);
                })
                .to_sha256_bytes()
                .unwrap(),
        }
    }

    fn load_token(
        config: &TokenAccountConfig,
        wasm: &HashMap<String, WasmConfig>,
        validators: &HashMap<String, Validator>,
        established_accounts: &HashMap<String, EstablishedAccount>,
        implicit_accounts: &HashMap<String, ImplicitAccount>,
    ) -> TokenAccount {
        let token_vp_name = config.vp.as_ref().unwrap();
        let token_vp_config = wasm.get(token_vp_name).unwrap();

        TokenAccount {
            address: Address::decode(&config.address.as_ref().unwrap())
                .unwrap(),
            vp_code_path: token_vp_config.filename.to_owned(),
            vp_sha256: token_vp_config
                .sha256
                .clone()
                .unwrap_or_else(|| {
                    eprintln!("Unknown token VP WASM sha256");
                    cli::safe_exit(1);
                })
                .to_sha256_bytes()
                .unwrap(),
            balances: config
                .balances
                .as_ref()
                .unwrap_or(&HashMap::default())
                .iter()
                .map(|(alias_or_address, amount)| {
                    (
                        match Address::decode(&alias_or_address) {
                            Ok(address) => address,
                            Err(decode_err) => {
                                if let Some(alias) =
                                    alias_or_address.strip_suffix(".public_key")
                                {
                                    if let Some(established) =
                                        established_accounts.get(alias)
                                    {
                                        established
                                            .public_key
                                            .as_ref()
                                            .unwrap()
                                            .into()
                                    } else if let Some(validator) =
                                        validators.get(alias)
                                    {
                                        (&validator.account_key).into()
                                    } else {
                                        eprintln!(
                                            "No established or validator \
                                             account with alias {} found",
                                            alias
                                        );
                                        cli::safe_exit(1)
                                    }
                                } else if let Some(established) =
                                    established_accounts.get(alias_or_address)
                                {
                                    established.address.clone()
                                } else if let Some(validator) =
                                    validators.get(alias_or_address)
                                {
                                    validator.pos_data.address.clone()
                                } else if let Some(implicit) =
                                    implicit_accounts.get(alias_or_address)
                                {
                                    (&implicit.public_key).into()
                                } else {
                                    eprintln!(
                                        "{} is unknown alias and not a valid \
                                         address: {}",
                                        alias_or_address, decode_err
                                    );
                                    cli::safe_exit(1)
                                }
                            }
                        },
                        token::Amount::whole(*amount),
                    )
                })
                .collect(),
        }
    }

    fn load_established(
        config: &EstablishedAccountConfig,
        wasm: &HashMap<String, WasmConfig>,
    ) -> EstablishedAccount {
        let account_vp_name = config.vp.as_ref().unwrap();
        let account_vp_config = wasm.get(account_vp_name).unwrap();

        EstablishedAccount {
            address: Address::decode(&config.address.as_ref().unwrap())
                .unwrap(),
            vp_code_path: account_vp_config.filename.to_owned(),
            vp_sha256: account_vp_config
                .sha256
                .clone()
                .unwrap_or_else(|| {
                    eprintln!("Unknown user VP WASM sha256");
                    cli::safe_exit(1);
                })
                .to_sha256_bytes()
                .unwrap(),
            public_key: config
                .public_key
                .as_ref()
                .map(|hex| hex.to_public_key().unwrap()),
            storage: config
                .storage
                .as_ref()
                .unwrap_or(&HashMap::default())
                .iter()
                .map(|(address, hex)| {
                    (
                        storage::Key::parse(&address).unwrap(),
                        hex.to_bytes().unwrap(),
                    )
                })
                .collect(),
        }
    }

    fn load_implicit(config: &ImplicitAccountConfig) -> ImplicitAccount {
        ImplicitAccount {
            public_key: config
                .public_key
                .as_ref()
                .unwrap()
                .to_public_key()
                .unwrap(),
        }
    }

    pub fn load_genesis_config(config: GenesisConfig) -> Genesis {
        let wasms = config.wasm;
        let validators: HashMap<String, Validator> = config
            .validator
            .iter()
            .map(|(name, cfg)| (name.clone(), load_validator(cfg, &wasms)))
            .collect();
        let established_accounts: HashMap<String, EstablishedAccount> = config
            .established
            .unwrap_or_default()
            .iter()
            .map(|(name, cfg)| (name.clone(), load_established(cfg, &wasms)))
            .collect();
        let implicit_accounts: HashMap<String, ImplicitAccount> = config
            .implicit
            .unwrap_or_default()
            .iter()
            .map(|(name, cfg)| (name.clone(), load_implicit(cfg)))
            .collect();
        let token_accounts = config
            .token
            .unwrap_or_default()
            .iter()
            .map(|(_name, cfg)| {
                load_token(
                    cfg,
                    &wasms,
                    &validators,
                    &established_accounts,
                    &implicit_accounts,
                )
            })
            .collect();

        let parameters = Parameters {
            epoch_duration: EpochDuration {
                min_num_of_blocks: config.parameters.min_num_of_blocks,
                min_duration: anoma::types::time::Duration::seconds(
                    config.parameters.min_duration,
                )
                .into(),
            },
            max_expected_time_per_block: anoma::types::time::Duration::seconds(
                config.parameters.max_expected_time_per_block,
            )
            .into(),
<<<<<<< HEAD
=======
            vp_whitelist: config.parameters.vp_whitelist.unwrap_or_default(),
            tx_whitelist: config.parameters.tx_whitelist.unwrap_or_default(),
>>>>>>> b89f36b2
        };

        let pos_params = PosParams {
            max_validator_slots: config.pos_params.max_validator_slots,
            pipeline_len: config.pos_params.pipeline_len,
            unbonding_len: config.pos_params.unbonding_len,
            votes_per_token: BasisPoints::new(
                config.pos_params.votes_per_token,
            ),
            block_proposer_reward: config.pos_params.block_proposer_reward,
            block_vote_reward: config.pos_params.block_vote_reward,
            duplicate_vote_slash_rate: BasisPoints::new(
                config.pos_params.duplicate_vote_slash_rate,
            ),
            light_client_attack_slash_rate: BasisPoints::new(
                config.pos_params.light_client_attack_slash_rate,
            ),
        };

        let mut genesis = Genesis {
            genesis_time: config.genesis_time.try_into().unwrap(),
            validators: validators.into_values().collect(),
            token_accounts,
            established_accounts: established_accounts.into_values().collect(),
            implicit_accounts: implicit_accounts.into_values().collect(),
            parameters,
            pos_params,
        };
        genesis.init();
        genesis
    }

    pub fn open_genesis_config(path: impl AsRef<Path>) -> GenesisConfig {
        let config_file = std::fs::read_to_string(path).unwrap();
        toml::from_str(&config_file).unwrap()
    }

    pub fn write_genesis_config(
        config: &GenesisConfig,
        path: impl AsRef<Path>,
    ) {
        let toml = toml::to_string(&config).unwrap();
        std::fs::write(path, toml).unwrap();
    }

    pub fn read_genesis_config(path: impl AsRef<Path>) -> Genesis {
        load_genesis_config(open_genesis_config(path))
    }
}

#[derive(Debug, BorshSerialize, BorshDeserialize)]
#[borsh_init(init)]
pub struct Genesis {
    pub genesis_time: DateTimeUtc,
    pub validators: Vec<Validator>,
    pub token_accounts: Vec<TokenAccount>,
    pub established_accounts: Vec<EstablishedAccount>,
    pub implicit_accounts: Vec<ImplicitAccount>,
    pub parameters: Parameters,
    pub pos_params: PosParams,
}

impl Genesis {
    /// Sort all fields for deterministic encoding
    pub fn init(&mut self) {
        self.validators.sort();
        self.token_accounts.sort();
        self.established_accounts.sort();
        self.implicit_accounts.sort();
    }
}

#[derive(
    Clone,
    Debug,
    BorshSerialize,
    BorshDeserialize,
    PartialEq,
    Eq,
    PartialOrd,
    Ord,
)]
/// Genesis validator definition
pub struct Validator {
    /// Data that is used for PoS system initialization
    pub pos_data: GenesisValidator,
    /// Public key associated with the validator account. The default validator
    /// VP will check authorization of transactions from this account against
    /// this key on a transaction signature.
    /// Note that this is distinct from consensus key used in the PoS system.
    pub account_key: common::PublicKey,
    /// Public key associated with validator account used for signing protocol
    /// transactions
    pub protocol_key: common::PublicKey,
    /// The public DKG session key used during the DKG protocol
    pub dkg_public_key: DkgPublicKey,
    /// These tokens are no staked and hence do not contribute to the
    /// validator's voting power
    pub non_staked_balance: token::Amount,
    /// Validity predicate code WASM
    pub validator_vp_code_path: String,
    /// Expected SHA-256 hash of the validator VP
    pub validator_vp_sha256: [u8; 32],
    /// Staking reward account code WASM
    pub reward_vp_code_path: String,
    /// Expected SHA-256 hash of the staking reward VP
    pub reward_vp_sha256: [u8; 32],
}

#[derive(
    Clone, Debug, BorshSerialize, BorshDeserialize, PartialEq, Eq, Derivative,
)]
#[derivative(PartialOrd, Ord)]
pub struct EstablishedAccount {
    /// Address
    pub address: Address,
    /// Validity predicate code WASM
    pub vp_code_path: String,
    /// Expected SHA-256 hash of the validity predicate wasm
    pub vp_sha256: [u8; 32],
    /// A public key to be stored in the account's storage, if any
    pub public_key: Option<common::PublicKey>,
    /// Account's sub-space storage. The values must be borsh encoded bytes.
    #[derivative(PartialOrd = "ignore", Ord = "ignore")]
    pub storage: HashMap<storage::Key, Vec<u8>>,
}

#[derive(
    Clone, Debug, BorshSerialize, BorshDeserialize, PartialEq, Eq, Derivative,
)]
#[derivative(PartialOrd, Ord)]
pub struct TokenAccount {
    /// Address
    pub address: Address,
    /// Validity predicate code WASM
    pub vp_code_path: String,
    /// Expected SHA-256 hash of the validity predicate wasm
    pub vp_sha256: [u8; 32],
    /// Accounts' balances of this token
    #[derivative(PartialOrd = "ignore", Ord = "ignore")]
    pub balances: HashMap<Address, token::Amount>,
}

#[derive(
    Clone,
    Debug,
    BorshSerialize,
    BorshDeserialize,
    PartialEq,
    Eq,
    PartialOrd,
    Ord,
)]
pub struct ImplicitAccount {
    /// A public key from which the implicit account is derived. This will be
    /// stored on chain for the account.
    pub public_key: common::PublicKey,
}

#[cfg(not(feature = "dev"))]
pub fn genesis(base_dir: impl AsRef<Path>, chain_id: &ChainId) -> Genesis {
    let path = base_dir
        .as_ref()
        .join(format!("{}.toml", chain_id.as_str()));
    genesis_config::read_genesis_config(path)
}
#[cfg(feature = "dev")]
pub fn genesis() -> Genesis {
    use anoma::ledger::parameters::EpochDuration;
    use anoma::types::address;

    use crate::wallet;

    let vp_token_path = "vp_token.wasm";
    let vp_user_path = "vp_user.wasm";

    // NOTE When the validator's key changes, tendermint must be reset with
    // `anoma reset` command. To generate a new validator, use the
    // `tests::gen_genesis_validator` below.
    let consensus_keypair = wallet::defaults::validator_keypair();
    let account_keypair = wallet::defaults::validator_keypair();
    let ed_staking_reward_keypair = ed25519::SecretKey::try_from_slice(&[
        61, 198, 87, 204, 44, 94, 234, 228, 217, 72, 245, 27, 40, 2, 151, 174,
        24, 247, 69, 6, 9, 30, 44, 16, 88, 238, 77, 162, 243, 125, 240, 206,
    ])
    .unwrap();
    let staking_reward_keypair =
        common::SecretKey::try_from_sk(&ed_staking_reward_keypair).unwrap();
    let address = wallet::defaults::validator_address();
    let staking_reward_address = Address::decode("atest1v4ehgw36xcersvee8qerxd35x9prsw2xg5erxv6pxfpygd2x89z5xsf5xvmnysejgv6rwd2rnj2avt").unwrap();
    let (protocol_keypair, dkg_keypair) = wallet::defaults::validator_keys();
    let validator = Validator {
        pos_data: GenesisValidator {
            address,
            staking_reward_address,
            tokens: token::Amount::whole(200_000),
            consensus_key: consensus_keypair.ref_to(),
            staking_reward_key: staking_reward_keypair.ref_to(),
        },
        account_key: account_keypair.ref_to(),
        protocol_key: protocol_keypair.ref_to(),
        dkg_public_key: dkg_keypair.public(),
        non_staked_balance: token::Amount::whole(100_000),
        // TODO replace with https://github.com/anoma/anoma/issues/25)
        validator_vp_code_path: vp_user_path.into(),
        validator_vp_sha256: Default::default(),
        reward_vp_code_path: vp_user_path.into(),
        reward_vp_sha256: Default::default(),
    };
    let parameters = Parameters {
        epoch_duration: EpochDuration {
            min_num_of_blocks: 10,
            min_duration: anoma::types::time::Duration::minutes(1).into(),
        },
        max_expected_time_per_block: anoma::types::time::DurationSecs(30),
<<<<<<< HEAD
=======
        vp_whitelist: vec![],
        tx_whitelist: vec![],
>>>>>>> b89f36b2
    };
    let albert = EstablishedAccount {
        address: wallet::defaults::albert_address(),
        vp_code_path: vp_user_path.into(),
        vp_sha256: Default::default(),
        public_key: Some(wallet::defaults::albert_keypair().ref_to()),
        storage: HashMap::default(),
    };
    let bertha = EstablishedAccount {
        address: wallet::defaults::bertha_address(),
        vp_code_path: vp_user_path.into(),
        vp_sha256: Default::default(),
        public_key: Some(wallet::defaults::bertha_keypair().ref_to()),
        storage: HashMap::default(),
    };
    let christel = EstablishedAccount {
        address: wallet::defaults::christel_address(),
        vp_code_path: vp_user_path.into(),
        vp_sha256: Default::default(),
        public_key: Some(wallet::defaults::christel_keypair().ref_to()),
        storage: HashMap::default(),
    };
    let matchmaker = EstablishedAccount {
        address: wallet::defaults::matchmaker_address(),
        vp_code_path: vp_user_path.into(),
        vp_sha256: Default::default(),
        public_key: Some(wallet::defaults::matchmaker_keypair().ref_to()),
        storage: HashMap::default(),
    };
    let implicit_accounts = vec![ImplicitAccount {
        public_key: wallet::defaults::daewon_keypair().ref_to(),
    }];
    let default_user_tokens = token::Amount::whole(1_000_000);
    let default_key_tokens = token::Amount::whole(1_000);
    let balances: HashMap<Address, token::Amount> = HashMap::from_iter([
        // established accounts' balances
        (wallet::defaults::albert_address(), default_user_tokens),
        (wallet::defaults::bertha_address(), default_user_tokens),
        (wallet::defaults::christel_address(), default_user_tokens),
        // implicit accounts' balances
        (wallet::defaults::daewon_address(), default_user_tokens),
        // implicit accounts derived from public keys balances
        (
            bertha.public_key.as_ref().unwrap().into(),
            default_key_tokens,
        ),
        (
            albert.public_key.as_ref().unwrap().into(),
            default_key_tokens,
        ),
        (
            christel.public_key.as_ref().unwrap().into(),
            default_key_tokens,
        ),
        ((&validator.account_key).into(), default_key_tokens),
        (
            matchmaker.public_key.as_ref().unwrap().into(),
            default_key_tokens,
        ),
    ]);
    let token_accounts = address::tokens()
        .into_iter()
        .map(|(address, _)| TokenAccount {
            address,
            vp_code_path: vp_token_path.into(),
            vp_sha256: Default::default(),
            balances: balances.clone(),
        })
        .collect();
    Genesis {
        genesis_time: DateTimeUtc::now(),
        validators: vec![validator],
        established_accounts: vec![albert, bertha, christel, matchmaker],
        implicit_accounts,
        token_accounts,
        parameters,
        pos_params: PosParams::default(),
    }
}

#[cfg(test)]
pub mod tests {
    use anoma::types::address::testing::gen_established_address;
    use anoma::types::key::*;
    use borsh::BorshSerialize;
    use rand::prelude::ThreadRng;
    use rand::thread_rng;

    use crate::wallet;

    /// Run `cargo test gen_genesis_validator -- --nocapture` to generate a
    /// new genesis validator address, staking reward address and keypair.
    #[test]
    fn gen_genesis_validator() {
        let address = gen_established_address();
        let staking_reward_address = gen_established_address();
        let mut rng: ThreadRng = thread_rng();
        let keypair: common::SecretKey =
            ed25519::SigScheme::generate(&mut rng).try_to_sk().unwrap();
        let kp_arr = keypair.try_to_vec().unwrap();
        let staking_reward_keypair: common::SecretKey =
            ed25519::SigScheme::generate(&mut rng).try_to_sk().unwrap();
        let srkp_arr = staking_reward_keypair.try_to_vec().unwrap();
        let (protocol_keypair, dkg_keypair) =
            wallet::defaults::validator_keys();
        println!("address: {}", address);
        println!("staking_reward_address: {}", staking_reward_address);
        println!("keypair: {:?}", kp_arr);
        println!("staking_reward_keypair: {:?}", srkp_arr);
        println!("protocol_keypair: {:?}", protocol_keypair);
        println!("dkg_keypair: {:?}", dkg_keypair.try_to_vec().unwrap());
    }
}<|MERGE_RESOLUTION|>--- conflicted
+++ resolved
@@ -194,15 +194,12 @@
         // Maximum duration per block (in seconds).
         // TODO: this is i64 because datetime wants it
         pub max_expected_time_per_block: i64,
-<<<<<<< HEAD
-=======
         // Hashes of whitelisted vps array. `None` value or an empty array
         // disables whitelisting.
         pub vp_whitelist: Option<Vec<String>>,
         // Hashes of whitelisted txs array. `None` value or an empty array
         // disables whitelisting.
         pub tx_whitelist: Option<Vec<String>>,
->>>>>>> b89f36b2
     }
 
     #[derive(Clone, Debug, Deserialize, Serialize)]
@@ -492,11 +489,8 @@
                 config.parameters.max_expected_time_per_block,
             )
             .into(),
-<<<<<<< HEAD
-=======
             vp_whitelist: config.parameters.vp_whitelist.unwrap_or_default(),
             tx_whitelist: config.parameters.tx_whitelist.unwrap_or_default(),
->>>>>>> b89f36b2
         };
 
         let pos_params = PosParams {
@@ -712,11 +706,8 @@
             min_duration: anoma::types::time::Duration::minutes(1).into(),
         },
         max_expected_time_per_block: anoma::types::time::DurationSecs(30),
-<<<<<<< HEAD
-=======
         vp_whitelist: vec![],
         tx_whitelist: vec![],
->>>>>>> b89f36b2
     };
     let albert = EstablishedAccount {
         address: wallet::defaults::albert_address(),
