//! Implementation of chain initialization for the Shell
use std::collections::HashMap;
use std::hash::Hash;

use namada::ledger::parameters::Parameters;
use namada::ledger::storage::traits::StorageHasher;
use namada::ledger::storage::{DBIter, DB};
use namada::ledger::storage_api::token::{credit_tokens, write_denom};
use namada::ledger::storage_api::StorageWrite;
use namada::ledger::{ibc, pos};
use namada::proof_of_stake::BecomeValidator;
use namada::types::hash::Hash as CodeHash;
use namada::types::key::*;
use namada::types::storage::KeySeg;
use namada::types::time::{DateTimeUtc, TimeZone, Utc};
use namada::vm::validate_untrusted_wasm;
use namada_sdk::eth_bridge::EthBridgeStatus;
use namada_sdk::proof_of_stake::types::ValidatorMetaData;
use namada_sdk::proof_of_stake::PosParams;

use super::*;
use crate::config::genesis::chain::{
    FinalizedEstablishedAccountTx, FinalizedTokenConfig,
    FinalizedValidatorAccountTx,
};
use crate::config::genesis::templates::{TokenBalances, TokenConfig};
use crate::config::genesis::transactions::{
    BondTx, EstablishedAccountTx, TransferTx, ValidatorAccountTx,
};
use crate::facade::tendermint::v0_37::abci::{request, response};
use crate::facade::tendermint_proto::google::protobuf;
use crate::wasm_loader;

impl<D, H> Shell<D, H>
where
    D: DB + for<'iter> DBIter<'iter> + Sync + 'static,
    H: StorageHasher + Sync + 'static,
{
    /// Create a new genesis for the chain with specified id. This includes
    /// 1. A set of initial users and tokens
    /// 2. Setting up the validity predicates for both users and tokens
    /// 3. Validators
    /// 4. The PoS system
    /// 5. The Ethereum bridge parameters
    ///
    /// INVARIANT: This method must not commit the state changes to DB.
    pub fn init_chain(
        &mut self,
        init: request::InitChain,
        #[cfg(any(test, feature = "testing"))] _num_validators: u64,
    ) -> Result<response::InitChain> {
        let mut response = response::InitChain::default();
        let chain_id = self.wl_storage.storage.chain_id.as_str();
        if chain_id != init.chain_id.as_str() {
            return Err(Error::ChainId(format!(
                "Current chain ID: {}, Tendermint chain ID: {}",
                chain_id, init.chain_id
            )));
        }

        // Read the genesis files
        #[cfg(any(
            feature = "integration",
            not(any(test, feature = "benches"))
        ))]
        let genesis = {
            let chain_dir = self.base_dir.join(chain_id);
            genesis::chain::Finalized::read_toml_files(&chain_dir)
                .expect("Missing genesis files")
        };
        #[cfg(all(
            any(test, feature = "benches"),
            not(feature = "integration")
        ))]
        let genesis = {
            let chain_dir = self.base_dir.join(chain_id);
            genesis::make_dev_genesis(_num_validators, chain_dir)
        };
        #[cfg(all(
            any(test, feature = "benches"),
            not(feature = "integration")
        ))]
        {
            // update the native token from the genesis file
            let native_token = genesis.get_native_token().clone();
            self.wl_storage.storage.native_token = native_token;
        }

        let ts: protobuf::Timestamp = init.time.into();
        let initial_height = init
            .initial_height
            .try_into()
            .expect("Unexpected block height");
        // TODO hacky conversion, depends on https://github.com/informalsystems/tendermint-rs/issues/870
        let genesis_time: DateTimeUtc = (Utc
            .timestamp_opt(ts.seconds, ts.nanos as u32))
        .single()
        .expect("genesis time should be a valid timestamp")
        .into();

        // Initialize protocol parameters
        let parameters = genesis.get_chain_parameters(&self.wasm_dir);
        self.store_wasms(&parameters)?;
        parameters.init_storage(&mut self.wl_storage)?;

        // Initialize governance parameters
        let gov_params = genesis.get_gov_params();
        gov_params.init_storage(&mut self.wl_storage)?;

        // configure the Ethereum bridge if the configuration is set.
        if let Some(config) = genesis.get_eth_bridge_params() {
            tracing::debug!("Initializing Ethereum bridge storage.");
            config.init_storage(&mut self.wl_storage);
            self.update_eth_oracle();
        } else {
            self.wl_storage
                .write_bytes(
                    &namada::eth_bridge::storage::active_key(),
                    EthBridgeStatus::Disabled.serialize_to_vec(),
                )
                .unwrap();
        }

        // Depends on parameters being initialized
        self.wl_storage
            .storage
            .init_genesis_epoch(initial_height, genesis_time, &parameters)
            .expect("Initializing genesis epoch must not fail");

        // PoS system depends on epoch being initialized
        let pos_params = genesis.get_pos_params();
        let (current_epoch, _gas) = self.wl_storage.storage.get_current_epoch();
        pos::namada_proof_of_stake::init_genesis(
            &mut self.wl_storage,
            &pos_params,
            current_epoch,
        )
        .expect("Must be able to initialize PoS genesis storage");

        // PGF parameters
        let pgf_params = genesis.get_pgf_params();
        pgf_params
            .init_storage(&mut self.wl_storage)
            .expect("Should be able to initialized PGF at genesis");

        // Loaded VP code cache to avoid loading the same files multiple times
        let mut vp_cache: HashMap<String, Vec<u8>> = HashMap::default();
        self.init_token_accounts(&genesis);
        self.init_token_balances(&genesis);
        self.apply_genesis_txs_established_account(&genesis, &mut vp_cache);
        self.apply_genesis_txs_validator_account(
            &genesis,
            &mut vp_cache,
            &pos_params,
            current_epoch,
        );
        self.apply_genesis_txs_transfer(&genesis);
        self.apply_genesis_txs_bonds(&genesis);

        pos::namada_proof_of_stake::compute_and_store_total_consensus_stake(
            &mut self.wl_storage,
            Default::default(),
        )
        .expect("Could not compute total consensus stake at genesis");
        // This has to be done after `apply_genesis_txs_validator_account`
        pos::namada_proof_of_stake::copy_genesis_validator_sets(
            &mut self.wl_storage,
            &pos_params,
            current_epoch,
        )
        .expect("Must be able to copy PoS genesis validator sets");

        ibc::init_genesis_storage(&mut self.wl_storage);

        // Set the initial validator set
        response.validators = self
            .get_abci_validator_updates(true, |pk, power| {
                let pub_key: crate::facade::tendermint::PublicKey = pk.into();
                let power =
                    crate::facade::tendermint::vote::Power::try_from(power)
                        .unwrap();
                validator::Update { pub_key, power }
            })
            .expect("Must be able to set genesis validator set");
        debug_assert!(!response.validators.is_empty());
        Ok(response)
    }

    /// Look-up WASM code of a genesis VP by its name
    fn lookup_vp(
        &self,
        name: &str,
        genesis: &genesis::chain::Finalized,
        vp_cache: &mut HashMap<String, Vec<u8>>,
    ) -> Vec<u8> {
        let config =
            genesis.vps.wasm.get(name).unwrap_or_else(|| {
                panic!("Missing validity predicate for {name}")
            });
        let vp_filename = &config.filename;
        vp_cache.get_or_insert_with(vp_filename.clone(), || {
            wasm_loader::read_wasm(&self.wasm_dir, vp_filename).unwrap()
        })
    }

    fn store_wasms(&mut self, params: &Parameters) -> Result<()> {
        let Parameters {
            tx_whitelist,
            vp_whitelist,
            implicit_vp_code_hash,
            ..
        } = params;
        let mut is_implicit_vp_stored = false;
        let checksums = wasm_loader::Checksums::read_checksums(&self.wasm_dir);
        for (name, full_name) in checksums.0.iter() {
            let code = wasm_loader::read_wasm(&self.wasm_dir, name)
                .map_err(Error::ReadingWasm)?;
            let code_hash = CodeHash::sha256(&code);
            let code_len = u64::try_from(code.len())
                .map_err(|e| Error::LoadingWasm(e.to_string()))?;

            let elements = full_name.split('.').collect::<Vec<&str>>();
            let checksum = elements.get(1).ok_or_else(|| {
                Error::LoadingWasm(format!("invalid full name: {}", full_name))
            })?;
            assert_eq!(
                code_hash.to_string(),
                checksum.to_uppercase(),
                "Invalid wasm code sha256 hash for {}",
                name
            );

            if (tx_whitelist.is_empty() && vp_whitelist.is_empty())
                || tx_whitelist.contains(&code_hash.to_string().to_lowercase())
                || vp_whitelist.contains(&code_hash.to_string().to_lowercase())
            {
                validate_untrusted_wasm(&code)
                    .map_err(|e| Error::LoadingWasm(e.to_string()))?;

                #[cfg(not(test))]
                if name.starts_with("tx_") {
                    self.tx_wasm_cache.pre_compile(&code);
                } else if name.starts_with("vp_") {
                    self.vp_wasm_cache.pre_compile(&code);
                }

                let code_key = Key::wasm_code(&code_hash);
                let code_len_key = Key::wasm_code_len(&code_hash);
                let hash_key = Key::wasm_hash(name);
                let code_name_key = Key::wasm_code_name(name.to_owned());

                self.wl_storage.write_bytes(&code_key, code)?;
                self.wl_storage.write(&code_len_key, code_len)?;
                self.wl_storage.write_bytes(&hash_key, code_hash)?;
                if &code_hash == implicit_vp_code_hash {
                    is_implicit_vp_stored = true;
                }
                self.wl_storage.write_bytes(&code_name_key, code_hash)?;
            } else {
                tracing::warn!("The wasm {name} isn't whitelisted.");
            }
        }

        // check if implicit_vp wasm is stored
        assert!(
            is_implicit_vp_stored,
            "No VP found matching the expected implicit VP sha256 hash: {}",
            implicit_vp_code_hash
        );
        Ok(())
    }

    /// Init genesis token accounts
    fn init_token_accounts(&mut self, genesis: &genesis::chain::Finalized) {
        let masp_rewards = address::tokens();
        for (alias, token) in &genesis.tokens.token {
            tracing::debug!("Initializing token {alias}");

<<<<<<< HEAD
            let FinalizedTokenConfig {
                address,
                config: TokenConfig { denom, parameters },
            } = token;
            // associate a token with its denomination.
            write_denom(&mut self.wl_storage, address, *denom).unwrap();
            parameters.init_storage(address, &mut self.wl_storage);
            // add token addresses to the masp reward conversions lookup table.
            let alias = alias.to_string();
            if masp_rewards.contains_key(&alias.as_str()) {
                self.wl_storage
                    .storage
                    .conversion_state
                    .tokens
                    .insert(alias, address.clone());
            }
        }
    }

    /// Init genesis token balances
    fn init_token_balances(&mut self, genesis: &genesis::chain::Finalized) {
        for (token_alias, TokenBalances(balances)) in &genesis.balances.token {
            tracing::debug!("Initializing token balances {token_alias}");

            let token_address = &genesis
                .tokens
                .token
                .get(token_alias)
                .expect("Token with configured balance not found in genesis.")
                .address;
            let mut total_token_balance = token::Amount::zero();
            for (owner_pk, balance) in balances {
                let owner = Address::from(&owner_pk.raw);
                storage_api::account::set_public_key_at(
                    &mut self.wl_storage,
                    &owner,
                    &owner_pk.raw,
                    0,
                )
                .unwrap();
                tracing::info!(
                    "Crediting {} {} tokens to {}",
                    balance,
                    token_alias,
                    owner_pk.raw
                );
                credit_tokens(
                    &mut self.wl_storage,
                    token_address,
                    &owner,
                    balance.amount,
                )
                .expect("Couldn't credit initial balance");
                total_token_balance += balance.amount;
            }
            // Write the total amount of tokens for the ratio
=======
        // Initialize governance parameters
        genesis
            .gov_params
            .init_storage(&mut self.wl_storage)
            .expect("Initializing chain parameters must not fail");
        // configure the Ethereum bridge if the configuration is set.
        if let Some(config) = genesis.ethereum_bridge_params {
            tracing::debug!("Initializing Ethereum bridge storage.");
            config.init_storage(&mut self.wl_storage);
            self.update_eth_oracle(&Default::default());
        } else {
>>>>>>> ecb89e2d
            self.wl_storage
                .write(
                    &token::minted_balance_key(token_address),
                    total_token_balance,
                )
                .unwrap();
        }
    }

    /// Apply genesis txs to initialize established accounts
    fn apply_genesis_txs_established_account(
        &mut self,
        genesis: &genesis::chain::Finalized,
        vp_cache: &mut HashMap<String, Vec<u8>>,
    ) {
        if let Some(txs) = genesis.transactions.established_account.as_ref() {
            for FinalizedEstablishedAccountTx {
                address,
                tx:
                    EstablishedAccountTx {
                        alias,
                        vp,
                        public_key,
                        storage,
                    },
            } in txs
            {
                tracing::debug!(
                    "Applying genesis tx to init an established account \
                     {alias}"
                );
                let vp_code = self.lookup_vp(vp, genesis, vp_cache);
                let code_hash = CodeHash::sha256(&vp_code);
                self.wl_storage
                    .write_bytes(&Key::validity_predicate(address), code_hash)
                    .unwrap();

                if let Some(pk) = public_key {
                    storage_api::account::set_public_key_at(
                        &mut self.wl_storage,
                        address,
                        &pk.pk.raw,
                        0,
                    )
                    .unwrap();
                }

                // Place the keys under the owners sub-storage
                let sub_key = namada::core::types::storage::Key::from(
                    address.to_db_key(),
                );
                for (key, value) in storage {
                    self.wl_storage
                        .write_bytes(&sub_key.join(key), value.parse().unwrap())
                        .unwrap();
                }
            }
        }
    }

    /// Apply genesis txs to initialize validator accounts
    fn apply_genesis_txs_validator_account(
        &mut self,
        genesis: &genesis::chain::Finalized,
        vp_cache: &mut HashMap<String, Vec<u8>>,
        params: &PosParams,
        current_epoch: namada::types::storage::Epoch,
    ) {
        if let Some(txs) = genesis.transactions.validator_account.as_ref() {
            for FinalizedValidatorAccountTx {
                address,
                tx:
                    ValidatorAccountTx {
                        alias,
                        vp,
                        commission_rate,
                        max_commission_rate_change,
                        email,
                        description,
                        website,
                        discord_handle,
                        net_address: _,
                        account_key,
                        consensus_key,
                        protocol_key,
                        tendermint_node_key: _,
                        eth_hot_key,
                        eth_cold_key,
                    },
            } in txs
            {
                tracing::debug!(
                    "Applying genesis tx to init a validator account {alias}"
                );

                let vp_code = self.lookup_vp(vp, genesis, vp_cache);
                let code_hash = CodeHash::sha256(&vp_code);
                self.wl_storage
                    .write_bytes(&Key::validity_predicate(address), code_hash)
                    .expect("Unable to write user VP");
                // Validator account key
                storage_api::account::set_public_key_at(
                    &mut self.wl_storage,
                    address,
                    &account_key.pk.raw,
                    0,
                )
                .unwrap();

                self.wl_storage
                    .write(&protocol_pk_key(address), &protocol_key.pk.raw)
                    .expect("Unable to set genesis user protocol public key");

                // TODO: replace pos::init_genesis validators arg with
                // init_genesis_validator from here
                if let Err(err) = pos::namada_proof_of_stake::become_validator(
                    &mut self.wl_storage,
                    BecomeValidator {
                        params,
                        address,
                        consensus_key: &consensus_key.pk.raw,
                        protocol_key: &protocol_key.pk.raw,
                        eth_cold_key: &eth_cold_key.pk.raw,
                        eth_hot_key: &eth_hot_key.pk.raw,
                        current_epoch,
                        commission_rate: *commission_rate,
                        max_commission_rate_change: *max_commission_rate_change,
                        metadata: ValidatorMetaData {
                            email: email.clone(),
                            description: description.clone(),
                            website: website.clone(),
                            discord_handle: discord_handle.clone(),
                        },
                        offset_opt: Some(0),
                    },
                ) {
                    tracing::warn!(
                        "Genesis init genesis validator tx for {alias} failed \
                         with {err}. Skipping."
                    );
                    continue;
                }
            }
        }
    }

    /// Apply genesis txs to transfer tokens
    fn apply_genesis_txs_transfer(
        &mut self,
        genesis: &genesis::chain::Finalized,
    ) {
        if let Some(txs) = &genesis.transactions.transfer {
            for TransferTx {
                token,
                source,
                target,
                amount,
                ..
            } in txs
            {
                let token = match genesis.get_token_address(token) {
                    Some(token) => {
                        tracing::debug!(
                            "Applying genesis tx to transfer {} of token \
                             {token} from {source} to {target}",
                            amount
                        );
                        token
                    }
                    None => {
                        tracing::warn!(
                            "Genesis token transfer tx uses an unknown token \
                             alias {token}. Skipping."
                        );
                        continue;
                    }
                };
                let target = match genesis.get_user_address(target) {
                    Some(target) => target,
                    None => {
                        tracing::warn!(
                            "Genesis token transfer tx uses an unknown target \
                             alias {target}. Skipping."
                        );
                        continue;
                    }
                };
                let source: Address = (&source.raw).into();
                tracing::debug!(
                    "Transfer addresses: token {token} from {source} to \
                     {target}"
                );

                if let Err(err) = storage_api::token::transfer(
                    &mut self.wl_storage,
                    token,
                    &source,
                    &target,
                    amount.amount,
                ) {
                    tracing::warn!(
                        "Genesis token transfer tx failed with: {err}. \
                         Skipping."
                    );
                    continue;
                };
            }
        }
    }

    /// Apply genesis txs to transfer tokens
    fn apply_genesis_txs_bonds(&mut self, genesis: &genesis::chain::Finalized) {
        let (current_epoch, _gas) = self.wl_storage.storage.get_current_epoch();
        if let Some(txs) = &genesis.transactions.bond {
            for BondTx {
                source,
                validator,
                amount,
                ..
            } in txs
            {
                tracing::debug!(
                    "Applying genesis tx to bond {} native tokens from \
                     {source} to {validator}",
                    amount,
                );

                let source = match source {
                    genesis::transactions::AliasOrPk::Alias(alias) => {
                        match genesis.get_user_address(alias) {
                            Some(addr) => addr,
                            None => {
                                tracing::warn!(
                                    "Cannot find bond source address with \
                                     alias \"{alias}\". Skipping."
                                );
                                continue;
                            }
                        }
                    }
                    genesis::transactions::AliasOrPk::PublicKey(pk) => {
                        Address::from(&pk.raw)
                    }
                };

                let validator = match genesis.get_validator_address(validator) {
                    Some(addr) => addr,
                    None => {
                        tracing::warn!(
                            "Cannot find bond validator address with alias \
                             \"{validator}\". Skipping."
                        );
                        continue;
                    }
                };

                if let Err(err) = pos::namada_proof_of_stake::bond_tokens(
                    &mut self.wl_storage,
                    Some(&source),
                    validator,
                    amount.amount,
                    current_epoch,
                    Some(0),
                ) {
                    tracing::warn!(
                        "Genesis bond tx failed with: {err}. Skipping."
                    );
                    continue;
                };
            }
        }
    }
}

trait HashMapExt<K, V>
where
    K: Eq + Hash,
    V: Clone,
{
    /// Inserts a value computed from `f` into the map if the given `key` is not
    /// present, then returns a clone of the value from the map.
    fn get_or_insert_with(&mut self, key: K, f: impl FnOnce() -> V) -> V;
}

impl<K, V> HashMapExt<K, V> for HashMap<K, V>
where
    K: Eq + Hash,
    V: Clone,
{
    fn get_or_insert_with(&mut self, key: K, f: impl FnOnce() -> V) -> V {
        use std::collections::hash_map::Entry;
        match self.entry(key) {
            Entry::Occupied(o) => o.get().clone(),
            Entry::Vacant(v) => v.insert(f()).clone(),
        }
    }
}

#[cfg(test)]
mod test {
    use std::collections::BTreeMap;

    use namada::ledger::storage::DBIter;

    use crate::node::ledger::shell::test_utils::{self, TestShell};

    /// Test that the init-chain handler never commits changes directly to the
    /// DB.
    #[test]
    fn test_init_chain_doesnt_commit_db() {
        let (shell, _recv, _, _) = test_utils::setup();

        // Collect all storage key-vals into a sorted map
        let store_block_state = |shell: &TestShell| -> BTreeMap<_, _> {
            shell
                .wl_storage
                .storage
                .db
                .iter_prefix(None)
                .map(|(key, val, _gas)| (key, val))
                .collect()
        };

        // Store the full state in sorted map
        let initial_storage_state: std::collections::BTreeMap<String, Vec<u8>> =
            store_block_state(&shell);

        // Store the full state again
        let storage_state: std::collections::BTreeMap<String, Vec<u8>> =
            store_block_state(&shell);

        // The storage state must be unchanged
        itertools::assert_equal(
            initial_storage_state.iter(),
            storage_state.iter(),
        );
    }
}<|MERGE_RESOLUTION|>--- conflicted
+++ resolved
@@ -111,7 +111,7 @@
         if let Some(config) = genesis.get_eth_bridge_params() {
             tracing::debug!("Initializing Ethereum bridge storage.");
             config.init_storage(&mut self.wl_storage);
-            self.update_eth_oracle();
+            self.update_eth_oracle(&Default::default());
         } else {
             self.wl_storage
                 .write_bytes(
@@ -276,7 +276,6 @@
         for (alias, token) in &genesis.tokens.token {
             tracing::debug!("Initializing token {alias}");
 
-<<<<<<< HEAD
             let FinalizedTokenConfig {
                 address,
                 config: TokenConfig { denom, parameters },
@@ -333,19 +332,6 @@
                 total_token_balance += balance.amount;
             }
             // Write the total amount of tokens for the ratio
-=======
-        // Initialize governance parameters
-        genesis
-            .gov_params
-            .init_storage(&mut self.wl_storage)
-            .expect("Initializing chain parameters must not fail");
-        // configure the Ethereum bridge if the configuration is set.
-        if let Some(config) = genesis.ethereum_bridge_params {
-            tracing::debug!("Initializing Ethereum bridge storage.");
-            config.init_storage(&mut self.wl_storage);
-            self.update_eth_oracle(&Default::default());
-        } else {
->>>>>>> ecb89e2d
             self.wl_storage
                 .write(
                     &token::minted_balance_key(token_address),
