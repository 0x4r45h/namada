//! Implementation of the `FinalizeBlock` ABCI++ method for the Shell

<<<<<<< HEAD
use namada::ledger::governance::storage as gov_storage;
use namada::ledger::governance::utils::{
    compute_tally, get_proposal_votes, ProposalEvent,
};
use namada::ledger::governance::vp::ADDRESS as gov_address;
use namada::ledger::storage::types::encode;
use namada::ledger::treasury::ADDRESS as treasury_address;
use namada::types::address::{xan as m1t, Address};
use namada::types::governance::TallyResult;
use namada::types::storage::{BlockHash, Epoch, Header};
use namada::types::transaction::protocol::ProtocolTxType;

use super::queries::QueriesExt;
use super::*;
use crate::facade::tendermint_proto::abci::Misbehavior as Evidence;
use crate::facade::tendermint_proto::crypto::PublicKey as TendermintPublicKey;
use crate::node::ledger::events::EventType;
=======
use namada::types::storage::{BlockHash, Header};

use super::governance::execute_governance_proposals;
use super::*;
use crate::facade::tendermint_proto::abci::Misbehavior as Evidence;
use crate::facade::tendermint_proto::crypto::PublicKey as TendermintPublicKey;
>>>>>>> 836a6dea

impl<D, H> Shell<D, H>
where
    D: DB + for<'iter> DBIter<'iter> + Sync + 'static,
    H: StorageHasher + Sync + 'static,
{
    /// Updates the chain with new header, height, etc. Also keeps track
    /// of epoch changes and applies associated updates to validator sets,
    /// etc. as necessary.
    ///
    /// Validate and apply decrypted transactions unless
    /// [`Shell::process_proposal`] detected that they were not submitted in
    /// correct order or more decrypted txs arrived than expected. In that
    /// case, all decrypted transactions are not applied and must be
    /// included in the next `Shell::prepare_proposal` call.
    ///
    /// Incoming wrapper txs need no further validation. They
    /// are added to the block.
    ///
    /// Error codes:
    ///   0: Ok
    ///   1: Invalid tx
    ///   2: Tx is invalidly signed
    ///   3: Wasm runtime error
    ///   4: Invalid order of decrypted txs
    ///   5. More decrypted txs than expected
    pub fn finalize_block(
        &mut self,
        req: shim::request::FinalizeBlock,
    ) -> Result<shim::response::FinalizeBlock> {
        // reset gas meter before we start
        self.gas_meter.reset();

        let mut response = shim::response::FinalizeBlock::default();
        // begin the next block and check if a new epoch began
        let (height, new_epoch) =
            self.update_state(req.header, req.hash, req.byzantine_validators);

        if new_epoch {
<<<<<<< HEAD
            for id in std::mem::take(&mut self.proposal_data) {
                let proposal_funds_key = gov_storage::get_funds_key(id);
                let proposal_start_epoch_key =
                    gov_storage::get_voting_start_epoch_key(id);

                let funds = self
                    .read_storage_key::<token::Amount>(&proposal_funds_key)
                    .ok_or_else(|| {
                        Error::BadProposal(
                            id,
                            "Invalid proposal funds.".to_string(),
                        )
                    })?;
                let proposal_start_epoch = self
                    .read_storage_key::<Epoch>(&proposal_start_epoch_key)
                    .ok_or_else(|| {
                        Error::BadProposal(
                            id,
                            "Invalid proposal start_epoch.".to_string(),
                        )
                    })?;

                let votes =
                    get_proposal_votes(&self.storage, proposal_start_epoch, id);
                let tally_result =
                    compute_tally(&self.storage, proposal_start_epoch, votes);

                let transfer_address = match tally_result {
                    TallyResult::Passed => {
                        let proposal_author_key =
                            gov_storage::get_author_key(id);
                        let proposal_author = self
                            .read_storage_key::<Address>(&proposal_author_key)
                            .ok_or_else(|| {
                                Error::BadProposal(
                                    id,
                                    "Invalid proposal author.".to_string(),
                                )
                            })?;

                        let proposal_code_key =
                            gov_storage::get_proposal_code_key(id);
                        let proposal_code =
                            self.read_storage_key_bytes(&proposal_code_key);
                        match proposal_code {
                            Some(proposal_code) => {
                                let tx =
                                    Tx::new(proposal_code, Some(encode(&id)));
                                let pending_execution_key =
                                    gov_storage::get_proposal_execution_key(id);
                                self.storage
                                    .write(&pending_execution_key, "")
                                    .expect(
                                        "Should be able to write to storage.",
                                    );
                                let tx_result = protocol::apply_wasm_tx(
                                    tx,
                                    0, /* this is used to compute the fee
                                        * based on the code size. We dont
                                        * need it here. */
                                    self.into(),
                                );
                                self.storage
                                    .delete(&pending_execution_key)
                                    .expect(
                                        "Should be able to delete the storage.",
                                    );
                                match tx_result {
                                    Ok(tx_result) => {
                                        if tx_result.is_accepted() {
                                            self.write_log.commit_tx();
                                            let proposal_event: Event =
                                                ProposalEvent::new(
                                                    EventType::Proposal
                                                        .to_string(),
                                                    TallyResult::Passed,
                                                    id,
                                                    true,
                                                    true,
                                                )
                                                .into();
                                            response
                                                .events
                                                .push(proposal_event);

                                            proposal_author
                                        } else {
                                            self.write_log.drop_tx();
                                            let proposal_event: Event =
                                                ProposalEvent::new(
                                                    EventType::Proposal
                                                        .to_string(),
                                                    TallyResult::Passed,
                                                    id,
                                                    true,
                                                    false,
                                                )
                                                .into();
                                            response
                                                .events
                                                .push(proposal_event);

                                            treasury_address
                                        }
                                    }
                                    Err(_e) => {
                                        self.write_log.drop_tx();
                                        let proposal_event: Event =
                                            ProposalEvent::new(
                                                EventType::Proposal.to_string(),
                                                TallyResult::Passed,
                                                id,
                                                true,
                                                false,
                                            )
                                            .into();
                                        response.events.push(proposal_event);

                                        treasury_address
                                    }
                                }
                            }
                            None => {
                                let proposal_event: Event = ProposalEvent::new(
                                    EventType::Proposal.to_string(),
                                    TallyResult::Passed,
                                    id,
                                    false,
                                    false,
                                )
                                .into();
                                response.events.push(proposal_event);

                                proposal_author
                            }
                        }
                    }
                    TallyResult::Rejected | TallyResult::Unknown => {
                        let proposal_event: Event = ProposalEvent::new(
                            EventType::Proposal.to_string(),
                            TallyResult::Rejected,
                            id,
                            false,
                            false,
                        )
                        .into();
                        response.events.push(proposal_event);

                        treasury_address
                    }
                };

                // transfer proposal locked funds
                self.storage.transfer(
                    &m1t(),
                    funds,
                    &gov_address,
                    &transfer_address,
                );
            }
=======
            let _proposals_result =
                execute_governance_proposals(self, &mut response)?;
>>>>>>> 836a6dea
        }

        for processed_tx in &req.txs {
            let tx = if let Ok(tx) = Tx::try_from(processed_tx.tx.as_ref()) {
                tx
            } else {
                tracing::error!(
                    "FinalizeBlock received a tx that could not be \
                     deserialized to a Tx type. This is likely a protocol \
                     transaction."
                );
                continue;
            };
            let tx_length = processed_tx.tx.len();
            // If [`process_proposal`] rejected a Tx due to invalid signature,
            // emit an event here and move on to next tx.
            if ErrorCodes::from_u32(processed_tx.result.code).unwrap()
                == ErrorCodes::InvalidSig
            {
                let mut tx_event = match process_tx(tx.clone()) {
                    Ok(tx @ TxType::Wrapper(_))
                    | Ok(tx @ TxType::Protocol(_)) => {
                        Event::new_tx_event(&tx, height.0)
                    }
                    _ => match TxType::try_from(tx) {
                        Ok(tx @ TxType::Wrapper(_))
                        | Ok(tx @ TxType::Protocol(_)) => {
                            Event::new_tx_event(&tx, height.0)
                        }
                        _ => {
                            tracing::error!(
                                "Internal logic error: FinalizeBlock received \
                                 a tx with an invalid signature error code \
                                 that could not be deserialized to a \
                                 WrapperTx / ProtocolTx type"
                            );
                            continue;
                        }
                    },
                };
                tx_event["code"] = processed_tx.result.code.to_string();
                tx_event["info"] =
                    format!("Tx rejected: {}", &processed_tx.result.info);
                tx_event["gas_used"] = "0".into();
                response.events.push(tx_event);
                continue;
            }

            let tx_type = if let Ok(tx_type) = process_tx(tx) {
                tx_type
            } else {
                tracing::error!(
                    "Internal logic error: FinalizeBlock received tx that \
                     could not be deserialized to a valid TxType"
                );
                continue;
            };
            // If [`process_proposal`] rejected a Tx, emit an event here and
            // move on to next tx
            if ErrorCodes::from_u32(processed_tx.result.code).unwrap()
                != ErrorCodes::Ok
            {
                let mut tx_event = Event::new_tx_event(&tx_type, height.0);
                tx_event["code"] = processed_tx.result.code.to_string();
                tx_event["info"] =
                    format!("Tx rejected: {}", &processed_tx.result.info);
                tx_event["gas_used"] = "0".into();
                response.events.push(tx_event);
                // if the rejected tx was decrypted, remove it
                // from the queue of txs to be processed
                if let TxType::Decrypted(_) = &tx_type {
                    self.storage.tx_queue.pop();
                }
                continue;
            }

            let mut tx_event = match &tx_type {
                TxType::Wrapper(_wrapper) => {
                    self.storage.tx_queue.push(_wrapper.clone());
                    Event::new_tx_event(&tx_type, height.0)
                }
                TxType::Decrypted(inner) => {
                    // We remove the corresponding wrapper tx from the queue
                    self.storage.tx_queue.pop();
                    let mut event = Event::new_tx_event(&tx_type, height.0);
                    if let DecryptedTx::Undecryptable(_) = inner {
                        event["log"] =
                            "Transaction could not be decrypted.".into();
                        event["code"] = ErrorCodes::Undecryptable.into();
                    }
                    event
                }
                TxType::Raw(_) => {
                    tracing::error!(
                        "Internal logic error: FinalizeBlock received a \
                         TxType::Raw transaction"
                    );
                    continue;
                }
                TxType::Protocol(protocol_tx) => match protocol_tx.tx {
                    ProtocolTxType::EthereumEvents(ref digest) => {
                        for event in
                            digest.events.iter().map(|signed| &signed.event)
                        {
                            self.mode.deque_eth_event(event);
                        }
                        Event::new_tx_event(&tx_type, height.0)
                    }
                    ProtocolTxType::ValidatorSetUpdate(_) => {
                        Event::new_tx_event(&tx_type, height.0)
                    }
                    ref protocol_tx_type => {
                        tracing::error!(
                            ?protocol_tx_type,
                            "Internal logic error: FinalizeBlock received an \
                             unsupported TxType::Protocol transaction: {:?}",
                            protocol_tx
                        );
                        continue;
                    }
                },
            };

            match protocol::dispatch_tx(
                tx_type,
                tx_length,
                &mut self.gas_meter,
                &mut self.write_log,
                &mut self.storage,
                &mut self.vp_wasm_cache,
                &mut self.tx_wasm_cache,
            )
            .map_err(Error::TxApply)
            {
                Ok(result) => {
                    if result.is_accepted() {
                        tracing::info!(
                            "all VPs accepted transaction {} storage \
                             modification {:#?}",
                            tx_event["hash"],
                            result
                        );
                        self.write_log.commit_tx();
                        if !tx_event.contains_key("code") {
                            tx_event["code"] = ErrorCodes::Ok.into();
                        }
                        if let Some(ibc_event) = &result.ibc_event {
                            // Add the IBC event besides the tx_event
                            let event = Event::from(ibc_event.clone());
                            response.events.push(event);
                        }
                        match serde_json::to_string(
                            &result.initialized_accounts,
                        ) {
                            Ok(initialized_accounts) => {
                                tx_event["initialized_accounts"] =
                                    initialized_accounts;
                            }
                            Err(err) => {
                                tracing::error!(
                                    "Failed to serialize the initialized \
                                     accounts: {}",
                                    err
                                );
                            }
                        }
                    } else {
                        tracing::info!(
                            "some VPs rejected transaction {} storage \
                             modification {:#?}",
                            tx_event["hash"],
                            result.vps_result.rejected_vps
                        );
                        self.write_log.drop_tx();
                        tx_event["code"] = ErrorCodes::InvalidTx.into();
                    }
                    tx_event["gas_used"] = result.gas_used.to_string();
                    tx_event["info"] = result.to_string();
                }
                Err(msg) => {
                    tracing::info!(
                        "Transaction {} failed with: {}",
                        tx_event["hash"],
                        msg
                    );
                    self.write_log.drop_tx();
                    tx_event["gas_used"] = self
                        .gas_meter
                        .get_current_transaction_gas()
                        .to_string();
                    tx_event["info"] = msg.to_string();
                    tx_event["code"] = ErrorCodes::WasmRuntimeError.into();
                }
            }
            response.events.push(tx_event);
        }

        if new_epoch {
            self.update_epoch(&mut response);
        }

        let _ = self
            .gas_meter
            .finalize_transaction()
            .map_err(|_| Error::GasOverflow)?;

        self.event_log_mut().log_events(response.events.clone());

        Ok(response)
    }

    /// Sets the metadata necessary for a new block, including
    /// the hash, height, validator changes, and evidence of
    /// byzantine behavior. Applies slashes if necessary.
    /// Returns a bool indicating if a new epoch began and
    /// the height of the new block.
    fn update_state(
        &mut self,
        header: Header,
        hash: BlockHash,
        byzantine_validators: Vec<Evidence>,
    ) -> (BlockHeight, bool) {
        let height = self.storage.last_height + 1;

        self.gas_meter.reset();

        self.storage
            .begin_block(hash, height)
            .expect("Beginning a block shouldn't fail");

        self.storage
            .set_header(header)
            .expect("Setting a header shouldn't fail");

        self.byzantine_validators = byzantine_validators;

        let header = self
            .storage
            .header
            .as_ref()
            .expect("Header must have been set in prepare_proposal.");
        let time = header.time;
        let new_epoch = self
            .storage
            .update_epoch(height, time)
            .expect("Must be able to update epoch");

        self.slash();
        (height, new_epoch)
    }

    /// If a new epoch begins, we update the response to include
    /// changes to the validator sets and consensus parameters
    fn update_epoch(&self, response: &mut shim::response::FinalizeBlock) {
        // Apply validator set update
        let (current_epoch, _gas) = self.storage.get_current_epoch();
        // TODO ABCI validator updates on block H affects the validator set
        // on block H+2, do we need to update a block earlier?
        self.storage.validator_set_update(current_epoch, |update| {
            let (consensus_key, power) = match update {
                ValidatorSetUpdate::Active(ActiveValidator {
                    consensus_key,
                    voting_power,
                }) => {
                    let power: u64 = voting_power.into();
                    let power: i64 = power
                        .try_into()
                        .expect("unexpected validator's voting power");
                    (consensus_key, power)
                }
                ValidatorSetUpdate::Deactivated(consensus_key) => {
                    // Any validators that have become inactive must
                    // have voting power set to 0 to remove them from
                    // the active set
                    let power = 0_i64;
                    (consensus_key, power)
                }
            };
            let pub_key = TendermintPublicKey {
                sum: Some(key_to_tendermint(&consensus_key).unwrap()),
            };
            let pub_key = Some(pub_key);
            let update = ValidatorUpdate { pub_key, power };
            response.validator_updates.push(update);
        });
<<<<<<< HEAD

        // Update evidence parameters
        let (epoch_duration, _gas) =
            parameters::read_epoch_parameter(&self.storage)
                .expect("Couldn't read epoch duration parameters");
        let pos_params = self.storage.read_pos_params();
        let evidence_params = self
            .storage
            .get_evidence_params(&epoch_duration, &pos_params);

        response.consensus_param_updates = Some(ConsensusParams {
            evidence: Some(evidence_params),
            ..response.consensus_param_updates.take().unwrap_or_default()
        });
=======
>>>>>>> 836a6dea
    }
}

/// We test the failure cases of [`finalize_block`]. The happy flows
/// are covered by the e2e tests.
#[cfg(test)]
mod test_finalize_block {
    use namada::types::address::xan;
    use namada::types::ethereum_events::EthAddress;
    use namada::types::storage::Epoch;
    use namada::types::transaction::{EncryptionKey, Fee};
    use namada::types::vote_extensions::ethereum_events::{
        self, MultiSignedEthEvent,
    };

    use super::*;
    use crate::node::ledger::shell::test_utils::*;
    use crate::node::ledger::shims::abcipp_shim_types::shim::request::{
        FinalizeBlock, ProcessedTx,
    };

    /// Check that if a wrapper tx was rejected by [`process_proposal`],
    /// check that the correct event is returned. Check that it does
    /// not appear in the queue of txs to be decrypted
    #[test]
    fn test_process_proposal_rejected_wrapper_tx() {
        let (mut shell, _, _) = setup();
        let keypair = gen_keypair();
        let mut processed_txs = vec![];
        let mut valid_wrappers = vec![];
        // create some wrapper txs
        for i in 1..5 {
            let raw_tx = Tx::new(
                "wasm_code".as_bytes().to_owned(),
                Some(format!("transaction data: {}", i).as_bytes().to_owned()),
            );
            let wrapper = WrapperTx::new(
                Fee {
                    amount: i.into(),
                    token: xan(),
                },
                &keypair,
                Epoch(0),
                0.into(),
                raw_tx.clone(),
                Default::default(),
            );
            let tx = wrapper.sign(&keypair).expect("Test failed");
            if i > 1 {
                processed_txs.push(ProcessedTx {
                    tx: tx.to_bytes(),
                    result: TxResult {
                        code: u32::try_from(i.rem_euclid(2))
                            .expect("Test failed"),
                        info: "".into(),
                    },
                });
            } else {
                shell.enqueue_tx(wrapper.clone());
            }

            if i != 3 {
                valid_wrappers.push(wrapper)
            }
        }

        // check that the correct events were created
        for (index, event) in shell
            .finalize_block(FinalizeBlock {
                txs: processed_txs.clone(),
                ..Default::default()
            })
            .expect("Test failed")
            .iter()
            .enumerate()
        {
            assert_eq!(event.event_type.to_string(), String::from("accepted"));
            let code = event.attributes.get("code").expect("Test failed");
            assert_eq!(code, &index.rem_euclid(2).to_string());
        }
        // verify that the queue of wrapper txs to be processed is correct
        let mut valid_tx = valid_wrappers.iter();
        let mut counter = 0;
        for wrapper in shell.iter_tx_queue() {
            // we cannot easily implement the PartialEq trait for WrapperTx
            // so we check the hashes of the inner txs for equality
            assert_eq!(
                wrapper.tx_hash,
                valid_tx.next().expect("Test failed").tx_hash
            );
            counter += 1;
        }
        assert_eq!(counter, 3);
    }

    /// Check that if a decrypted tx was rejected by [`process_proposal`],
    /// check that the correct event is returned. Check that it is still
    /// removed from the queue of txs to be included in the next block
    /// proposal
    #[test]
    fn test_process_proposal_rejected_decrypted_tx() {
        let (mut shell, _, _) = setup();
        let keypair = gen_keypair();
        let raw_tx = Tx::new(
            "wasm_code".as_bytes().to_owned(),
            Some(String::from("transaction data").as_bytes().to_owned()),
        );
        let wrapper = WrapperTx::new(
            Fee {
                amount: 0.into(),
                token: xan(),
            },
            &keypair,
            Epoch(0),
            0.into(),
            raw_tx.clone(),
            Default::default(),
        );

        let processed_tx = ProcessedTx {
            tx: Tx::from(TxType::Decrypted(DecryptedTx::Decrypted(raw_tx)))
                .to_bytes(),
            result: TxResult {
                code: ErrorCodes::InvalidTx.into(),
                info: "".into(),
            },
        };
        shell.enqueue_tx(wrapper);

        // check that the decrypted tx was not applied
        for event in shell
            .finalize_block(FinalizeBlock {
                txs: vec![processed_tx],
                ..Default::default()
            })
            .expect("Test failed")
        {
            assert_eq!(event.event_type.to_string(), String::from("applied"));
            let code = event.attributes.get("code").expect("Test failed");
            assert_eq!(code, &String::from(ErrorCodes::InvalidTx));
        }
        // check that the corresponding wrapper tx was removed from the queue
        assert!(shell.storage.tx_queue.is_empty());
    }

    /// Test that if a tx is undecryptable, it is applied
    /// but the tx result contains the appropriate error code.
    #[test]
    fn test_undecryptable_returns_error_code() {
        let (mut shell, _, _) = setup();

        let keypair = crate::wallet::defaults::daewon_keypair();
        let pubkey = EncryptionKey::default();
        // not valid tx bytes
        let tx = "garbage data".as_bytes().to_owned();
        let inner_tx =
            namada::types::transaction::encrypted::EncryptedTx::encrypt(
                &tx, pubkey,
            );
        let wrapper = WrapperTx {
            fee: Fee {
                amount: 0.into(),
                token: xan(),
            },
            pk: keypair.ref_to(),
            epoch: Epoch(0),
            gas_limit: 0.into(),
            inner_tx,
            tx_hash: hash_tx(&tx),
        };
        let processed_tx = ProcessedTx {
            tx: Tx::from(TxType::Decrypted(DecryptedTx::Undecryptable(
                wrapper.clone(),
            )))
            .to_bytes(),
            result: TxResult {
                code: ErrorCodes::Ok.into(),
                info: "".into(),
            },
        };

        shell.enqueue_tx(wrapper);

        // check that correct error message is returned
        for event in shell
            .finalize_block(FinalizeBlock {
                txs: vec![processed_tx],
                ..Default::default()
            })
            .expect("Test failed")
        {
            assert_eq!(event.event_type.to_string(), String::from("applied"));
            let code = event.attributes.get("code").expect("Test failed");
            assert_eq!(code, &String::from(ErrorCodes::Undecryptable));
            let log = event.attributes.get("log").expect("Test failed");
            assert!(log.contains("Transaction could not be decrypted."))
        }
        // check that the corresponding wrapper tx was removed from the queue
        assert!(shell.storage.tx_queue.is_empty());
    }

    /// Test that the wrapper txs are queued in the order they
    /// are received from the block. Tests that the previously
    /// decrypted txs are de-queued.
    #[test]
    fn test_mixed_txs_queued_in_correct_order() {
        let (mut shell, _, _) = setup();
        let keypair = gen_keypair();
        let mut processed_txs = vec![];
        let mut valid_txs = vec![];

        // create two decrypted txs
        let mut wasm_path = top_level_directory();
        wasm_path.push("wasm_for_tests/tx_no_op.wasm");
        let tx_code = std::fs::read(wasm_path)
            .expect("Expected a file at given code path");
        for i in 0..2 {
            let raw_tx = Tx::new(
                tx_code.clone(),
                Some(
                    format!("Decrypted transaction data: {}", i)
                        .as_bytes()
                        .to_owned(),
                ),
            );
            let wrapper_tx = WrapperTx::new(
                Fee {
                    amount: 0.into(),
                    token: xan(),
                },
                &keypair,
                Epoch(0),
                0.into(),
                raw_tx.clone(),
                Default::default(),
            );
            shell.enqueue_tx(wrapper_tx);
            processed_txs.push(ProcessedTx {
                tx: Tx::from(TxType::Decrypted(DecryptedTx::Decrypted(raw_tx)))
                    .to_bytes(),
                result: TxResult {
                    code: ErrorCodes::Ok.into(),
                    info: "".into(),
                },
            });
        }
        // create two wrapper txs
        for i in 0..2 {
            let raw_tx = Tx::new(
                "wasm_code".as_bytes().to_owned(),
                Some(
                    format!("Encrypted transaction data: {}", i)
                        .as_bytes()
                        .to_owned(),
                ),
            );
            let wrapper_tx = WrapperTx::new(
                Fee {
                    amount: 0.into(),
                    token: xan(),
                },
                &keypair,
                Epoch(0),
                0.into(),
                raw_tx.clone(),
                Default::default(),
            );
            let wrapper = wrapper_tx.sign(&keypair).expect("Test failed");
            valid_txs.push(wrapper_tx);
            processed_txs.push(ProcessedTx {
                tx: wrapper.to_bytes(),
                result: TxResult {
                    code: ErrorCodes::Ok.into(),
                    info: "".into(),
                },
            });
        }
        // Put the wrapper txs in front of the decrypted txs
        processed_txs.rotate_left(2);
        // check that the correct events were created
        for (index, event) in shell
            .finalize_block(FinalizeBlock {
                txs: processed_txs,
                ..Default::default()
            })
            .expect("Test failed")
            .iter()
            .enumerate()
        {
            if index < 2 {
                // these should be accepted wrapper txs
                assert_eq!(
                    event.event_type.to_string(),
                    String::from("accepted")
                );
                let code =
                    event.attributes.get("code").expect("Test failed").as_str();
                assert_eq!(code, String::from(ErrorCodes::Ok).as_str());
            } else {
                // these should be accepted decrypted txs
                assert_eq!(
                    event.event_type.to_string(),
                    String::from("applied")
                );
                let code =
                    event.attributes.get("code").expect("Test failed").as_str();
                assert_eq!(code, String::from(ErrorCodes::Ok).as_str());
            }
        }

        // check that the applied decrypted txs were dequeued and the
        // accepted wrappers were enqueued in correct order
        let mut txs = valid_txs.iter();

        let mut counter = 0;
        for wrapper in shell.iter_tx_queue() {
            assert_eq!(
                wrapper.tx_hash,
                txs.next().expect("Test failed").tx_hash
            );
            counter += 1;
        }
        assert_eq!(counter, 2);
    }

    /// Test that if a rejected protocol tx is applied and emits
    /// the correct event
    #[test]
    fn test_rejected_protocol_tx() {
        let (mut shell, _, _) = setup();
        let protocol_key =
            shell.mode.get_protocol_key().expect("Test failed").clone();

        let tx = ProtocolTxType::EthereumEvents(ethereum_events::VextDigest {
            signatures: Default::default(),
            events: vec![],
        })
        .sign(&protocol_key)
        .to_bytes();

        let req = FinalizeBlock {
            txs: vec![ProcessedTx {
                tx,
                result: TxResult {
                    code: ErrorCodes::InvalidTx.into(),
                    info: Default::default(),
                },
            }],
            ..Default::default()
        };
        let mut resp = shell.finalize_block(req).expect("Test failed");
        assert_eq!(resp.len(), 1);
        let event = resp.remove(0);
        assert_eq!(event.event_type.to_string(), String::from("applied"));
        let code = event.attributes.get("code").expect("Test failed");
        assert_eq!(code, &String::from(ErrorCodes::InvalidTx));
    }

    /// Test that once a validator's vote for an Ethereum event lands
    /// on-chain, it dequeues from the list of events to vote on.
    #[test]
    fn test_eth_events_dequeued() {
        let (mut shell, _, oracle) = setup();
        let protocol_key =
            shell.mode.get_protocol_key().expect("Test failed").clone();
        let address = shell
            .mode
            .get_validator_address()
            .expect("Test failed")
            .clone();

        // ---- the ledger receives a new Ethereum event
        let event = EthereumEvent::NewContract {
            name: "Test".to_string(),
            address: EthAddress([0; 20]),
        };
        tokio_test::block_on(oracle.send(event.clone())).expect("Test failed");
        let [queued_event]: [EthereumEvent; 1] =
            shell.new_ethereum_events().try_into().expect("Test failed");
        assert_eq!(queued_event, event);

        // ---- The protocol tx that includes this event on-chain
        let signature = ethereum_events::Vext {
            block_height: shell.storage.last_height,
            ethereum_events: vec![event.clone()],
            validator_addr: address.clone(),
        }
        .sign(&protocol_key)
        .sig;
        let signed = MultiSignedEthEvent {
            event,
            #[cfg(feature = "abcipp")]
            signers: HashSet::from([address.clone()]),
            #[cfg(not(feature = "abcipp"))]
            signers: BTreeSet::from([(
                address.clone(),
                shell.storage.last_height,
            )]),
        };

        let digest = ethereum_events::VextDigest {
            #[cfg(feature = "abcipp")]
            signatures: vec![(address, signature)].into_iter().collect(),
            #[cfg(not(feature = "abcipp"))]
            signatures: vec![((address, shell.storage.last_height), signature)]
                .into_iter()
                .collect(),
            events: vec![signed],
        };
        let processed_tx = ProcessedTx {
            tx: ProtocolTxType::EthereumEvents(digest)
                .sign(&protocol_key)
                .to_bytes(),
            result: TxResult {
                code: ErrorCodes::Ok.into(),
                info: "".into(),
            },
        };

        // ---- This protocol tx is accepted
        let [result]: [Event; 1] = shell
            .finalize_block(FinalizeBlock {
                txs: vec![processed_tx],
                ..Default::default()
            })
            .expect("Test failed")
            .try_into()
            .expect("Test failed");
        assert_eq!(result.event_type.to_string(), String::from("applied"));
        let code = result.attributes.get("code").expect("Test failed").as_str();
        assert_eq!(code, String::from(ErrorCodes::Ok).as_str());

        // --- The event is removed from the queue
        assert!(shell.new_ethereum_events().is_empty());
    }
}<|MERGE_RESOLUTION|>--- conflicted
+++ resolved
@@ -1,6 +1,5 @@
 //! Implementation of the `FinalizeBlock` ABCI++ method for the Shell
 
-<<<<<<< HEAD
 use namada::ledger::governance::storage as gov_storage;
 use namada::ledger::governance::utils::{
     compute_tally, get_proposal_votes, ProposalEvent,
@@ -18,14 +17,6 @@
 use crate::facade::tendermint_proto::abci::Misbehavior as Evidence;
 use crate::facade::tendermint_proto::crypto::PublicKey as TendermintPublicKey;
 use crate::node::ledger::events::EventType;
-=======
-use namada::types::storage::{BlockHash, Header};
-
-use super::governance::execute_governance_proposals;
-use super::*;
-use crate::facade::tendermint_proto::abci::Misbehavior as Evidence;
-use crate::facade::tendermint_proto::crypto::PublicKey as TendermintPublicKey;
->>>>>>> 836a6dea
 
 impl<D, H> Shell<D, H>
 where
@@ -65,171 +56,8 @@
             self.update_state(req.header, req.hash, req.byzantine_validators);
 
         if new_epoch {
-<<<<<<< HEAD
-            for id in std::mem::take(&mut self.proposal_data) {
-                let proposal_funds_key = gov_storage::get_funds_key(id);
-                let proposal_start_epoch_key =
-                    gov_storage::get_voting_start_epoch_key(id);
-
-                let funds = self
-                    .read_storage_key::<token::Amount>(&proposal_funds_key)
-                    .ok_or_else(|| {
-                        Error::BadProposal(
-                            id,
-                            "Invalid proposal funds.".to_string(),
-                        )
-                    })?;
-                let proposal_start_epoch = self
-                    .read_storage_key::<Epoch>(&proposal_start_epoch_key)
-                    .ok_or_else(|| {
-                        Error::BadProposal(
-                            id,
-                            "Invalid proposal start_epoch.".to_string(),
-                        )
-                    })?;
-
-                let votes =
-                    get_proposal_votes(&self.storage, proposal_start_epoch, id);
-                let tally_result =
-                    compute_tally(&self.storage, proposal_start_epoch, votes);
-
-                let transfer_address = match tally_result {
-                    TallyResult::Passed => {
-                        let proposal_author_key =
-                            gov_storage::get_author_key(id);
-                        let proposal_author = self
-                            .read_storage_key::<Address>(&proposal_author_key)
-                            .ok_or_else(|| {
-                                Error::BadProposal(
-                                    id,
-                                    "Invalid proposal author.".to_string(),
-                                )
-                            })?;
-
-                        let proposal_code_key =
-                            gov_storage::get_proposal_code_key(id);
-                        let proposal_code =
-                            self.read_storage_key_bytes(&proposal_code_key);
-                        match proposal_code {
-                            Some(proposal_code) => {
-                                let tx =
-                                    Tx::new(proposal_code, Some(encode(&id)));
-                                let pending_execution_key =
-                                    gov_storage::get_proposal_execution_key(id);
-                                self.storage
-                                    .write(&pending_execution_key, "")
-                                    .expect(
-                                        "Should be able to write to storage.",
-                                    );
-                                let tx_result = protocol::apply_wasm_tx(
-                                    tx,
-                                    0, /* this is used to compute the fee
-                                        * based on the code size. We dont
-                                        * need it here. */
-                                    self.into(),
-                                );
-                                self.storage
-                                    .delete(&pending_execution_key)
-                                    .expect(
-                                        "Should be able to delete the storage.",
-                                    );
-                                match tx_result {
-                                    Ok(tx_result) => {
-                                        if tx_result.is_accepted() {
-                                            self.write_log.commit_tx();
-                                            let proposal_event: Event =
-                                                ProposalEvent::new(
-                                                    EventType::Proposal
-                                                        .to_string(),
-                                                    TallyResult::Passed,
-                                                    id,
-                                                    true,
-                                                    true,
-                                                )
-                                                .into();
-                                            response
-                                                .events
-                                                .push(proposal_event);
-
-                                            proposal_author
-                                        } else {
-                                            self.write_log.drop_tx();
-                                            let proposal_event: Event =
-                                                ProposalEvent::new(
-                                                    EventType::Proposal
-                                                        .to_string(),
-                                                    TallyResult::Passed,
-                                                    id,
-                                                    true,
-                                                    false,
-                                                )
-                                                .into();
-                                            response
-                                                .events
-                                                .push(proposal_event);
-
-                                            treasury_address
-                                        }
-                                    }
-                                    Err(_e) => {
-                                        self.write_log.drop_tx();
-                                        let proposal_event: Event =
-                                            ProposalEvent::new(
-                                                EventType::Proposal.to_string(),
-                                                TallyResult::Passed,
-                                                id,
-                                                true,
-                                                false,
-                                            )
-                                            .into();
-                                        response.events.push(proposal_event);
-
-                                        treasury_address
-                                    }
-                                }
-                            }
-                            None => {
-                                let proposal_event: Event = ProposalEvent::new(
-                                    EventType::Proposal.to_string(),
-                                    TallyResult::Passed,
-                                    id,
-                                    false,
-                                    false,
-                                )
-                                .into();
-                                response.events.push(proposal_event);
-
-                                proposal_author
-                            }
-                        }
-                    }
-                    TallyResult::Rejected | TallyResult::Unknown => {
-                        let proposal_event: Event = ProposalEvent::new(
-                            EventType::Proposal.to_string(),
-                            TallyResult::Rejected,
-                            id,
-                            false,
-                            false,
-                        )
-                        .into();
-                        response.events.push(proposal_event);
-
-                        treasury_address
-                    }
-                };
-
-                // transfer proposal locked funds
-                self.storage.transfer(
-                    &m1t(),
-                    funds,
-                    &gov_address,
-                    &transfer_address,
-                );
-            }
-=======
             let _proposals_result =
                 execute_governance_proposals(self, &mut response)?;
->>>>>>> 836a6dea
         }
 
         for processed_tx in &req.txs {
@@ -515,23 +343,6 @@
             let update = ValidatorUpdate { pub_key, power };
             response.validator_updates.push(update);
         });
-<<<<<<< HEAD
-
-        // Update evidence parameters
-        let (epoch_duration, _gas) =
-            parameters::read_epoch_parameter(&self.storage)
-                .expect("Couldn't read epoch duration parameters");
-        let pos_params = self.storage.read_pos_params();
-        let evidence_params = self
-            .storage
-            .get_evidence_params(&epoch_duration, &pos_params);
-
-        response.consensus_param_updates = Some(ConsensusParams {
-            evidence: Some(evidence_params),
-            ..response.consensus_param_updates.take().unwrap_or_default()
-        });
-=======
->>>>>>> 836a6dea
     }
 }
 
