--- conflicted
+++ resolved
@@ -1,10 +1,5 @@
 mod abortable;
 mod broadcaster;
-<<<<<<< HEAD
-pub mod events;
-pub mod rpc;
-=======
->>>>>>> 20ad42b9
 mod shell;
 mod shims;
 pub mod storage;
