--- conflicted
+++ resolved
@@ -11,68 +11,11 @@
 //!
 //! Any other storage key changes are allowed only with a valid signature.
 
-<<<<<<< HEAD
-use core::cell::RefCell;
-
-use booleans::BoolResultUnitExt;
-use namada_vp_prelude::*;
-
-enum KeyType<'a> {
-    /// Public key - written once revealed
-    Pk(&'a Address),
-    TokenBalance {
-        owner: &'a Address,
-    },
-    TokenMinted,
-    TokenMinter(&'a Address),
-    PoS,
-    Masp,
-    PgfSteward(&'a Address),
-    GovernanceVote(&'a Address),
-    Ibc,
-    Unknown,
-}
-
-impl<'a> From<&'a storage::Key> for KeyType<'a> {
-    fn from(key: &'a storage::Key) -> KeyType<'a> {
-        if let Some(address) = account::is_pks_key(key) {
-            Self::Pk(address)
-        } else if let Some([_, owner]) =
-            token::storage_key::is_any_token_balance_key(key)
-        {
-            Self::TokenBalance { owner }
-        } else if token::storage_key::is_any_minted_balance_key(key).is_some() {
-            Self::TokenMinted
-        } else if let Some(minter) = token::storage_key::is_any_minter_key(key)
-        {
-            Self::TokenMinter(minter)
-        } else if proof_of_stake::storage_key::is_pos_key(key) {
-            Self::PoS
-        } else if let Some(address) = pgf_storage::keys::is_stewards_key(key) {
-            Self::PgfSteward(address)
-        } else if gov_storage::keys::is_vote_key(key) {
-            let voter_address = gov_storage::keys::get_voter_address(key);
-            if let Some(address) = voter_address {
-                Self::GovernanceVote(address)
-            } else {
-                Self::Unknown
-            }
-        } else if token::storage_key::is_masp_key(key) {
-            Self::Masp
-        } else if ibc::is_ibc_key(key) {
-            Self::Ibc
-        } else {
-            Self::Unknown
-        }
-    }
-}
-=======
 use booleans::BoolResultUnitExt;
 use namada_vp_prelude::tx::action::*;
 use namada_vp_prelude::*;
->>>>>>> 9ffcd2ec
-
-#[validity_predicate]
+
+#[validity_predicate(gas = 118452)]
 fn validate_tx(
     ctx: &Ctx,
     tx: Tx,
@@ -87,9 +30,6 @@
         verifiers
     );
 
-<<<<<<< HEAD
-    let mut gadget = VerifySigGadget::new();
-=======
     // Check if this is a governance proposal first
     let is_gov_proposal = tx
         .data()
@@ -148,7 +88,7 @@
                 }
             },
             Action::Gov(
-                GovAction::InitProposal { author: source, .. }
+                GovAction::InitProposal { author: source }
                 | GovAction::VoteProposal { voter: source, .. },
             )
             | Action::Pgf(
@@ -162,7 +102,6 @@
             )?,
         }
     }
->>>>>>> 9ffcd2ec
 
     keys_changed.iter().try_for_each(|key| {
         let key_type: KeyType = key.into();
@@ -217,11 +156,7 @@
                         // NB: debit has to signed, credit doesn't
                         || change.is_negative(),
                         ctx,
-<<<<<<< HEAD
-                        &tx_data,
-=======
                         &tx,
->>>>>>> 9ffcd2ec
                         &addr,
                     )?;
                     let sign = if change.non_negative() { "" } else { "-" };
@@ -237,45 +172,6 @@
                     );
                 }
                 Ok(())
-<<<<<<< HEAD
-            }
-            KeyType::TokenMinted => {
-                verifiers.contains(&address::MULTITOKEN).ok_or_else(|| {
-                    VpError::Erased(
-                        "The Multitoken VP should have been a verifier for \
-                         this transaction, since a token was minted"
-                            .into(),
-                    )
-                })
-            }
-            KeyType::TokenMinter(minter_addr) => gadget.verify_signatures_when(
-                || minter_addr == &addr,
-                ctx,
-                &tx_data,
-                &addr,
-            ),
-            KeyType::PoS => {
-                validate_pos_changes(ctx, &tx_data, &addr, key, &mut gadget)
-            }
-            KeyType::PgfSteward(pgf_steward_addr) => gadget
-                .verify_signatures_when(
-                    || pgf_steward_addr == &addr,
-                    ctx,
-                    &tx_data,
-                    &addr,
-                ),
-            KeyType::GovernanceVote(voter_addr) => gadget
-                .verify_signatures_when(
-                    || voter_addr == &addr,
-                    ctx,
-                    &tx_data,
-                    &addr,
-                ),
-            KeyType::Masp | KeyType::Ibc => Ok(()),
-            KeyType::Unknown => {
-                // Unknown changes require a valid signature
-                gadget.verify_signatures(ctx, &tx_data, &addr)
-=======
             }
             KeyType::TokenMinted => {
                 verifiers.contains(&address::MULTITOKEN).ok_or_else(|| {
@@ -296,7 +192,6 @@
             KeyType::Unknown => {
                 // Unknown changes require a valid signature
                 gadget.verify_signatures(ctx, &tx, &addr)
->>>>>>> 9ffcd2ec
             }
         };
         validate_change().inspect_err(|reason| {
@@ -307,92 +202,6 @@
     })
 }
 
-<<<<<<< HEAD
-// TODO: handle I/O errors
-// TODO: pass back to user proper PoS err reporting
-fn validate_pos_changes(
-    ctx: &Ctx,
-    tx_data: &Tx,
-    owner: &Address,
-    key: &storage::Key,
-    gadget: &mut VerifySigGadget,
-) -> VpResult {
-    use proof_of_stake::{storage, storage_key};
-
-    // Kinda silly to wrap this in a ref cell, but it's required
-    // for the mut borrow to be valid across all closures below
-    let gadget = RefCell::new(gadget);
-
-    // Bond or unbond
-    let is_valid_bond_or_unbond_change = || {
-        let bond_id = storage_key::is_bond_key(key)
-            .map(|(bond_id, _)| bond_id)
-            .or_else(|| storage_key::is_bond_epoched_meta_key(key))
-            .or_else(|| {
-                storage_key::is_unbond_key(key).map(|(bond_id, _, _)| bond_id)
-            })
-            .ok_or(VpError::Unspecified)?;
-        gadget.borrow_mut().verify_signatures_when(
-            // Bonds and unbonds changes for this address must be signed
-            || &bond_id.source == owner,
-            ctx,
-            tx_data,
-            owner,
-        )
-    };
-
-    // Changes in validator state
-    let is_valid_state_change = || {
-        let state_change = storage_key::is_validator_state_key(key);
-        let is_valid_state = match state_change {
-            Some((address, epoch)) => {
-                let params_pre =
-                    storage::read_pos_params(&ctx.pre()).into_vp_error()?;
-                let state_pre = storage::validator_state_handle(address)
-                    .get(&ctx.pre(), epoch, &params_pre)
-                    .into_vp_error()?;
-
-                let params_post =
-                    storage::read_pos_params(&ctx.post()).into_vp_error()?;
-                let state_post = storage::validator_state_handle(address)
-                    .get(&ctx.post(), epoch, &params_post)
-                    .into_vp_error()?;
-
-                match (state_pre, state_post) {
-                    (Some(pre), Some(post)) => {
-                        use proof_of_stake::types::ValidatorState::*;
-
-                        // Bonding and unbonding may affect validator sets
-                        if matches!(
-                            pre,
-                            Consensus | BelowCapacity | BelowThreshold
-                        ) && matches!(
-                            post,
-                            Consensus | BelowCapacity | BelowThreshold
-                        ) {
-                            true
-                        } else {
-                            // Unknown state changes are not allowed
-                            false
-                        }
-                    }
-                    (Some(_pre), None) => {
-                        // Clearing of old epoched data
-                        true
-                    }
-                    _ => false,
-                }
-            }
-            None => false,
-        };
-
-        (is_valid_state
-            || storage_key::is_validator_state_epoched_meta_key(key)
-            || storage_key::is_consensus_validator_set_key(key)
-            || storage_key::is_below_capacity_validator_set_key(key))
-        .ok_or(VpError::Unspecified)
-    };
-=======
 enum KeyType<'a> {
     /// Public key - written once revealed
     Pk(&'a Address),
@@ -405,7 +214,6 @@
     Ibc,
     Unknown,
 }
->>>>>>> 9ffcd2ec
 
 impl<'a> From<&'a storage::Key> for KeyType<'a> {
     fn from(key: &'a storage::Key) -> KeyType<'a> {
@@ -414,81 +222,6 @@
         } else if let Some([_, owner]) =
             token::storage_key::is_any_token_balance_key(key)
         {
-<<<<<<< HEAD
-            return gadget.borrow_mut().verify_signatures_when(
-                // Claims for this address must be signed
-                || &bond_id.source == owner,
-                ctx,
-                tx_data,
-                owner,
-            );
-        }
-        if let Some(bond_id) = storage_key::is_rewards_counter_key(key) {
-            return gadget.borrow_mut().verify_signatures_when(
-                // Redelegations auto-claim rewards
-                || &bond_id.source == owner,
-                ctx,
-                tx_data,
-                owner,
-            );
-        }
-
-        Err(VpError::Unspecified)
-    };
-
-    let is_valid_redelegation = || {
-        if storage_key::is_validator_redelegations_key(key) {
-            return Ok(());
-        }
-        if let Some(delegator) =
-            storage_key::is_delegator_redelegations_key(key)
-        {
-            return gadget.borrow_mut().verify_signatures_when(
-                // Redelegations for this address must be signed
-                || delegator == owner,
-                ctx,
-                tx_data,
-                owner,
-            );
-        }
-        if let Some(bond_id) = storage_key::is_rewards_counter_key(key) {
-            return gadget.borrow_mut().verify_signatures_when(
-                // Redelegations auto-claim rewards
-                || &bond_id.source == owner,
-                ctx,
-                tx_data,
-                owner,
-            );
-        }
-        Err(VpError::Unspecified)
-    };
-
-    let pos_state_changes = is_valid_bond_or_unbond_change().is_ok()
-        || storage_key::is_total_deltas_key(key)
-        || storage_key::is_total_active_deltas_key(key)
-        || storage_key::is_validator_deltas_key(key)
-        || storage_key::is_validator_total_bond_or_unbond_key(key)
-        || storage_key::is_validator_set_positions_key(key)
-        || storage_key::is_total_consensus_stake_key(key)
-        || is_valid_state_change().is_ok()
-        || is_valid_reward_claim().is_ok()
-        || is_valid_redelegation().is_ok();
-    let unknown_state_changes = !pos_state_changes;
-
-    let result = gadget.borrow_mut().verify_signatures_when(
-        || unknown_state_changes,
-        ctx,
-        tx_data,
-        owner,
-    );
-
-    result.map_err(|err| match err {
-        VpError::Unspecified => {
-            VpError::Erased("Invalid PoS state changes".into())
-        }
-        err => err,
-    })
-=======
             Self::TokenBalance { owner }
         } else if token::storage_key::is_any_minted_balance_key(key).is_some() {
             Self::TokenMinted
@@ -503,7 +236,6 @@
             Self::Unknown
         }
     }
->>>>>>> 9ffcd2ec
 }
 
 #[cfg(test)]
