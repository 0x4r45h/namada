//! This crate contains library code for validity predicate WASM. Most of the
//! code is re-exported from the `namada_vm_env` crate.

#![doc(html_favicon_url = "https://dev.namada.net/master/favicon.png")]
#![doc(html_logo_url = "https://dev.namada.net/master/rustdoc-logo.png")]
#![deny(rustdoc::broken_intra_doc_links)]
#![deny(rustdoc::private_intra_doc_links)]

pub mod key;

// used in the VP input
use core::convert::AsRef;
use core::slice;
pub use std::collections::{BTreeSet, HashSet};
use std::convert::TryFrom;
use std::marker::PhantomData;

pub use borsh::{BorshDeserialize, BorshSerialize};
pub use namada_core::ledger::governance::storage as gov_storage;
pub use namada_core::ledger::storage_api::{
    self, iter_prefix, iter_prefix_bytes, Error, OptionExt, ResultExt,
    StorageRead,
};
pub use namada_core::ledger::vp_env::VpEnv;
pub use namada_core::ledger::{parameters, testnet_pow};
pub use namada_core::proto::{Section, Tx};
pub use namada_core::types::address::Address;
use namada_core::types::chain::CHAIN_ID_LENGTH;
use namada_core::types::hash::{Hash, HASH_LENGTH};
use namada_core::types::internal::HostEnvResult;
use namada_core::types::storage::{
    BlockHash, BlockHeight, Epoch, Header, TxIndex, BLOCK_HASH_LENGTH,
};
pub use namada_core::types::*;
pub use namada_macros::validity_predicate;
pub use namada_proof_of_stake::storage as proof_of_stake;
use namada_vm_env::vp::*;
use namada_vm_env::{read_from_buffer, read_key_val_bytes_from_buffer};
pub use sha2::{Digest, Sha256, Sha384, Sha512};

pub fn sha256(bytes: &[u8]) -> Hash {
    let digest = Sha256::digest(bytes);
    Hash(*digest.as_ref())
}

pub fn is_tx_whitelisted(ctx: &Ctx) -> VpResult {
    let tx_hash = ctx.get_tx_code_hash()?;
    let key = parameters::storage::get_tx_whitelist_storage_key();
    let whitelist: Vec<String> = ctx.read_pre(&key)?.unwrap_or_default();
    // if whitelist is empty, allow any transaction
    Ok(whitelist.is_empty()
        || (tx_hash.is_some()
            && whitelist
                .contains(&tx_hash.unwrap().to_string().to_lowercase())))
}

pub fn is_vp_whitelisted(ctx: &Ctx, vp_hash: &[u8]) -> VpResult {
    let vp_hash = Hash::try_from(vp_hash).unwrap();
    let key = parameters::storage::get_vp_whitelist_storage_key();
    let whitelist: Vec<String> = ctx.read_pre(&key)?.unwrap_or_default();
    // if whitelist is empty, allow any transaction
    Ok(whitelist.is_empty()
        || whitelist.contains(&vp_hash.to_string().to_lowercase()))
}

/// Log a string. The message will be printed at the `tracing::Level::Info`.
pub fn log_string<T: AsRef<str>>(msg: T) {
    let msg = msg.as_ref();
    unsafe {
        namada_vp_log_string(msg.as_ptr() as _, msg.len() as _);
    }
}

/// Checks if a proposal id is being executed
pub fn is_proposal_accepted(ctx: &Ctx, proposal_id: u64) -> VpResult {
    let proposal_execution_key =
        gov_storage::get_proposal_execution_key(proposal_id);

    ctx.has_key_pre(&proposal_execution_key)
}

/// Checks whether a transaction is valid, which happens in two cases:
/// - tx is whitelisted, or
/// - tx is executed by an approved governance proposal (no need to be
///   whitelisted)
pub fn is_valid_tx(ctx: &Ctx, tx_data: &Tx) -> VpResult {
    if is_tx_whitelisted(ctx)? {
        accept()
    } else {
        let proposal_id = tx_data
            .data()
            .as_ref()
            .and_then(|x| u64::try_from_slice(x).ok());

        proposal_id.map_or(reject(), |id| is_proposal_accepted(ctx, id))
    }
}

/// Format and log a string in a debug build.
///
/// In WASM target debug build, the message will be printed at the
/// `tracing::Level::Info` when executed in the VM. An optimized build will
/// omit any `debug_log!` statements unless `-C debug-assertions` is passed to
/// the compiler.
///
/// In non-WASM target, the message is simply printed out to stdout.
#[macro_export]
macro_rules! debug_log {
    ($($arg:tt)*) => {{
        (
            if cfg!(target_arch = "wasm32") {
                if cfg!(debug_assertions)
                {
                    log_string(format!($($arg)*));
                }
            } else {
                println!($($arg)*);
            }
        )
    }};
}

#[derive(Debug)]
pub struct Ctx(());

impl Ctx {
    /// Create a host context. The context on WASM side is only provided by
    /// the VM once its being executed (in here it's implicit). But
    /// because we want to have interface identical with the native
    /// VPs, in which the context is explicit, in here we're just
    /// using an empty `Ctx` to "fake" it.
    ///
    /// # Safety
    ///
    /// When using `#[validity_predicate]` macro from `namada_macros`,
    /// the constructor should not be called from transactions and validity
    /// predicates implementation directly - they receive `&Self` as
    /// an argument provided by the macro that wrap the low-level WASM
    /// interface with Rust native types.
    ///
    /// Otherwise, this should only be called once to initialize this "fake"
    /// context in order to benefit from type-safety of the host environment
    /// methods implemented on the context.
    #[allow(clippy::new_without_default)]
    pub const unsafe fn new() -> Self {
        Self(())
    }

    /// Read access to the prior storage (state before tx execution)
    /// via [`trait@StorageRead`].
    pub fn pre(&self) -> CtxPreStorageRead<'_> {
        CtxPreStorageRead { _ctx: self }
    }

    /// Read access to the posterior storage (state after tx execution)
    /// via [`trait@StorageRead`].
    pub fn post(&self) -> CtxPostStorageRead<'_> {
        CtxPostStorageRead { _ctx: self }
    }

    /// Check if the wrapper tx contained a valid testnet PoW
    pub fn has_valid_pow(&self) -> bool {
        let valid = unsafe { namada_vp_has_valid_pow() };
        HostEnvResult::is_success(valid)
    }
}

/// Read access to the prior storage (state before tx execution) via
/// [`trait@StorageRead`].
#[derive(Debug)]
pub struct CtxPreStorageRead<'a> {
    _ctx: &'a Ctx,
}

/// Read access to the posterior storage (state after tx execution) via
/// [`trait@StorageRead`].
#[derive(Debug)]
pub struct CtxPostStorageRead<'a> {
    _ctx: &'a Ctx,
}

/// Result of `VpEnv` or `storage_api::StorageRead` method call
pub type EnvResult<T> = Result<T, Error>;

/// Validity predicate result
pub type VpResult = EnvResult<bool>;

/// Accept a transaction
pub fn accept() -> VpResult {
    Ok(true)
}

/// Reject a transaction
pub fn reject() -> VpResult {
    Ok(false)
}

#[derive(Debug)]
pub struct KeyValIterator<T>(pub u64, pub PhantomData<T>);

impl<'view> VpEnv<'view> for Ctx {
    type Post = CtxPostStorageRead<'view>;
    type Pre = CtxPreStorageRead<'view>;
    type PrefixIter<'iter> = KeyValIterator<(String, Vec<u8>)>;

    fn pre(&'view self) -> Self::Pre {
        CtxPreStorageRead { _ctx: self }
    }

    fn post(&'view self) -> Self::Post {
        CtxPostStorageRead { _ctx: self }
    }

    fn read_temp<T: BorshDeserialize>(
        &self,
        key: &storage::Key,
    ) -> Result<Option<T>, Error> {
        let key = key.to_string();
        let read_result =
            unsafe { namada_vp_read_temp(key.as_ptr() as _, key.len() as _) };
        Ok(read_from_buffer(read_result, namada_vp_result_buffer)
            .and_then(|t| T::try_from_slice(&t[..]).ok()))
    }

    fn read_bytes_temp(
        &self,
        key: &storage::Key,
    ) -> Result<Option<Vec<u8>>, Error> {
        let key = key.to_string();
        let read_result =
            unsafe { namada_vp_read_temp(key.as_ptr() as _, key.len() as _) };
        Ok(read_from_buffer(read_result, namada_vp_result_buffer))
    }

    fn get_chain_id(&self) -> Result<String, Error> {
        // Both `CtxPreStorageRead` and `CtxPostStorageRead` have the same impl
        get_chain_id()
    }

    fn get_block_height(&self) -> Result<BlockHeight, Error> {
        // Both `CtxPreStorageRead` and `CtxPostStorageRead` have the same impl
        get_block_height()
    }

    fn get_block_header(
        &self,
        height: BlockHeight,
    ) -> Result<Option<Header>, Error> {
        // Both `CtxPreStorageRead` and `CtxPostStorageRead` have the same impl
        get_block_header(height)
    }

    fn get_block_hash(&self) -> Result<BlockHash, Error> {
        // Both `CtxPreStorageRead` and `CtxPostStorageRead` have the same impl
        get_block_hash()
    }

    fn get_block_epoch(&self) -> Result<Epoch, Error> {
        // Both `CtxPreStorageRead` and `CtxPostStorageRead` have the same impl
        get_block_epoch()
    }

    fn get_tx_index(&self) -> Result<TxIndex, Error> {
        get_tx_index()
    }

    fn get_native_token(&self) -> Result<Address, Error> {
        // Both `CtxPreStorageRead` and `CtxPostStorageRead` have the same impl
        get_native_token()
    }

    fn iter_prefix<'iter>(
        &'iter self,
        prefix: &storage::Key,
    ) -> Result<Self::PrefixIter<'iter>, Error> {
        iter_prefix_pre_impl(prefix)
    }

<<<<<<< HEAD
    fn eval(
        &self,
        vp_code_hash: Hash,
        input_data: Vec<u8>,
    ) -> Result<bool, Error> {
        let result = unsafe {
            namada_vp_eval(
                vp_code_hash.as_ptr() as _,
                vp_code_hash.len() as _,
                input_data.as_ptr() as _,
                input_data.len() as _,
=======
    fn eval(&self, vp_code: Hash, input_data: Tx) -> Result<bool, Error> {
        let input_data_bytes = BorshSerialize::try_to_vec(&input_data).unwrap();
        let result = unsafe {
            namada_vp_eval(
                vp_code.0.as_ptr() as _,
                vp_code.0.len() as _,
                input_data_bytes.as_ptr() as _,
                input_data_bytes.len() as _,
>>>>>>> fdeaf23f
            )
        };
        Ok(HostEnvResult::is_success(result))
    }

    fn get_tx_code_hash(&self) -> Result<Option<Hash>, Error> {
        let result = Vec::with_capacity(HASH_LENGTH + 1);
        unsafe {
            namada_vp_get_tx_code_hash(result.as_ptr() as _);
        }
        let slice =
            unsafe { slice::from_raw_parts(result.as_ptr(), HASH_LENGTH + 1) };
        Ok(if slice[0] == 1 {
            Some(Hash(
                slice[1..HASH_LENGTH + 1]
                    .try_into()
                    .expect("Cannot convert the hash"),
            ))
        } else {
            None
        })
    }

    fn verify_masp(&self, tx: Vec<u8>) -> Result<bool, self::Error> {
        let valid =
            unsafe { namada_vp_verify_masp(tx.as_ptr() as _, tx.len() as _) };
        Ok(HostEnvResult::is_success(valid))
    }
}

impl StorageRead for CtxPreStorageRead<'_> {
    type PrefixIter<'iter> = KeyValIterator<(String, Vec<u8>)> where Self: 'iter;

    fn read_bytes(&self, key: &storage::Key) -> Result<Option<Vec<u8>>, Error> {
        let key = key.to_string();
        let read_result =
            unsafe { namada_vp_read_pre(key.as_ptr() as _, key.len() as _) };
        Ok(read_from_buffer(read_result, namada_vp_result_buffer))
    }

    fn has_key(&self, key: &storage::Key) -> Result<bool, Error> {
        let key = key.to_string();
        let found =
            unsafe { namada_vp_has_key_pre(key.as_ptr() as _, key.len() as _) };
        Ok(HostEnvResult::is_success(found))
    }

    fn iter_prefix<'iter>(
        &'iter self,
        prefix: &storage::Key,
    ) -> Result<Self::PrefixIter<'iter>, Error> {
        iter_prefix_pre_impl(prefix)
    }

    // ---- Methods below share the same implementation in `pre/post` ----

    fn iter_next<'iter>(
        &'iter self,
        iter: &mut Self::PrefixIter<'iter>,
    ) -> Result<Option<(String, Vec<u8>)>, Error> {
        let read_result = unsafe { namada_vp_iter_next(iter.0) };
        Ok(read_key_val_bytes_from_buffer(
            read_result,
            namada_vp_result_buffer,
        ))
    }

    fn get_chain_id(&self) -> Result<String, Error> {
        get_chain_id()
    }

    fn get_block_height(&self) -> Result<BlockHeight, Error> {
        get_block_height()
    }

    fn get_block_header(
        &self,
        height: BlockHeight,
    ) -> Result<Option<Header>, Error> {
        get_block_header(height)
    }

    fn get_block_hash(&self) -> Result<BlockHash, Error> {
        get_block_hash()
    }

    fn get_block_epoch(&self) -> Result<Epoch, Error> {
        get_block_epoch()
    }

    fn get_tx_index(&self) -> Result<TxIndex, storage_api::Error> {
        get_tx_index()
    }

    fn get_native_token(&self) -> Result<Address, Error> {
        get_native_token()
    }
}

impl StorageRead for CtxPostStorageRead<'_> {
    type PrefixIter<'iter> = KeyValIterator<(String, Vec<u8>)> where Self:'iter;

    fn read_bytes(&self, key: &storage::Key) -> Result<Option<Vec<u8>>, Error> {
        let key = key.to_string();
        let read_result =
            unsafe { namada_vp_read_post(key.as_ptr() as _, key.len() as _) };
        Ok(read_from_buffer(read_result, namada_vp_result_buffer))
    }

    fn has_key(&self, key: &storage::Key) -> Result<bool, Error> {
        let key = key.to_string();
        let found = unsafe {
            namada_vp_has_key_post(key.as_ptr() as _, key.len() as _)
        };
        Ok(HostEnvResult::is_success(found))
    }

    fn iter_prefix<'iter>(
        &'iter self,
        prefix: &storage::Key,
    ) -> Result<Self::PrefixIter<'iter>, Error> {
        iter_prefix_post_impl(prefix)
    }

    // ---- Methods below share the same implementation in `pre/post` ----

    fn iter_next<'iter>(
        &'iter self,
        iter: &mut Self::PrefixIter<'iter>,
    ) -> Result<Option<(String, Vec<u8>)>, Error> {
        let read_result = unsafe { namada_vp_iter_next(iter.0) };
        Ok(read_key_val_bytes_from_buffer(
            read_result,
            namada_vp_result_buffer,
        ))
    }

    fn get_chain_id(&self) -> Result<String, Error> {
        get_chain_id()
    }

    fn get_block_height(&self) -> Result<BlockHeight, Error> {
        get_block_height()
    }

    fn get_block_header(
        &self,
        height: BlockHeight,
    ) -> Result<Option<Header>, Error> {
        get_block_header(height)
    }

    fn get_block_hash(&self) -> Result<BlockHash, Error> {
        get_block_hash()
    }

    fn get_block_epoch(&self) -> Result<Epoch, Error> {
        get_block_epoch()
    }

    fn get_tx_index(&self) -> Result<TxIndex, storage_api::Error> {
        get_tx_index()
    }

    fn get_native_token(&self) -> Result<Address, Error> {
        get_native_token()
    }
}

fn iter_prefix_pre_impl(
    prefix: &storage::Key,
) -> Result<KeyValIterator<(String, Vec<u8>)>, Error> {
    let prefix = prefix.to_string();
    let iter_id = unsafe {
        namada_vp_iter_prefix_pre(prefix.as_ptr() as _, prefix.len() as _)
    };
    Ok(KeyValIterator(iter_id, PhantomData))
}

fn iter_prefix_post_impl(
    prefix: &storage::Key,
) -> Result<KeyValIterator<(String, Vec<u8>)>, Error> {
    let prefix = prefix.to_string();
    let iter_id = unsafe {
        namada_vp_iter_prefix_post(prefix.as_ptr() as _, prefix.len() as _)
    };
    Ok(KeyValIterator(iter_id, PhantomData))
}

fn get_chain_id() -> Result<String, Error> {
    let result = Vec::with_capacity(CHAIN_ID_LENGTH);
    unsafe {
        namada_vp_get_chain_id(result.as_ptr() as _);
    }
    let slice =
        unsafe { slice::from_raw_parts(result.as_ptr(), CHAIN_ID_LENGTH) };
    Ok(
        String::from_utf8(slice.to_vec())
            .expect("Cannot convert the ID string"),
    )
}

fn get_block_height() -> Result<BlockHeight, Error> {
    Ok(BlockHeight(unsafe { namada_vp_get_block_height() }))
}

fn get_block_header(height: BlockHeight) -> Result<Option<Header>, Error> {
    let read_result = unsafe { namada_vp_get_block_header(height.0) };
    match read_from_buffer(read_result, namada_vp_result_buffer) {
        Some(value) => Ok(Some(
            Header::try_from_slice(&value[..])
                .expect("The conversion shouldn't fail"),
        )),
        None => Ok(None),
    }
}

fn get_block_hash() -> Result<BlockHash, Error> {
    let result = Vec::with_capacity(BLOCK_HASH_LENGTH);
    unsafe {
        namada_vp_get_block_hash(result.as_ptr() as _);
    }
    let slice =
        unsafe { slice::from_raw_parts(result.as_ptr(), BLOCK_HASH_LENGTH) };
    Ok(BlockHash::try_from(slice).expect("Cannot convert the hash"))
}

fn get_block_epoch() -> Result<Epoch, Error> {
    Ok(Epoch(unsafe { namada_vp_get_block_epoch() }))
}

fn get_tx_index() -> Result<TxIndex, storage_api::Error> {
    Ok(TxIndex(unsafe { namada_vp_get_tx_index() }))
}

fn get_native_token() -> Result<Address, Error> {
    let result = Vec::with_capacity(address::ADDRESS_LEN);
    unsafe {
        namada_vp_get_native_token(result.as_ptr() as _);
    }
    let slice =
        unsafe { slice::from_raw_parts(result.as_ptr(), address::ADDRESS_LEN) };
    let address_str =
        std::str::from_utf8(slice).expect("Cannot decode native address");
    Ok(Address::decode(address_str).expect("Cannot decode native address"))
}<|MERGE_RESOLUTION|>--- conflicted
+++ resolved
@@ -276,28 +276,14 @@
         iter_prefix_pre_impl(prefix)
     }
 
-<<<<<<< HEAD
-    fn eval(
-        &self,
-        vp_code_hash: Hash,
-        input_data: Vec<u8>,
-    ) -> Result<bool, Error> {
-        let result = unsafe {
-            namada_vp_eval(
-                vp_code_hash.as_ptr() as _,
-                vp_code_hash.len() as _,
-                input_data.as_ptr() as _,
-                input_data.len() as _,
-=======
-    fn eval(&self, vp_code: Hash, input_data: Tx) -> Result<bool, Error> {
+    fn eval(&self, vp_code_hash: Hash, input_data: Tx) -> Result<bool, Error> {
         let input_data_bytes = BorshSerialize::try_to_vec(&input_data).unwrap();
         let result = unsafe {
             namada_vp_eval(
-                vp_code.0.as_ptr() as _,
-                vp_code.0.len() as _,
+                vp_code_hash.0.as_ptr() as _,
+                vp_code_hash.0.len() as _,
                 input_data_bytes.as_ptr() as _,
                 input_data_bytes.len() as _,
->>>>>>> fdeaf23f
             )
         };
         Ok(HostEnvResult::is_success(result))
