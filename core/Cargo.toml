--- conflicted
+++ resolved
@@ -76,14 +76,9 @@
 index-set = {git = "https://github.com/heliaxdev/index-set", tag = "v0.7.1", features = ["serialize-borsh", "serialize-serde"]}
 itertools = "0.10.0"
 libsecp256k1 = {git = "https://github.com/heliaxdev/libsecp256k1", rev = "bbb3bd44a49db361f21d9db80f9a087c194c0ae9", default-features = false, features = ["std", "static-context"]}
-<<<<<<< HEAD
-masp_primitives = { git = "https://github.com/anoma/masp", rev = "ea4fcc68d9412b94042c1c2f0ea0212394e1be37" }
-proptest = {git = "https://github.com/heliaxdev/proptest", rev = "8f1b4abe7ebd35c0781bf9a00a4ee59833ffa2a1", optional = true}
-=======
 # branch = "murisi/namada-integration"
-masp_primitives = { git = "https://github.com/anoma/masp", rev = "cfea8c95d3f73077ca3e25380fd27e5b46e828fd" }
+masp_primitives = { git = "https://github.com/anoma/masp", rev = "64caae74dc71dd20e6e7fbf3d87770bffe5c4789" }
 proptest = {version = "1.2.0", optional = true}
->>>>>>> a5bad396
 prost = "0.11.6"
 prost-types = "0.11.6"
 rand = {version = "0.8", optional = true}
