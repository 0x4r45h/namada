use std::collections::HashMap;
use std::fmt::Display;

use borsh::{BorshDeserialize, BorshSerialize};

use super::cli::offline::OfflineVote;
use super::storage::proposal::ProposalType;
use super::storage::vote::ProposalVote;
use crate::types::address::Address;
use crate::types::storage::Epoch;
use crate::types::token;

/// Proposal status
pub enum ProposalStatus {
    /// Pending proposal status
    Pending,
    /// Ongoing proposal status
    OnGoing,
    /// Ended proposal status
    Ended,
}

impl Display for ProposalStatus {
    fn fmt(&self, f: &mut std::fmt::Formatter<'_>) -> std::fmt::Result {
        match self {
            ProposalStatus::Pending => write!(f, "pending"),
            ProposalStatus::OnGoing => write!(f, "on-going"),
            ProposalStatus::Ended => write!(f, "ended"),
        }
    }
}

/// Alias to comulate voting power
pub type VotePower = token::Amount;

/// Structure rappresenting a proposal vote
#[derive(Debug, Clone, BorshSerialize, BorshDeserialize)]
pub struct Vote {
    /// Field holding the address of the validator
    pub validator: Address,
    /// Field holding the address of the delegator
    pub delegator: Address,
    /// Field holding vote data
    pub data: ProposalVote,
}

impl Display for Vote {
    fn fmt(&self, f: &mut std::fmt::Formatter<'_>) -> std::fmt::Result {
        writeln!(f, "Voter: {}", self.delegator)?;
        write!(f, "Vote: {}", self.data)
    }
}

impl Vote {
    /// Check if a vote is from a validator
    pub fn is_validator(&self) -> bool {
        self.validator.eq(&self.delegator)
    }
}

/// Represent a tally type
#[derive(Copy, Clone, BorshSerialize, BorshDeserialize)]
pub enum TallyType {
    /// Represent a tally type for proposal requiring 2/3 of the total voting
    /// power to be yay
    TwoThirds,
    /// Represent a tally type for proposal requiring 1/2 of yay votes over at
    /// least 1/3 of the voting power
    OneHalfOverOneThird,
    /// Represent a tally type for proposal requiring less than 1/2 of nay
    /// votes over at least 1/3 of the voting power
    LessOneHalfOverOneThirdNay,
}

impl TallyType {
    /// Compute the type of tally for a proposal
    pub fn from(proposal_type: ProposalType, is_steward: bool) -> Self {
        match (proposal_type, is_steward) {
            (ProposalType::Default(_), _) => TallyType::TwoThirds,
            (ProposalType::PGFSteward(_), _) => TallyType::OneHalfOverOneThird,
            (ProposalType::PGFPayment(_), true) => {
                TallyType::LessOneHalfOverOneThirdNay
            }
            (ProposalType::PGFPayment(_), false) => {
                TallyType::OneHalfOverOneThird
            }
        }
    }
}

/// The result of a proposal
#[derive(Copy, Clone, Debug, BorshSerialize, BorshDeserialize)]
pub enum TallyResult {
    /// Proposal was accepted with the associated value
    Passed,
    /// Proposal was rejected
    Rejected,
}

impl Display for TallyResult {
    fn fmt(&self, f: &mut std::fmt::Formatter<'_>) -> std::fmt::Result {
        match self {
            TallyResult::Passed => write!(f, "passed"),
            TallyResult::Rejected => write!(f, "rejected"),
        }
    }
}

impl TallyResult {
    /// Create a new tally result
    pub fn new(
        tally_type: &TallyType,
        yay_voting_power: VotePower,
        nay_voting_power: VotePower,
        abstain_voting_power: VotePower,
        total_voting_power: VotePower,
    ) -> Self {
        let passed = match tally_type {
            TallyType::TwoThirds => {
                yay_voting_power >= total_voting_power * 2 / 3
            }
            TallyType::OneHalfOverOneThird => {
                let at_least_one_third_voted = Self::get_total_voted_power(
                    yay_voting_power,
                    nay_voting_power,
                    abstain_voting_power,
                ) >= total_voting_power / 3;

                // At least half of non-abstained votes are yay
                let at_last_half_voted_yay =
                    yay_voting_power >= nay_voting_power;
                at_least_one_third_voted && at_last_half_voted_yay
            }
            TallyType::LessOneHalfOverOneThirdNay => {
                let less_one_third_voted = Self::get_total_voted_power(
                    yay_voting_power,
                    nay_voting_power,
                    abstain_voting_power,
                ) < total_voting_power / 3;

                // More than half of non-abstained votes are yay
                let more_than_half_voted_yay =
                    yay_voting_power > nay_voting_power;
                less_one_third_voted || more_than_half_voted_yay
            }
        };

        if passed { Self::Passed } else { Self::Rejected }
    }

    fn get_total_voted_power(
        yay_voting_power: VotePower,
        nay_voting_power: VotePower,
        abstain_voting_power: VotePower,
    ) -> VotePower {
        yay_voting_power + nay_voting_power + abstain_voting_power
    }
}

/// The result with votes of a proposal
#[derive(Clone, Copy, BorshDeserialize, BorshSerialize)]
pub struct ProposalResult {
    /// The result of a proposal
    pub result: TallyResult,
    /// The type of tally required for this proposal
    pub tally_type: TallyType,
    /// The total voting power during the proposal tally
    pub total_voting_power: VotePower,
    /// The total voting power from yay votes
    pub total_yay_power: VotePower,
    /// The total voting power from nay votes
    pub total_nay_power: VotePower,
    /// The total voting power from abstained votes
    pub total_abstain_power: VotePower,
}

<<<<<<< HEAD
=======
impl Display for ProposalResult {
    fn fmt(&self, f: &mut std::fmt::Formatter<'_>) -> std::fmt::Result {
        let yay_fraction = self
            .total_yay_power
            .checked_div(self.total_voting_power)
            .unwrap_or_default();

        write!(
            f,
            "{} with {} yay votes and {} nay votes ({:.2}%)",
            self.result,
            self.total_yay_power.to_string_native(),
            self.total_nay_power.to_string_native(),
            yay_fraction
                .checked_mul(token::Amount::from_u64(100))
                .unwrap_or_default()
                .to_string_native()
        )
    }
}

>>>>>>> 95d8c8b3
impl ProposalResult {
    /// Return true if at least 1/3 of the total voting power voted and at least
    /// two third of the non-abstained voting power voted nay
    pub fn two_thirds_nay_over_two_thirds_total(&self) -> bool {
        let at_least_two_thirds_voted = self.total_yay_power
            + self.total_nay_power
            + self.total_abstain_power
            >= self.total_voting_power * 2 / 3;

        let at_least_two_thirds_nay = self.total_nay_power
            >= (self.total_nay_power + self.total_yay_power) * 2 / 3;

        at_least_two_thirds_voted && at_least_two_thirds_nay
    }
}

impl Display for ProposalResult {
    fn fmt(&self, f: &mut std::fmt::Formatter<'_>) -> std::fmt::Result {
        let threshold = match self.tally_type {
            TallyType::TwoThirds => self.total_voting_power / 3 * 2,
            _ => {
                let threshold_one_third = self.total_voting_power / 3;
                threshold_one_third / 2
            }
        };

        write!(
            f,
            "{} with {} yay votes, {} nay votes and {} abstain votes, total \
             voting power: {} threshold was: {}",
            self.result,
            self.total_yay_power.to_string_native(),
            self.total_nay_power.to_string_native(),
            self.total_abstain_power.to_string_native(),
            self.total_voting_power.to_string_native(),
            threshold.to_string_native()
        )
    }
}

/// /// General rappresentation of a vote
#[derive(Debug)]
pub enum TallyVote {
    /// Rappresent a vote for a proposal onchain
    OnChain(ProposalVote),
    /// Rappresent a vote for a proposal offline
    Offline(OfflineVote),
}

impl From<ProposalVote> for TallyVote {
    fn from(vote: ProposalVote) -> Self {
        Self::OnChain(vote)
    }
}

impl From<OfflineVote> for TallyVote {
    fn from(vote: OfflineVote) -> Self {
        Self::Offline(vote)
    }
}

impl TallyVote {
    /// Check if a vote is yay
    pub fn is_yay(&self) -> bool {
        match self {
            TallyVote::OnChain(vote) => vote.is_yay(),
            TallyVote::Offline(vote) => vote.is_yay(),
        }
    }

    /// Check if a vote is nay
    pub fn is_nay(&self) -> bool {
        match self {
            TallyVote::OnChain(vote) => vote.is_nay(),
            TallyVote::Offline(vote) => vote.is_nay(),
        }
    }

    /// Check if a vote is abstain
    pub fn is_abstain(&self) -> bool {
        match self {
            TallyVote::OnChain(vote) => vote.is_abstain(),
            TallyVote::Offline(vote) => vote.is_abstain(),
        }
    }

    /// Check if two votes are equal, returns an error if the variants of the
    /// two instances are different
    pub fn is_same_side(
        &self,
        other: &TallyVote,
    ) -> Result<bool, &'static str> {
        match (self, other) {
            (TallyVote::OnChain(vote), TallyVote::OnChain(other_vote)) => {
                Ok(vote == other_vote)
            }
            (TallyVote::Offline(vote), TallyVote::Offline(other_vote)) => {
                Ok(vote.vote == other_vote.vote)
            }
            _ => Err("Cannot compare different variants of governance votes"),
        }
    }
}

/// Proposal structure holding votes information necessary to compute the
/// outcome
#[derive(Default, Debug)]
pub struct ProposalVotes {
    /// Map from validator address to vote
    pub validators_vote: HashMap<Address, TallyVote>,
    /// Map from validator to their voting power
    pub validator_voting_power: HashMap<Address, VotePower>,
    /// Map from delegation address to their vote
    pub delegators_vote: HashMap<Address, TallyVote>,
    /// Map from delegator address to the corresponding validator voting power
    pub delegator_voting_power: HashMap<Address, HashMap<Address, VotePower>>,
}

/// Compute the result of a proposal
pub fn compute_proposal_result(
    votes: ProposalVotes,
    total_voting_power: VotePower,
    tally_type: TallyType,
) -> ProposalResult {
    let mut yay_voting_power = VotePower::default();
    let mut nay_voting_power = VotePower::default();
    let mut abstain_voting_power = VotePower::default();

    for (address, vote_power) in votes.validator_voting_power {
        let vote_type = votes.validators_vote.get(&address);
        if let Some(vote) = vote_type {
            if vote.is_yay() {
                yay_voting_power += vote_power;
            } else if vote.is_nay() {
                nay_voting_power += vote_power;
            } else if vote.is_abstain() {
                abstain_voting_power += vote_power;
            }
        }
    }

    for (delegator, delegations) in votes.delegator_voting_power {
        let delegator_vote = match votes.delegators_vote.get(&delegator) {
            Some(vote) => vote,
            None => continue,
        };
        for (validator, voting_power) in delegations {
            let validator_vote = votes.validators_vote.get(&validator);
            if let Some(validator_vote) = validator_vote {
                let validator_vote_is_same_side =
                    match validator_vote.is_same_side(delegator_vote) {
                        Ok(result) => result,
                        Err(_) => {
                            // Unexpected path, all the votes should be
                            // validated by the VP and only online votes should
                            // be allowed in storage
                            tracing::warn!(
                                "Found unexpected offline vote type: forcing \
                                 the proposal to fail."
                            );
                            // Force failure of the proposal
                            return ProposalResult {
                                result: TallyResult::Rejected,
                                tally_type,
                                total_voting_power: VotePower::default(),
                                total_yay_power: VotePower::default(),
                                total_nay_power: VotePower::default(),
                                total_abstain_power: VotePower::default(),
                            };
                        }
                    };
                if !validator_vote_is_same_side {
                    if delegator_vote.is_yay() {
                        yay_voting_power += voting_power;
                        if validator_vote.is_nay() {
                            nay_voting_power -= voting_power;
                        } else if validator_vote.is_abstain() {
                            abstain_voting_power -= voting_power;
                        }
                    } else if delegator_vote.is_nay() {
                        nay_voting_power += voting_power;
                        if validator_vote.is_yay() {
                            yay_voting_power -= voting_power;
                        } else if validator_vote.is_abstain() {
                            abstain_voting_power -= voting_power;
                        }
                    } else if delegator_vote.is_abstain() {
                        abstain_voting_power += voting_power;
                        if validator_vote.is_yay() {
                            yay_voting_power -= voting_power;
                        } else if validator_vote.is_nay() {
                            nay_voting_power -= voting_power;
                        }
                    }
                }
            } else if delegator_vote.is_yay() {
                yay_voting_power += voting_power;
            } else if delegator_vote.is_nay() {
                nay_voting_power += voting_power;
            } else if delegator_vote.is_abstain() {
                abstain_voting_power += voting_power;
            }
        }
    }

    let tally_result = TallyResult::new(
        &tally_type,
        yay_voting_power,
        nay_voting_power,
        abstain_voting_power,
        total_voting_power,
    );

    ProposalResult {
        result: tally_result,
        tally_type,
        total_voting_power,
        total_yay_power: yay_voting_power,
        total_nay_power: nay_voting_power,
        total_abstain_power: abstain_voting_power,
    }
}

/// Calculate the valid voting window for validator given a proposal epoch
/// details
pub fn is_valid_validator_voting_period(
    current_epoch: Epoch,
    voting_start_epoch: Epoch,
    voting_end_epoch: Epoch,
) -> bool {
    if voting_start_epoch >= voting_end_epoch {
        false
    } else {
        let duration = voting_end_epoch - voting_start_epoch;
        let two_third_duration = (duration / 3) * 2;
        current_epoch <= voting_start_epoch + two_third_duration
    }
}<|MERGE_RESOLUTION|>--- conflicted
+++ resolved
@@ -174,30 +174,6 @@
     pub total_abstain_power: VotePower,
 }
 
-<<<<<<< HEAD
-=======
-impl Display for ProposalResult {
-    fn fmt(&self, f: &mut std::fmt::Formatter<'_>) -> std::fmt::Result {
-        let yay_fraction = self
-            .total_yay_power
-            .checked_div(self.total_voting_power)
-            .unwrap_or_default();
-
-        write!(
-            f,
-            "{} with {} yay votes and {} nay votes ({:.2}%)",
-            self.result,
-            self.total_yay_power.to_string_native(),
-            self.total_nay_power.to_string_native(),
-            yay_fraction
-                .checked_mul(token::Amount::from_u64(100))
-                .unwrap_or_default()
-                .to_string_native()
-        )
-    }
-}
-
->>>>>>> 95d8c8b3
 impl ProposalResult {
     /// Return true if at least 1/3 of the total voting power voted and at least
     /// two third of the non-abstained voting power voted nay
