//! Proof of Stake system.

#![doc(html_favicon_url = "https://dev.namada.net/master/favicon.png")]
#![doc(html_logo_url = "https://dev.namada.net/master/rustdoc-logo.png")]
#![warn(missing_docs)]
#![deny(rustdoc::broken_intra_doc_links)]
#![deny(rustdoc::private_intra_doc_links)]

pub mod epoched;
pub mod parameters;
pub mod pos_queries;
pub mod queries;
pub mod rewards;
pub mod slashing;
pub mod storage;
pub mod storage_key;
pub mod types;
pub mod validator_set_update;
// pub mod validation;

mod error;
#[cfg(test)]
mod tests;

use core::fmt::Debug;
use std::cmp::{self};
use std::collections::{BTreeMap, BTreeSet, HashSet};

pub use error::*;
use namada_core::ledger::storage_api::collections::lazy_map::{
    Collectable, LazyMap, NestedSubKey, SubKey,
};
use namada_core::ledger::storage_api::{
    self, token, StorageRead, StorageWrite,
};
use namada_core::types::address::{Address, InternalAddress};
use namada_core::types::dec::Dec;
use namada_core::types::key::common;
use namada_core::types::storage::BlockHeight;
pub use namada_core::types::storage::{Epoch, Key, KeySeg};
pub use parameters::{OwnedPosParams, PosParams};

use crate::queries::{find_bonds, has_bonds};
use crate::rewards::{
    add_rewards_to_counter, compute_current_rewards_from_bonds,
    read_rewards_counter, take_rewards_from_counter,
};
use crate::slashing::{
    apply_list_slashes, compute_amount_after_slashing_unbond,
    compute_amount_after_slashing_withdraw, find_validator_slashes,
};
use crate::storage::{
    below_capacity_validator_set_handle, bond_handle,
    consensus_validator_set_handle, delegator_redelegated_bonds_handle,
    delegator_redelegated_unbonds_handle, get_last_reward_claim_epoch,
    liveness_missed_votes_handle, liveness_sum_missed_votes_handle,
    read_consensus_validator_set_addresses, read_non_pos_owned_params,
    read_pos_params, read_validator_last_slash_epoch,
    read_validator_max_commission_rate_change, read_validator_stake,
    total_bonded_handle, total_consensus_stake_handle, total_unbonded_handle,
    try_insert_consensus_key, unbond_handle, update_total_deltas,
    update_validator_deltas, validator_addresses_handle,
    validator_commission_rate_handle, validator_consensus_key_handle,
    validator_deltas_handle, validator_eth_cold_key_handle,
    validator_eth_hot_key_handle, validator_incoming_redelegations_handle,
    validator_outgoing_redelegations_handle, validator_protocol_key_handle,
    validator_rewards_products_handle, validator_set_positions_handle,
    validator_slashes_handle, validator_state_handle,
    validator_total_redelegated_bonded_handle,
    validator_total_redelegated_unbonded_handle, write_last_reward_claim_epoch,
    write_pos_params, write_validator_address_raw_hash,
    write_validator_description, write_validator_discord_handle,
    write_validator_email, write_validator_max_commission_rate_change,
    write_validator_metadata, write_validator_website,
};
use crate::storage_key::{bonds_for_source_prefix, is_bond_key};
use crate::types::{
    BondId, ConsensusValidator, ConsensusValidatorSet,
    EagerRedelegatedBondsMap, RedelegatedBondsOrUnbonds, RedelegatedTokens,
    ResultSlashing, Slash, Unbonds, ValidatorMetaData, ValidatorSetUpdate,
    ValidatorState, VoteInfo,
};
use crate::validator_set_update::{
    copy_validator_sets_and_positions, insert_validator_into_validator_set,
    promote_next_below_capacity_validator_to_consensus,
    remove_below_capacity_validator, remove_consensus_validator,
    update_validator_set,
};

/// Address of the PoS account implemented as a native VP
pub const ADDRESS: Address = Address::Internal(InternalAddress::PoS);

/// Address of the PoS slash pool account
pub const SLASH_POOL_ADDRESS: Address =
    Address::Internal(InternalAddress::PosSlashPool);

/// Address of the staking token (i.e. the native token)
pub fn staking_token_address(storage: &impl StorageRead) -> Address {
    storage
        .get_native_token()
        .expect("Must be able to read native token address")
}

/// Init genesis. Requires that the governance parameters are initialized.
pub fn init_genesis<S>(
    storage: &mut S,
    params: &OwnedPosParams,
    current_epoch: Epoch,
) -> storage_api::Result<()>
where
    S: StorageRead + StorageWrite,
{
    tracing::debug!("Initializing PoS genesis");
    write_pos_params(storage, params)?;

    consensus_validator_set_handle().init(storage, current_epoch)?;
    below_capacity_validator_set_handle().init(storage, current_epoch)?;
    validator_set_positions_handle().init(storage, current_epoch)?;
    validator_addresses_handle().init(storage, current_epoch)?;
    tracing::debug!("Finished genesis");
    Ok(())
}

/// Copies the validator sets into all epochs up through the pipeline epoch at
/// genesis.
pub fn copy_genesis_validator_sets<S>(
    storage: &mut S,
    params: &OwnedPosParams,
    current_epoch: Epoch,
) -> storage_api::Result<()>
where
    S: StorageRead + StorageWrite,
{
    let params = read_non_pos_owned_params(storage, params.clone())?;

    // Copy the genesis validator sets up to the pipeline epoch
    for epoch in (current_epoch.next()).iter_range(params.pipeline_len) {
        copy_validator_sets_and_positions(
            storage,
            &params,
            current_epoch,
            epoch,
        )?;
    }
    Ok(())
}

/// Check if the provided address is a validator address
pub fn is_validator<S>(
    storage: &S,
    address: &Address,
) -> storage_api::Result<bool>
where
    S: StorageRead,
{
    // TODO: should this check be made different? I suppose it does work but
    // feels weird...
    let rate = read_validator_max_commission_rate_change(storage, address)?;
    Ok(rate.is_some())
}

/// Check if the provided address is a delegator address, optionally at a
/// particular epoch
pub fn is_delegator<S>(
    storage: &S,
    address: &Address,
    epoch: Option<namada_core::types::storage::Epoch>,
) -> storage_api::Result<bool>
where
    S: StorageRead,
{
    let prefix = bonds_for_source_prefix(address);
    match epoch {
        Some(epoch) => {
            let iter = storage_api::iter_prefix_bytes(storage, &prefix)?;
            for res in iter {
                let (key, _) = res?;
                if let Some((bond_id, bond_epoch)) = is_bond_key(&key) {
                    if bond_id.source != bond_id.validator
                        && bond_epoch <= epoch
                    {
                        return Ok(true);
                    }
                }
            }
            Ok(false)
        }
        None => {
            let iter = storage_api::iter_prefix_bytes(storage, &prefix)?;
            for res in iter {
                let (key, _) = res?;
                if let Some((bond_id, _epoch)) = is_bond_key(&key) {
                    if bond_id.source != bond_id.validator {
                        return Ok(true);
                    }
                }
            }
            Ok(false)
        }
    }
}

/// Self-bond tokens to a validator when `source` is `None` or equal to
/// the `validator` address, or delegate tokens from the `source` to the
/// `validator`.
pub fn bond_tokens<S>(
    storage: &mut S,
    source: Option<&Address>,
    validator: &Address,
    amount: token::Amount,
    current_epoch: Epoch,
    offset_opt: Option<u64>,
) -> storage_api::Result<()>
where
    S: StorageRead + StorageWrite,
{
    tracing::debug!(
        "Bonding token amount {} at epoch {current_epoch}",
        amount.to_string_native()
    );
    if amount.is_zero() {
        return Ok(());
    }

    // Transfer the bonded tokens from the source to PoS
    if let Some(source) = source {
        if source != validator && is_validator(storage, source)? {
            return Err(
                BondError::SourceMustNotBeAValidator(source.clone()).into()
            );
        }
    }
    let source = source.unwrap_or(validator);
    tracing::debug!("Source {source} --> Validator {validator}");

    let staking_token = staking_token_address(storage);
    token::transfer(storage, &staking_token, source, &ADDRESS, amount)?;

    let params = read_pos_params(storage)?;
    let offset = offset_opt.unwrap_or(params.pipeline_len);
    let offset_epoch = current_epoch + offset;

    // Check that the validator is actually a validator
    let validator_state_handle = validator_state_handle(validator);
    let state = validator_state_handle.get(storage, offset_epoch, &params)?;
    if state.is_none() {
        return Err(BondError::NotAValidator(validator.clone()).into());
    }

    let bond_handle = bond_handle(source, validator);
    let total_bonded_handle = total_bonded_handle(validator);

    if tracing::level_enabled!(tracing::Level::DEBUG) {
        let bonds = find_bonds(storage, source, validator)?;
        tracing::debug!("\nBonds before incrementing: {bonds:#?}");
    }

    // Initialize or update the bond at the pipeline offset
    bond_handle.add(storage, amount, current_epoch, offset)?;
    total_bonded_handle.add(storage, amount, current_epoch, offset)?;

    if tracing::level_enabled!(tracing::Level::DEBUG) {
        let bonds = find_bonds(storage, source, validator)?;
        tracing::debug!("\nBonds after incrementing: {bonds:#?}");
    }

    // Update the validator set
    // Allow bonding even if the validator is jailed. However, if jailed, there
    // must be no changes to the validator set. Check at the pipeline epoch.
    let is_jailed_or_inactive_at_pipeline = matches!(
        validator_state_handle.get(storage, offset_epoch, &params)?,
        Some(ValidatorState::Jailed) | Some(ValidatorState::Inactive)
    );
    if !is_jailed_or_inactive_at_pipeline {
        update_validator_set(
            storage,
            &params,
            validator,
            amount.change(),
            current_epoch,
            offset_opt,
        )?;
    }

    // Update the validator and total deltas
    update_validator_deltas(
        storage,
        &params,
        validator,
        amount.change(),
        current_epoch,
        offset_opt,
    )?;

    update_total_deltas(
        storage,
        &params,
        amount.change(),
        current_epoch,
        offset_opt,
    )?;

    Ok(())
}

/// Compute total validator stake for the current epoch
fn compute_total_consensus_stake<S>(
    storage: &S,
    epoch: Epoch,
) -> storage_api::Result<token::Amount>
where
    S: StorageRead,
{
    consensus_validator_set_handle()
        .at(&epoch)
        .iter(storage)?
        .fold(Ok(token::Amount::zero()), |acc, entry| {
            let acc = acc?;
            let (
                NestedSubKey::Data {
                    key: amount,
                    nested_sub_key: _,
                },
                _validator,
            ) = entry?;
            Ok(acc.checked_add(amount).expect(
                "Total consensus stake computation should not overflow.",
            ))
        })
}

/// Compute and then store the total consensus stake
pub fn compute_and_store_total_consensus_stake<S>(
    storage: &mut S,
    epoch: Epoch,
) -> storage_api::Result<()>
where
    S: StorageRead + StorageWrite,
{
    let total = compute_total_consensus_stake(storage, epoch)?;
    tracing::debug!(
        "Total consensus stake for epoch {}: {}",
        epoch,
        total.to_string_native()
    );
    total_consensus_stake_handle().set(storage, total, epoch, 0)
}

/// Used below in `fn unbond_tokens` to update the bond and unbond amounts
#[derive(Eq, Hash, PartialEq)]
struct BondAndUnbondUpdates {
    bond_start: Epoch,
    new_bond_value: token::Change,
    unbond_value: token::Change,
}

/// Unbond tokens that are bonded between a validator and a source (self or
/// delegator).
///
/// This fn is also called during redelegation for a source validator, in
/// which case the `is_redelegation` param must be true.
pub fn unbond_tokens<S>(
    storage: &mut S,
    source: Option<&Address>,
    validator: &Address,
    amount: token::Amount,
    current_epoch: Epoch,
    is_redelegation: bool,
) -> storage_api::Result<ResultSlashing>
where
    S: StorageRead + StorageWrite,
{
    if amount.is_zero() {
        return Ok(ResultSlashing::default());
    }

    let params = read_pos_params(storage)?;
    let pipeline_epoch = current_epoch + params.pipeline_len;
    let withdrawable_epoch = current_epoch + params.withdrawable_epoch_offset();
    tracing::debug!(
        "Unbonding token amount {} at epoch {}, withdrawable at epoch {}",
        amount.to_string_native(),
        current_epoch,
        withdrawable_epoch
    );

    // Make sure source is not some other validator
    if let Some(source) = source {
        if source != validator && is_validator(storage, source)? {
            return Err(
                BondError::SourceMustNotBeAValidator(source.clone()).into()
            );
        }
    }
    // Make sure the target is actually a validator
    if !is_validator(storage, validator)? {
        return Err(BondError::NotAValidator(validator.clone()).into());
    }
    // Make sure the validator is not currently frozen
    if is_validator_frozen(storage, validator, current_epoch, &params)? {
        return Err(UnbondError::ValidatorIsFrozen(validator.clone()).into());
    }

    let source = source.unwrap_or(validator);
    let bonds_handle = bond_handle(source, validator);

    // Make sure there are enough tokens left in the bond at the pipeline offset
    let remaining_at_pipeline = bonds_handle
        .get_sum(storage, pipeline_epoch, &params)?
        .unwrap_or_default();
    if amount > remaining_at_pipeline {
        return Err(UnbondError::UnbondAmountGreaterThanBond(
            amount.to_string_native(),
            remaining_at_pipeline.to_string_native(),
        )
        .into());
    }

    if tracing::level_enabled!(tracing::Level::DEBUG) {
        let bonds = find_bonds(storage, source, validator)?;
        tracing::debug!("\nBonds before decrementing: {bonds:#?}");
    }

    let unbonds = unbond_handle(source, validator);

    let redelegated_bonds =
        delegator_redelegated_bonds_handle(source).at(validator);

    #[cfg(debug_assertions)]
    let redel_bonds_pre = redelegated_bonds.collect_map(storage)?;

    // `resultUnbonding`
    // Find the bonds to fully unbond (remove) and one to partially unbond, if
    // necessary
    let bonds_to_unbond = find_bonds_to_remove(
        storage,
        &bonds_handle.get_data_handler(),
        amount,
    )?;

    // `modifiedRedelegation`
    // A bond may have both redelegated and non-redelegated tokens in it. If
    // this is the case, compute the modified state of the redelegation.
    let modified_redelegation = match bonds_to_unbond.new_entry {
        Some((bond_epoch, new_bond_amount)) => {
            if redelegated_bonds.contains(storage, &bond_epoch)? {
                let cur_bond_amount = bonds_handle
                    .get_delta_val(storage, bond_epoch)?
                    .unwrap_or_default();
                compute_modified_redelegation(
                    storage,
                    &redelegated_bonds.at(&bond_epoch),
                    bond_epoch,
                    cur_bond_amount - new_bond_amount,
                )?
            } else {
                ModifiedRedelegation::default()
            }
        }
        None => ModifiedRedelegation::default(),
    };

    // Compute the new unbonds eagerly
    // `keysUnbonds`
    // Get a set of epochs from which we're unbonding (fully and partially).
    let bond_epochs_to_unbond =
        if let Some((start_epoch, _)) = bonds_to_unbond.new_entry {
            let mut to_remove = bonds_to_unbond.epochs.clone();
            to_remove.insert(start_epoch);
            to_remove
        } else {
            bonds_to_unbond.epochs.clone()
        };

    // `newUnbonds`
    // For each epoch we're unbonding, find the amount that's being unbonded.
    // For full unbonds, this is the current bond value. For partial unbonds
    // it is a difference between the current and new bond amount.
    let new_unbonds_map = bond_epochs_to_unbond
        .into_iter()
        .map(|epoch| {
            let cur_bond_value = bonds_handle
                .get_delta_val(storage, epoch)
                .unwrap()
                .unwrap_or_default();
            let value = if let Some((start_epoch, new_bond_amount)) =
                bonds_to_unbond.new_entry
            {
                if start_epoch == epoch {
                    cur_bond_value - new_bond_amount
                } else {
                    cur_bond_value
                }
            } else {
                cur_bond_value
            };
            (epoch, value)
        })
        .collect::<BTreeMap<Epoch, token::Amount>>();

    // `updatedBonded`
    // Remove bonds for all the full unbonds.
    for epoch in &bonds_to_unbond.epochs {
        bonds_handle.get_data_handler().remove(storage, epoch)?;
    }
    // Replace bond amount for partial unbond, if any.
    if let Some((bond_epoch, new_bond_amount)) = bonds_to_unbond.new_entry {
        bonds_handle.set(storage, new_bond_amount, bond_epoch, 0)?;
    }

    // `updatedUnbonded`
    // Update the unbonds in storage using the eager map computed above
    if !is_redelegation {
        for (start_epoch, &unbond_amount) in new_unbonds_map.iter() {
            unbonds.at(start_epoch).update(
                storage,
                withdrawable_epoch,
                |cur_val| cur_val.unwrap_or_default() + unbond_amount,
            )?;
        }
    }

    // `newRedelegatedUnbonds`
    // This is what the delegator's redelegated unbonds would look like if this
    // was the only unbond in the PoS system. We need to add these redelegated
    // unbonds to the existing redelegated unbonds
    let new_redelegated_unbonds = compute_new_redelegated_unbonds(
        storage,
        &redelegated_bonds,
        &bonds_to_unbond.epochs,
        &modified_redelegation,
    )?;

    // `updatedRedelegatedBonded`
    // NOTE: for now put this here after redelegated unbonds calc bc that one
    // uses the pre-modified redelegated bonds from storage!
    // First remove redelegation entries in epochs with full unbonds.
    for epoch_to_remove in &bonds_to_unbond.epochs {
        redelegated_bonds.remove_all(storage, epoch_to_remove)?;
    }
    if let Some(epoch) = modified_redelegation.epoch {
        tracing::debug!("\nIs modified redelegation");
        if modified_redelegation.validators_to_remove.is_empty() {
            redelegated_bonds.remove_all(storage, &epoch)?;
        } else {
            // Then update the redelegated bonds at this epoch
            let rbonds = redelegated_bonds.at(&epoch);
            update_redelegated_bonds(storage, &rbonds, &modified_redelegation)?;
        }
    }

    if !is_redelegation {
        // `val updatedRedelegatedUnbonded` with updates applied below
        // Delegator's redelegated unbonds to this validator.
        let delegator_redelegated_unbonded =
            delegator_redelegated_unbonds_handle(source).at(validator);

        // Quint `def updateRedelegatedUnbonded` with `val
        // updatedRedelegatedUnbonded` together with last statement
        // in `updatedDelegator.with("redelegatedUnbonded", ...` updated
        // directly in storage
        for (start, unbonds) in &new_redelegated_unbonds {
            let this_redelegated_unbonded = delegator_redelegated_unbonded
                .at(start)
                .at(&withdrawable_epoch);

            // Update the delegator's redelegated unbonds with the change
            for (src_validator, redelegated_unbonds) in unbonds {
                let redelegated_unbonded =
                    this_redelegated_unbonded.at(src_validator);
                for (&redelegation_epoch, &change) in redelegated_unbonds {
                    redelegated_unbonded.update(
                        storage,
                        redelegation_epoch,
                        |current| current.unwrap_or_default() + change,
                    )?;
                }
            }
        }
    }
    // all `val updatedDelegator` changes are applied at this point

    // `val updatedTotalBonded` and `val updatedTotalUnbonded` with updates
    // Update the validator's total bonded and unbonded amounts
    let total_bonded = total_bonded_handle(validator).get_data_handler();
    let total_unbonded = total_unbonded_handle(validator).at(&pipeline_epoch);
    for (&start_epoch, &amount) in &new_unbonds_map {
        total_bonded.update(storage, start_epoch, |current| {
            current.unwrap_or_default() - amount
        })?;
        total_unbonded.update(storage, start_epoch, |current| {
            current.unwrap_or_default() + amount
        })?;
    }

    let total_redelegated_bonded =
        validator_total_redelegated_bonded_handle(validator);
    let total_redelegated_unbonded =
        validator_total_redelegated_unbonded_handle(validator);
    for (redelegation_start_epoch, unbonds) in &new_redelegated_unbonds {
        for (src_validator, changes) in unbonds {
            for (bond_start_epoch, change) in changes {
                // total redelegated bonded
                let bonded_sub_map = total_redelegated_bonded
                    .at(redelegation_start_epoch)
                    .at(src_validator);
                bonded_sub_map.update(
                    storage,
                    *bond_start_epoch,
                    |current| current.unwrap_or_default() - *change,
                )?;

                // total redelegated unbonded
                let unbonded_sub_map = total_redelegated_unbonded
                    .at(&pipeline_epoch)
                    .at(redelegation_start_epoch)
                    .at(src_validator);
                unbonded_sub_map.update(
                    storage,
                    *bond_start_epoch,
                    |current| current.unwrap_or_default() + *change,
                )?;
            }
        }
    }

    let slashes = find_validator_slashes(storage, validator)?;
    // `val resultSlashing`
    let result_slashing = compute_amount_after_slashing_unbond(
        storage,
        &params,
        &new_unbonds_map,
        &new_redelegated_unbonds,
        slashes,
    )?;
    #[cfg(debug_assertions)]
    let redel_bonds_post = redelegated_bonds.collect_map(storage)?;
    debug_assert!(
        result_slashing.sum <= amount,
        "Amount after slashing ({}) must be <= requested amount to unbond \
         ({}).",
        result_slashing.sum.to_string_native(),
        amount.to_string_native(),
    );

    let change_after_slashing = -result_slashing.sum.change();
    // Update the validator set at the pipeline offset. Since unbonding from a
    // jailed validator who is no longer frozen is allowed, only update the
    // validator set if the validator is not jailed
    let is_jailed_or_inactive_at_pipeline = matches!(
        validator_state_handle(validator).get(
            storage,
            pipeline_epoch,
            &params
        )?,
        Some(ValidatorState::Jailed) | Some(ValidatorState::Inactive)
    );
    if !is_jailed_or_inactive_at_pipeline {
        update_validator_set(
            storage,
            &params,
            validator,
            change_after_slashing,
            current_epoch,
            None,
        )?;
    }

    // Update the validator and total deltas at the pipeline offset
    update_validator_deltas(
        storage,
        &params,
        validator,
        change_after_slashing,
        current_epoch,
        None,
    )?;
    update_total_deltas(
        storage,
        &params,
        change_after_slashing,
        current_epoch,
        None,
    )?;

    if tracing::level_enabled!(tracing::Level::DEBUG) {
        let bonds = find_bonds(storage, source, validator)?;
        tracing::debug!("\nBonds after decrementing: {bonds:#?}");
    }

    // Invariant: in the affected epochs, the delta of bonds must be >= delta of
    // redelegated bonds deltas sum
    #[cfg(debug_assertions)]
    {
<<<<<<< HEAD
        below_capacity_validator_set
            .at(&target_epoch)
            .at(&val_stake)
            .insert(storage, val_position, val_address)?;
    }
    // Purge consensus and below-capacity validator sets
    consensus_validator_set.update_data(storage, params, current_epoch)?;
    below_capacity_validator_set.update_data(storage, params, current_epoch)?;

    // Copy validator positions
    let mut positions = HashMap::<Address, Position>::default();
    let validator_set_positions_handle = validator_set_positions_handle();
    let positions_handle = validator_set_positions_handle.at(&prev_epoch);

    for result in positions_handle.iter(storage)? {
        let (validator, position) = result?;
        positions.insert(validator, position);
    }

    let new_positions_handle = validator_set_positions_handle.at(&target_epoch);
    for (validator, position) in positions {
        let prev = new_positions_handle.insert(storage, validator, position)?;
        debug_assert!(prev.is_none());
    }
    validator_set_positions_handle.set_last_update(storage, current_epoch)?;

    // Purge old epochs of validator positions
    validator_set_positions_handle.update_data(
        storage,
        params,
        current_epoch,
    )?;

    // Copy set of all validator addresses
    let mut all_validators = HashSet::<Address>::default();
    let validator_addresses_handle = validator_addresses_handle();
    let all_validators_handle = validator_addresses_handle.at(&prev_epoch);
    for result in all_validators_handle.iter(storage)? {
        let validator = result?;
        all_validators.insert(validator);
    }
    let new_all_validators_handle =
        validator_addresses_handle.at(&target_epoch);
    for validator in all_validators {
        let was_in = new_all_validators_handle.insert(storage, validator)?;
        debug_assert!(!was_in);
    }

    // Purge old epochs of all validator addresses
    validator_addresses_handle.update_data(storage, params, current_epoch)?;

    Ok(())
}

/// Compute total validator stake for the current epoch
fn compute_total_consensus_stake<S>(
    storage: &S,
    epoch: Epoch,
) -> storage_api::Result<token::Amount>
where
    S: StorageRead,
{
    consensus_validator_set_handle()
        .at(&epoch)
        .iter(storage)?
        .fold(Ok(token::Amount::zero()), |acc, entry| {
            let acc = acc?;
            let (
                NestedSubKey::Data {
                    key: amount,
                    nested_sub_key: _,
                },
                _validator,
            ) = entry?;
            Ok(acc.checked_add(amount).expect(
                "Total consensus stake computation should not overflow.",
            ))
        })
}

/// Compute and then store the total consensus stake
pub fn compute_and_store_total_consensus_stake<S>(
    storage: &mut S,
    epoch: Epoch,
) -> storage_api::Result<()>
where
    S: StorageRead + StorageWrite,
{
    let total = compute_total_consensus_stake(storage, epoch)?;
    tracing::debug!(
        "Total consensus stake for epoch {}: {}",
        epoch,
        total.to_string_native()
    );
    total_consensus_stake_key_handle().set(storage, total, epoch, 0)
}

/// Read the position of the validator in the subset of validators that have the
/// same bonded stake. This information is held in its own epoched structure in
/// addition to being inside the validator sets.
fn read_validator_set_position<S>(
    storage: &S,
    validator: &Address,
    epoch: Epoch,
    _params: &PosParams,
) -> storage_api::Result<Option<Position>>
where
    S: StorageRead,
{
    let handle = validator_set_positions_handle();
    handle.get_data_handler().at(&epoch).get(storage, validator)
}

/// Find the first (lowest) position in a validator set if it is not empty
fn find_first_position<S>(
    handle: &ValidatorPositionAddresses,
    storage: &S,
) -> storage_api::Result<Option<Position>>
where
    S: StorageRead,
{
    let lowest_position = handle
        .iter(storage)?
        .next()
        .transpose()?
        .map(|(position, _addr)| position);
    Ok(lowest_position)
}

/// Find the last (greatest) position in a validator set if it is not empty
fn find_last_position<S>(
    handle: &ValidatorPositionAddresses,
    storage: &S,
) -> storage_api::Result<Option<Position>>
where
    S: StorageRead,
{
    let position = handle
        .iter(storage)?
        .last()
        .transpose()?
        .map(|(position, _addr)| position);
    Ok(position)
}

/// Find next position in a validator set or 0 if empty
fn find_next_position<S>(
    handle: &ValidatorPositionAddresses,
    storage: &S,
) -> storage_api::Result<Position>
where
    S: StorageRead,
{
    let position_iter = handle.iter(storage)?;
    let next = position_iter
        .last()
        .transpose()?
        .map(|(position, _address)| position.next())
        .unwrap_or_default();
    Ok(next)
}

fn get_min_consensus_validator_amount<S>(
    handle: &ConsensusValidatorSet,
    storage: &S,
) -> storage_api::Result<token::Amount>
where
    S: StorageRead,
{
    Ok(handle
        .iter(storage)?
        .next()
        .transpose()?
        .map(|(subkey, _address)| match subkey {
            NestedSubKey::Data {
                key,
                nested_sub_key: _,
            } => key,
        })
        .unwrap_or_default())
}

/// Returns `Ok(None)` when the below capacity set is empty.
fn get_max_below_capacity_validator_amount<S>(
    handle: &BelowCapacityValidatorSet,
    storage: &S,
) -> storage_api::Result<Option<token::Amount>>
where
    S: StorageRead,
{
    Ok(handle
        .iter(storage)?
        .next()
        .transpose()?
        .map(|(subkey, _address)| match subkey {
            NestedSubKey::Data {
                key,
                nested_sub_key: _,
            } => token::Amount::from(key),
        }))
}

fn insert_validator_into_set<S>(
    handle: &ValidatorPositionAddresses,
    storage: &mut S,
    epoch: &Epoch,
    address: &Address,
) -> storage_api::Result<()>
where
    S: StorageRead + StorageWrite,
{
    let next_position = find_next_position(handle, storage)?;
    tracing::debug!(
        "Inserting validator {} into position {:?} at epoch {}",
        address.clone(),
        next_position.clone(),
        epoch.clone()
    );
    handle.insert(storage, next_position, address.clone())?;
    validator_set_positions_handle().at(epoch).insert(
        storage,
        address.clone(),
        next_position,
    )?;
    Ok(())
}

/// Used below in `fn unbond_tokens` to update the bond and unbond amounts
#[derive(Eq, Hash, PartialEq)]
struct BondAndUnbondUpdates {
    bond_start: Epoch,
    new_bond_value: token::Change,
    unbond_value: token::Change,
}

/// Temp: In quint this is from `ResultUnbondTx` field `resultSlashing: {sum:
/// int, epochMap: Epoch -> int}`
#[derive(Debug, Default)]
pub struct ResultSlashing {
    /// The token amount unbonded from the validator stake after accounting for
    /// slashes
    pub sum: token::Amount,
    /// Map from bond start epoch to token amount after slashing
    pub epoch_map: BTreeMap<Epoch, token::Amount>,
}

/// Unbond tokens that are bonded between a validator and a source (self or
/// delegator).
///
/// This fn is also called during redelegation for a source validator, in
/// which case the `is_redelegation` param must be true.
pub fn unbond_tokens<S>(
    storage: &mut S,
    source: Option<&Address>,
    validator: &Address,
    amount: token::Amount,
    current_epoch: Epoch,
    is_redelegation: bool,
) -> storage_api::Result<ResultSlashing>
where
    S: StorageRead + StorageWrite,
{
    if amount.is_zero() {
        return Ok(ResultSlashing::default());
    }

    let params = read_pos_params(storage)?;
    let pipeline_epoch = current_epoch + params.pipeline_len;
    let withdrawable_epoch = current_epoch + params.withdrawable_epoch_offset();
    tracing::debug!(
        "Unbonding token amount {} at epoch {}, withdrawable at epoch {}",
        amount.to_string_native(),
        current_epoch,
        withdrawable_epoch
    );

    // Make sure source is not some other validator
    if let Some(source) = source {
        if source != validator && is_validator(storage, source)? {
            return Err(
                BondError::SourceMustNotBeAValidator(source.clone()).into()
            );
        }
    }
    // Make sure the target is actually a validator
    if !is_validator(storage, validator)? {
        return Err(BondError::NotAValidator(validator.clone()).into());
    }
    // Make sure the validator is not currently frozen
    if is_validator_frozen(storage, validator, current_epoch, &params)? {
        return Err(UnbondError::ValidatorIsFrozen(validator.clone()).into());
    }

    let source = source.unwrap_or(validator);
    let bonds_handle = bond_handle(source, validator);

    // Make sure there are enough tokens left in the bond at the pipeline offset
    let remaining_at_pipeline = bonds_handle
        .get_sum(storage, pipeline_epoch, &params)?
        .unwrap_or_default();
    if amount > remaining_at_pipeline {
        return Err(UnbondError::UnbondAmountGreaterThanBond(
            amount.to_string_native(),
            remaining_at_pipeline.to_string_native(),
        )
        .into());
    }

    if tracing::level_enabled!(tracing::Level::DEBUG) {
        let bonds = find_bonds(storage, source, validator)?;
        tracing::debug!("\nBonds before decrementing: {bonds:#?}");
    }

    let unbonds = unbond_handle(source, validator);

    let redelegated_bonds =
        delegator_redelegated_bonds_handle(source).at(validator);

    #[cfg(debug_assertions)]
    let redel_bonds_pre = redelegated_bonds.collect_map(storage)?;

    // `resultUnbonding`
    // Find the bonds to fully unbond (remove) and one to partially unbond, if
    // necessary
    let bonds_to_unbond = find_bonds_to_remove(
        storage,
        &bonds_handle.get_data_handler(),
        amount,
    )?;

    // `modifiedRedelegation`
    // A bond may have both redelegated and non-redelegated tokens in it. If
    // this is the case, compute the modified state of the redelegation.
    let modified_redelegation = match bonds_to_unbond.new_entry {
        Some((bond_epoch, new_bond_amount)) => {
            if redelegated_bonds.contains(storage, &bond_epoch)? {
                let cur_bond_amount = bonds_handle
                    .get_delta_val(storage, bond_epoch)?
                    .unwrap_or_default();
                compute_modified_redelegation(
                    storage,
                    &redelegated_bonds.at(&bond_epoch),
                    bond_epoch,
                    cur_bond_amount - new_bond_amount,
                )?
            } else {
                ModifiedRedelegation::default()
            }
        }
        None => ModifiedRedelegation::default(),
    };

    // Compute the new unbonds eagerly
    // `keysUnbonds`
    // Get a set of epochs from which we're unbonding (fully and partially).
    let bond_epochs_to_unbond =
        if let Some((start_epoch, _)) = bonds_to_unbond.new_entry {
            let mut to_remove = bonds_to_unbond.epochs.clone();
            to_remove.insert(start_epoch);
            to_remove
        } else {
            bonds_to_unbond.epochs.clone()
        };

    // `newUnbonds`
    // For each epoch we're unbonding, find the amount that's being unbonded.
    // For full unbonds, this is the current bond value. For partial unbonds
    // it is a difference between the current and new bond amount.
    let new_unbonds_map = bond_epochs_to_unbond
        .into_iter()
        .map(|epoch| {
            let cur_bond_value = bonds_handle
                .get_delta_val(storage, epoch)
                .unwrap()
                .unwrap_or_default();
            let value = if let Some((start_epoch, new_bond_amount)) =
                bonds_to_unbond.new_entry
            {
                if start_epoch == epoch {
                    cur_bond_value - new_bond_amount
                } else {
                    cur_bond_value
                }
            } else {
                cur_bond_value
            };
            (epoch, value)
        })
        .collect::<BTreeMap<Epoch, token::Amount>>();

    // `updatedBonded`
    // Remove bonds for all the full unbonds.
    for epoch in &bonds_to_unbond.epochs {
        bonds_handle.get_data_handler().remove(storage, epoch)?;
    }
    // Replace bond amount for partial unbond, if any.
    if let Some((bond_epoch, new_bond_amount)) = bonds_to_unbond.new_entry {
        bonds_handle.set(storage, new_bond_amount, bond_epoch, 0)?;
    }

    // `updatedUnbonded`
    // Update the unbonds in storage using the eager map computed above
    if !is_redelegation {
        for (start_epoch, &unbond_amount) in new_unbonds_map.iter() {
            unbonds.at(start_epoch).update(
                storage,
                withdrawable_epoch,
                |cur_val| cur_val.unwrap_or_default() + unbond_amount,
            )?;
        }
    }

    // `newRedelegatedUnbonds`
    // This is what the delegator's redelegated unbonds would look like if this
    // was the only unbond in the PoS system. We need to add these redelegated
    // unbonds to the existing redelegated unbonds
    let new_redelegated_unbonds = compute_new_redelegated_unbonds(
        storage,
        &redelegated_bonds,
        &bonds_to_unbond.epochs,
        &modified_redelegation,
    )?;

    // `updatedRedelegatedBonded`
    // NOTE: for now put this here after redelegated unbonds calc bc that one
    // uses the pre-modified redelegated bonds from storage!
    // First remove redelegation entries in epochs with full unbonds.
    for epoch_to_remove in &bonds_to_unbond.epochs {
        redelegated_bonds.remove_all(storage, epoch_to_remove)?;
    }
    if let Some(epoch) = modified_redelegation.epoch {
        tracing::debug!("\nIs modified redelegation");
        if modified_redelegation.validators_to_remove.is_empty() {
            redelegated_bonds.remove_all(storage, &epoch)?;
        } else {
            // Then update the redelegated bonds at this epoch
            let rbonds = redelegated_bonds.at(&epoch);
            update_redelegated_bonds(storage, &rbonds, &modified_redelegation)?;
        }
    }

    if !is_redelegation {
        // `val updatedRedelegatedUnbonded` with updates applied below
        // Delegator's redelegated unbonds to this validator.
        let delegator_redelegated_unbonded =
            delegator_redelegated_unbonds_handle(source).at(validator);

        // Quint `def updateRedelegatedUnbonded` with `val
        // updatedRedelegatedUnbonded` together with last statement
        // in `updatedDelegator.with("redelegatedUnbonded", ...` updated
        // directly in storage
        for (start, unbonds) in &new_redelegated_unbonds {
            let this_redelegated_unbonded = delegator_redelegated_unbonded
                .at(start)
                .at(&withdrawable_epoch);

            // Update the delegator's redelegated unbonds with the change
            for (src_validator, redelegated_unbonds) in unbonds {
                let redelegated_unbonded =
                    this_redelegated_unbonded.at(src_validator);
                for (&redelegation_epoch, &change) in redelegated_unbonds {
                    redelegated_unbonded.update(
                        storage,
                        redelegation_epoch,
                        |current| current.unwrap_or_default() + change,
                    )?;
                }
            }
        }
    }
    // all `val updatedDelegator` changes are applied at this point

    // `val updatedTotalBonded` and `val updatedTotalUnbonded` with updates
    // Update the validator's total bonded and unbonded amounts
    let total_bonded = total_bonded_handle(validator).get_data_handler();
    let total_unbonded = total_unbonded_handle(validator).at(&pipeline_epoch);
    for (&start_epoch, &amount) in &new_unbonds_map {
        total_bonded.update(storage, start_epoch, |current| {
            current.unwrap_or_default() - amount
        })?;
        total_unbonded.update(storage, start_epoch, |current| {
            current.unwrap_or_default() + amount
        })?;
    }

    let total_redelegated_bonded =
        validator_total_redelegated_bonded_handle(validator);
    let total_redelegated_unbonded =
        validator_total_redelegated_unbonded_handle(validator);
    for (redelegation_start_epoch, unbonds) in &new_redelegated_unbonds {
        for (src_validator, changes) in unbonds {
            for (bond_start_epoch, change) in changes {
                // total redelegated bonded
                let bonded_sub_map = total_redelegated_bonded
                    .at(redelegation_start_epoch)
                    .at(src_validator);
                bonded_sub_map.update(
                    storage,
                    *bond_start_epoch,
                    |current| current.unwrap_or_default() - *change,
                )?;

                // total redelegated unbonded
                let unbonded_sub_map = total_redelegated_unbonded
                    .at(&pipeline_epoch)
                    .at(redelegation_start_epoch)
                    .at(src_validator);
                unbonded_sub_map.update(
                    storage,
                    *bond_start_epoch,
                    |current| current.unwrap_or_default() + *change,
                )?;
            }
        }
    }

    let slashes = find_validator_slashes(storage, validator)?;
    // `val resultSlashing`
    let result_slashing = compute_amount_after_slashing_unbond(
        storage,
        &params,
        &new_unbonds_map,
        &new_redelegated_unbonds,
        slashes,
    )?;
    #[cfg(debug_assertions)]
    let redel_bonds_post = redelegated_bonds.collect_map(storage)?;
    debug_assert!(
        result_slashing.sum <= amount,
        "Amount after slashing ({}) must be <= requested amount to unbond \
         ({}).",
        result_slashing.sum.to_string_native(),
        amount.to_string_native(),
    );

    let change_after_slashing = -result_slashing.sum.change();
    // Update the validator set at the pipeline offset. Since unbonding from a
    // jailed validator who is no longer frozen is allowed, only update the
    // validator set if the validator is not jailed
    let is_jailed_or_inactive_at_pipeline = matches!(
        validator_state_handle(validator).get(
            storage,
            pipeline_epoch,
            &params
        )?,
        Some(ValidatorState::Jailed) | Some(ValidatorState::Inactive)
    );
    if !is_jailed_or_inactive_at_pipeline {
        update_validator_set(
            storage,
            &params,
            validator,
            change_after_slashing,
            current_epoch,
            None,
        )?;
    }

    // Update the validator and total deltas at the pipeline offset
    update_validator_deltas(
        storage,
        &params,
        validator,
        change_after_slashing,
        current_epoch,
        None,
    )?;
    update_total_deltas(
        storage,
        &params,
        change_after_slashing,
        current_epoch,
        None,
    )?;

    if tracing::level_enabled!(tracing::Level::DEBUG) {
        let bonds = find_bonds(storage, source, validator)?;
        tracing::debug!("\nBonds after decrementing: {bonds:#?}");
    }

    // Invariant: in the affected epochs, the delta of bonds must be >= delta of
    // redelegated bonds deltas sum
    #[cfg(debug_assertions)]
    {
        let mut epochs = bonds_to_unbond.epochs.clone();
        if let Some((epoch, _)) = bonds_to_unbond.new_entry {
            epochs.insert(epoch);
        }
        for epoch in epochs {
            let cur_bond = bonds_handle
                .get_delta_val(storage, epoch)?
                .unwrap_or_default();
            let redelegated_deltas = redelegated_bonds
                .at(&epoch)
                // Sum of redelegations from any src validator
                .collect_map(storage)?
                .into_values()
                .map(|redeleg| redeleg.into_values().sum())
                .sum();
            debug_assert!(
                cur_bond >= redelegated_deltas,
                "After unbonding, in epoch {epoch} the bond amount {} must be \
                 >= redelegated deltas at pipeline {}.\n\nredelegated_bonds \
                 pre: {redel_bonds_pre:#?}\nredelegated_bonds post: \
                 {redel_bonds_post:#?},\nmodified_redelegation: \
                 {modified_redelegation:#?},\nbonds_to_unbond: \
                 {bonds_to_unbond:#?}",
                cur_bond.to_string_native(),
                redelegated_deltas.to_string_native()
            );
        }
    }

    // Tally rewards (only call if this is not the first epoch)
    if current_epoch > Epoch::default() {
        let mut rewards = token::Amount::zero();

        let last_claim_epoch =
            get_last_reward_claim_epoch(storage, source, validator)?
                .unwrap_or_default();
        let rewards_products = validator_rewards_products_handle(validator);

        for (start_epoch, slashed_amount) in &result_slashing.epoch_map {
            // Stop collecting rewards at the moment the unbond is initiated
            // (right now)
            for ep in
                Epoch::iter_bounds_inclusive(*start_epoch, current_epoch.prev())
            {
                // Consider the last epoch when rewards were claimed
                if ep < last_claim_epoch {
                    continue;
                }
                let rp =
                    rewards_products.get(storage, &ep)?.unwrap_or_default();
                rewards += rp * (*slashed_amount);
            }
        }

        // Update the rewards from the current unbonds first
        add_rewards_to_counter(storage, source, validator, rewards)?;
    }

    Ok(result_slashing)
}

#[derive(Debug, Default, Eq, PartialEq)]
struct FoldRedelegatedBondsResult {
    total_redelegated: token::Amount,
    total_after_slashing: token::Amount,
}

/// Iterates over a `redelegated_unbonds` and computes the both the sum of all
/// redelegated tokens and how much is left after applying all relevant slashes.
// `def foldAndSlashRedelegatedBondsMap`
fn fold_and_slash_redelegated_bonds<S>(
    storage: &S,
    params: &OwnedPosParams,
    redelegated_unbonds: &EagerRedelegatedBondsMap,
    start_epoch: Epoch,
    list_slashes: &[Slash],
    slash_epoch_filter: impl Fn(Epoch) -> bool,
) -> FoldRedelegatedBondsResult
where
    S: StorageRead,
{
    let mut result = FoldRedelegatedBondsResult::default();
    for (src_validator, bonds_map) in redelegated_unbonds {
        for (bond_start, &change) in bonds_map {
            // Merge the two lists of slashes
            let mut merged: Vec<Slash> =
            // Look-up slashes for this validator ...
                validator_slashes_handle(src_validator)
                    .iter(storage)
                    .unwrap()
                    .map(Result::unwrap)
                    .filter(|slash| {
                        params.in_redelegation_slashing_window(
                            slash.epoch,
                            params.redelegation_start_epoch_from_end(
                                start_epoch,
                            ),
                            start_epoch,
                        ) && *bond_start <= slash.epoch
                            && slash_epoch_filter(slash.epoch)
                    })
                    // ... and add `list_slashes`
                    .chain(list_slashes.iter().cloned())
                    .collect();

            // Sort slashes by epoch
            merged.sort_by(|s1, s2| s1.epoch.partial_cmp(&s2.epoch).unwrap());

            result.total_redelegated += change;
            result.total_after_slashing +=
                apply_list_slashes(params, &merged, change);
        }
    }
    result
}

/// Computes how much remains from an amount of tokens after applying a list of
/// slashes.
///
/// - `slashes` - a list of slashes ordered by misbehaving epoch.
/// - `amount` - the amount of slashable tokens.
// `def applyListSlashes`
fn apply_list_slashes(
    params: &OwnedPosParams,
    slashes: &[Slash],
    amount: token::Amount,
) -> token::Amount {
    let mut final_amount = amount;
    let mut computed_slashes = BTreeMap::<Epoch, token::Amount>::new();
    for slash in slashes {
        let slashed_amount =
            compute_slashable_amount(params, slash, amount, &computed_slashes);
        final_amount =
            final_amount.checked_sub(slashed_amount).unwrap_or_default();
        computed_slashes.insert(slash.epoch, slashed_amount);
    }
    final_amount
}

/// Computes how much is left from a bond or unbond after applying a slash given
/// that a set of slashes may have been previously applied.
// `def computeSlashableAmount`
fn compute_slashable_amount(
    params: &OwnedPosParams,
    slash: &Slash,
    amount: token::Amount,
    computed_slashes: &BTreeMap<Epoch, token::Amount>,
) -> token::Amount {
    let updated_amount = computed_slashes
        .iter()
        .filter(|(&epoch, _)| {
            // Keep slashes that have been applied and processed before the
            // current slash occurred. We use `<=` because slashes processed at
            // `slash.epoch` (at the start of the epoch) are also processed
            // before this slash occurred.
            epoch + params.slash_processing_epoch_offset() <= slash.epoch
        })
        .fold(amount, |acc, (_, &amnt)| {
            acc.checked_sub(amnt).unwrap_or_default()
        });
    updated_amount.mul_ceil(slash.rate)
}

/// Epochs for full and partial unbonds.
#[derive(Debug, Default)]
struct BondsForRemovalRes {
    /// Full unbond epochs
    pub epochs: BTreeSet<Epoch>,
    /// Partial unbond epoch associated with the new bond amount
    pub new_entry: Option<(Epoch, token::Amount)>,
}

/// In decreasing epoch order, decrement the non-zero bond amount entries until
/// the full `amount` has been removed. Returns a `BondsForRemovalRes` object
/// that contains the epochs for which the full bond amount is removed and
/// additionally information for the one epoch whose bond amount is partially
/// removed, if any.
fn find_bonds_to_remove<S>(
    storage: &S,
    bonds_handle: &LazyMap<Epoch, token::Amount>,
    amount: token::Amount,
) -> storage_api::Result<BondsForRemovalRes>
where
    S: StorageRead,
{
    #[allow(clippy::needless_collect)]
    let bonds: Vec<Result<_, _>> = bonds_handle.iter(storage)?.collect();

    let mut bonds_for_removal = BondsForRemovalRes::default();
    let mut remaining = amount;

    for bond in bonds.into_iter().rev() {
        let (bond_epoch, bond_amount) = bond?;
        let to_unbond = cmp::min(bond_amount, remaining);
        if to_unbond == bond_amount {
            bonds_for_removal.epochs.insert(bond_epoch);
        } else {
            bonds_for_removal.new_entry =
                Some((bond_epoch, bond_amount - to_unbond));
        }
        remaining -= to_unbond;
        if remaining.is_zero() {
            break;
        }
    }
    Ok(bonds_for_removal)
}

#[derive(Debug, Default, PartialEq, Eq)]
struct ModifiedRedelegation {
    epoch: Option<Epoch>,
    validators_to_remove: BTreeSet<Address>,
    validator_to_modify: Option<Address>,
    epochs_to_remove: BTreeSet<Epoch>,
    epoch_to_modify: Option<Epoch>,
    new_amount: Option<token::Amount>,
}

/// Used in `fn unbond_tokens` to compute the modified state of a redelegation
/// if redelegated tokens are being unbonded.
fn compute_modified_redelegation<S>(
    storage: &S,
    redelegated_bonds: &RedelegatedTokens,
    start_epoch: Epoch,
    amount_to_unbond: token::Amount,
) -> storage_api::Result<ModifiedRedelegation>
where
    S: StorageRead,
{
    let mut modified_redelegation = ModifiedRedelegation::default();

    let mut src_validators = BTreeSet::<Address>::new();
    let mut total_redelegated = token::Amount::zero();
    for rb in redelegated_bonds.iter(storage)? {
        let (
            NestedSubKey::Data {
                key: src_validator,
                nested_sub_key: _,
            },
            amount,
        ) = rb?;
        total_redelegated += amount;
        src_validators.insert(src_validator);
    }

    modified_redelegation.epoch = Some(start_epoch);

    // If the total amount of redelegated bonds is less than the target amount,
    // then all redelegated bonds must be unbonded.
    if total_redelegated <= amount_to_unbond {
        return Ok(modified_redelegation);
    }

    let mut remaining = amount_to_unbond;
    for src_validator in src_validators.into_iter() {
        if remaining.is_zero() {
            break;
        }
        let rbonds = redelegated_bonds.at(&src_validator);
        let total_src_val_amount = rbonds
            .iter(storage)?
            .map(|res| {
                let (_, amount) = res?;
                Ok(amount)
            })
            .sum::<storage_api::Result<token::Amount>>()?;

        // TODO: move this into the `if total_redelegated <= remaining` branch
        // below, then we don't have to remove it in `fn
        // update_redelegated_bonds` when `validator_to_modify` is Some (and
        // avoid `modified_redelegation.validators_to_remove.clone()`).
        // It affects assumption 2. in `fn compute_new_redelegated_unbonds`, but
        // that looks trivial to change.
        // NOTE: not sure if this TODO is still relevant...
        modified_redelegation
            .validators_to_remove
            .insert(src_validator.clone());
        if total_src_val_amount <= remaining {
            remaining -= total_src_val_amount;
        } else {
            let bonds_to_remove =
                find_bonds_to_remove(storage, &rbonds, remaining)?;

            remaining = token::Amount::zero();

            // NOTE: When there are multiple `src_validators` from which we're
            // unbonding, `validator_to_modify` cannot get overridden, because
            // only one of them can be a partial unbond (`new_entry`
            // is partial unbond)
            if let Some((bond_epoch, new_bond_amount)) =
                bonds_to_remove.new_entry
            {
                modified_redelegation.validator_to_modify = Some(src_validator);
                modified_redelegation.epochs_to_remove = {
                    let mut epochs = bonds_to_remove.epochs;
                    // TODO: remove this insertion then we don't have to remove
                    // it again in `fn update_redelegated_bonds`
                    // when `epoch_to_modify` is Some (and avoid
                    // `modified_redelegation.epochs_to_remove.clone`)
                    // It affects assumption 3. in `fn
                    // compute_new_redelegated_unbonds`, but that also looks
                    // trivial to change.
                    epochs.insert(bond_epoch);
                    epochs
                };
                modified_redelegation.epoch_to_modify = Some(bond_epoch);
                modified_redelegation.new_amount = Some(new_bond_amount);
            } else {
                modified_redelegation.validator_to_modify = Some(src_validator);
                modified_redelegation.epochs_to_remove = bonds_to_remove.epochs;
            }
        }
    }
    Ok(modified_redelegation)
}

fn update_redelegated_bonds<S>(
    storage: &mut S,
    redelegated_bonds: &RedelegatedTokens,
    modified_redelegation: &ModifiedRedelegation,
) -> storage_api::Result<()>
where
    S: StorageRead + StorageWrite,
{
    if let Some(val_to_modify) = &modified_redelegation.validator_to_modify {
        let mut updated_vals_to_remove =
            modified_redelegation.validators_to_remove.clone();
        updated_vals_to_remove.remove(val_to_modify);

        // Remove the updated_vals_to_remove keys from the
        // redelegated_bonds map
        for val in &updated_vals_to_remove {
            redelegated_bonds.remove_all(storage, val)?;
        }

        if let Some(epoch_to_modify) = modified_redelegation.epoch_to_modify {
            let mut updated_epochs_to_remove =
                modified_redelegation.epochs_to_remove.clone();
            updated_epochs_to_remove.remove(&epoch_to_modify);
            let val_bonds_to_modify = redelegated_bonds.at(val_to_modify);
            for epoch in updated_epochs_to_remove {
                val_bonds_to_modify.remove(storage, &epoch)?;
            }
            val_bonds_to_modify.insert(
                storage,
                epoch_to_modify,
                modified_redelegation.new_amount.unwrap(),
            )?;
        } else {
            // Then remove to epochs_to_remove from the redelegated bonds of the
            // val_to_modify
            let val_bonds_to_modify = redelegated_bonds.at(val_to_modify);
            for epoch in &modified_redelegation.epochs_to_remove {
                val_bonds_to_modify.remove(storage, epoch)?;
            }
        }
    } else {
        // Remove all validators in modified_redelegation.validators_to_remove
        // from redelegated_bonds
        for val in &modified_redelegation.validators_to_remove {
            redelegated_bonds.remove_all(storage, val)?;
        }
    }
    Ok(())
}

/// Temp helper type to match quint model.
/// Result of `compute_new_redelegated_unbonds` that contains a map of
/// redelegated unbonds.
/// The map keys from outside in are:
///
/// - redelegation end epoch where redeleg stops contributing to src validator
/// - src validator address
/// - src bond start epoch where it started contributing to src validator
type EagerRedelegatedUnbonds = BTreeMap<Epoch, EagerRedelegatedBondsMap>;

/// Computes a map of redelegated unbonds from a set of redelegated bonds.
///
/// - `redelegated_bonds` - a map of redelegated bonds from epoch to
///   `RedelegatedTokens`.
/// - `epochs_to_remove` - a set of epochs that indicate the set of epochs
///   unbonded.
/// - `modified` record that represents a redelegated bond that it is only
///   partially unbonded.
///
/// The function assumes that:
///
/// 1. `modified.epoch` is not in the `epochs_to_remove` set.
/// 2. `modified.validator_to_modify` is in `modified.vals_to_remove`.
/// 3. `modified.epoch_to_modify` is in in `modified.epochs_to_remove`.
// `def computeNewRedelegatedUnbonds` from Quint
fn compute_new_redelegated_unbonds<S>(
    storage: &S,
    redelegated_bonds: &RedelegatedBondsOrUnbonds,
    epochs_to_remove: &BTreeSet<Epoch>,
    modified: &ModifiedRedelegation,
) -> storage_api::Result<EagerRedelegatedUnbonds>
where
    S: StorageRead + StorageWrite,
{
    let unbonded_epochs = if let Some(epoch) = modified.epoch {
        debug_assert!(
            !epochs_to_remove.contains(&epoch),
            "1. assumption in `fn compute_new_redelegated_unbonds` doesn't \
             hold"
        );
        let mut epochs = epochs_to_remove.clone();
        epochs.insert(epoch);
        epochs
            .iter()
            .cloned()
            .filter(|e| redelegated_bonds.contains(storage, e).unwrap())
            .collect::<BTreeSet<Epoch>>()
    } else {
        epochs_to_remove
            .iter()
            .cloned()
            .filter(|e| redelegated_bonds.contains(storage, e).unwrap())
            .collect::<BTreeSet<Epoch>>()
    };
    debug_assert!(
        modified
            .validator_to_modify
            .as_ref()
            .map(|validator| modified.validators_to_remove.contains(validator))
            .unwrap_or(true),
        "2. assumption in `fn compute_new_redelegated_unbonds` doesn't hold"
    );
    debug_assert!(
        modified
            .epoch_to_modify
            .as_ref()
            .map(|epoch| modified.epochs_to_remove.contains(epoch))
            .unwrap_or(true),
        "3. assumption in `fn compute_new_redelegated_unbonds` doesn't hold"
    );

    // quint `newRedelegatedUnbonds` returned from
    // `computeNewRedelegatedUnbonds`
    let new_redelegated_unbonds: EagerRedelegatedUnbonds = unbonded_epochs
        .into_iter()
        .map(|start| {
            let mut rbonds = EagerRedelegatedBondsMap::default();
            if modified
                .epoch
                .map(|redelegation_epoch| start != redelegation_epoch)
                .unwrap_or(true)
                || modified.validators_to_remove.is_empty()
            {
                for res in redelegated_bonds.at(&start).iter(storage).unwrap() {
                    let (
                        NestedSubKey::Data {
                            key: validator,
                            nested_sub_key: SubKey::Data(epoch),
                        },
                        amount,
                    ) = res.unwrap();
                    rbonds
                        .entry(validator.clone())
                        .or_default()
                        .insert(epoch, amount);
                }
                (start, rbonds)
            } else {
                for src_validator in &modified.validators_to_remove {
                    if modified
                        .validator_to_modify
                        .as_ref()
                        .map(|validator| src_validator != validator)
                        .unwrap_or(true)
                    {
                        let raw_bonds =
                            redelegated_bonds.at(&start).at(src_validator);
                        for res in raw_bonds.iter(storage).unwrap() {
                            let (bond_epoch, bond_amount) = res.unwrap();
                            rbonds
                                .entry(src_validator.clone())
                                .or_default()
                                .insert(bond_epoch, bond_amount);
                        }
                    } else {
                        for bond_start in &modified.epochs_to_remove {
                            let cur_redel_bond_amount = redelegated_bonds
                                .at(&start)
                                .at(src_validator)
                                .get(storage, bond_start)
                                .unwrap()
                                .unwrap_or_default();
                            let raw_bonds = rbonds
                                .entry(src_validator.clone())
                                .or_default();
                            if modified
                                .epoch_to_modify
                                .as_ref()
                                .map(|epoch| bond_start != epoch)
                                .unwrap_or(true)
                            {
                                raw_bonds
                                    .insert(*bond_start, cur_redel_bond_amount);
                            } else {
                                raw_bonds.insert(
                                    *bond_start,
                                    cur_redel_bond_amount
                                        - modified
                                            .new_amount
                                            // Safe unwrap - it shouldn't
                                            // get to
                                            // this if it's None
                                            .unwrap(),
                                );
                            }
                        }
                    }
                }
                (start, rbonds)
            }
        })
        .collect();

    Ok(new_redelegated_unbonds)
}

/// Compute a token amount after slashing, given the initial amount and a set of
/// slashes. It is assumed that the input `slashes` are those committed while
/// the `amount` was contributing to voting power.
fn get_slashed_amount(
    params: &PosParams,
    amount: token::Amount,
    slashes: &BTreeMap<Epoch, Dec>,
) -> storage_api::Result<token::Amount> {
    let mut updated_amount = amount;
    let mut computed_amounts = Vec::<SlashedAmount>::new();

    for (&infraction_epoch, &slash_rate) in slashes {
        let mut computed_to_remove = BTreeSet::<Reverse<usize>>::new();
        for (ix, slashed_amount) in computed_amounts.iter().enumerate() {
            // Update amount with slashes that happened more than unbonding_len
            // epochs before this current slash
            if slashed_amount.epoch + params.slash_processing_epoch_offset()
                <= infraction_epoch
            {
                updated_amount = updated_amount
                    .checked_sub(slashed_amount.amount)
                    .unwrap_or_default();
                computed_to_remove.insert(Reverse(ix));
            }
        }
        // Invariant: `computed_to_remove` must be in reverse ord to avoid
        // left-shift of the `computed_amounts` after call to `remove`
        // invalidating the rest of the indices.
        for item in computed_to_remove {
            computed_amounts.remove(item.0);
        }
        computed_amounts.push(SlashedAmount {
            amount: updated_amount.mul_ceil(slash_rate),
            epoch: infraction_epoch,
        });
    }

    let total_computed_amounts = computed_amounts
        .into_iter()
        .map(|slashed| slashed.amount)
        .sum();

    let final_amount = updated_amount
        .checked_sub(total_computed_amounts)
        .unwrap_or_default();

    Ok(final_amount)
}

// `def computeAmountAfterSlashingUnbond`
fn compute_amount_after_slashing_unbond<S>(
    storage: &S,
    params: &OwnedPosParams,
    unbonds: &BTreeMap<Epoch, token::Amount>,
    redelegated_unbonds: &EagerRedelegatedUnbonds,
    slashes: Vec<Slash>,
) -> storage_api::Result<ResultSlashing>
where
    S: StorageRead,
{
    let mut result_slashing = ResultSlashing::default();
    for (&start_epoch, amount) in unbonds {
        // `val listSlashes`
        let list_slashes: Vec<Slash> = slashes
            .iter()
            .filter(|slash| slash.epoch >= start_epoch)
            .cloned()
            .collect();
        // `val resultFold`
        let result_fold = if let Some(redelegated_unbonds) =
            redelegated_unbonds.get(&start_epoch)
        {
            fold_and_slash_redelegated_bonds(
                storage,
                params,
                redelegated_unbonds,
                start_epoch,
                &list_slashes,
                |_| true,
            )
        } else {
            FoldRedelegatedBondsResult::default()
        };
        // `val totalNoRedelegated`
        let total_not_redelegated = amount
            .checked_sub(result_fold.total_redelegated)
            .unwrap_or_default();
        // `val afterNoRedelegated`
        let after_not_redelegated =
            apply_list_slashes(params, &list_slashes, total_not_redelegated);
        // `val amountAfterSlashing`
        let amount_after_slashing =
            after_not_redelegated + result_fold.total_after_slashing;
        // Accumulation step
        result_slashing.sum += amount_after_slashing;
        result_slashing
            .epoch_map
            .insert(start_epoch, amount_after_slashing);
    }
    Ok(result_slashing)
}

/// Compute from a set of unbonds (both redelegated and not) how much is left
/// after applying all relevant slashes.
// `def computeAmountAfterSlashingWithdraw`
fn compute_amount_after_slashing_withdraw<S>(
    storage: &S,
    params: &OwnedPosParams,
    unbonds_and_redelegated_unbonds: &BTreeMap<
        (Epoch, Epoch),
        (token::Amount, EagerRedelegatedBondsMap),
    >,
    slashes: Vec<Slash>,
) -> storage_api::Result<ResultSlashing>
where
    S: StorageRead,
{
    let mut result_slashing = ResultSlashing::default();

    for ((start_epoch, withdraw_epoch), (amount, redelegated_unbonds)) in
        unbonds_and_redelegated_unbonds.iter()
    {
        // TODO: check if slashes in the same epoch can be
        // folded into one effective slash
        let end_epoch = *withdraw_epoch
            - params.unbonding_len
            - params.cubic_slashing_window_length;
        // Find slashes that apply to `start_epoch..end_epoch`
        let list_slashes = slashes
            .iter()
            .filter(|slash| {
                // Started before the slash occurred
                start_epoch <= &slash.epoch
                    // Ends after the slash
                    && end_epoch > slash.epoch
            })
            .cloned()
            .collect::<Vec<_>>();

        // Find the sum and the sum after slashing of the redelegated unbonds
        let result_fold = fold_and_slash_redelegated_bonds(
            storage,
            params,
            redelegated_unbonds,
            *start_epoch,
            &list_slashes,
            |_| true,
        );

        // Unbond amount that didn't come from a redelegation
        let total_not_redelegated = *amount - result_fold.total_redelegated;
        // Find how much remains after slashing non-redelegated amount
        let after_not_redelegated =
            apply_list_slashes(params, &list_slashes, total_not_redelegated);

        // Add back the unbond and redelegated unbond amount after slashing
        let amount_after_slashing =
            after_not_redelegated + result_fold.total_after_slashing;

        result_slashing.sum += amount_after_slashing;
        result_slashing
            .epoch_map
            .insert(*start_epoch, amount_after_slashing);
    }

    Ok(result_slashing)
}

/// Arguments to [`become_validator`].
pub struct BecomeValidator<'a> {
    /// Proof-of-stake parameters.
    pub params: &'a PosParams,
    /// The validator's address.
    pub address: &'a Address,
    /// The validator's consensus key, used by Tendermint.
    pub consensus_key: &'a common::PublicKey,
    /// The validator's protocol key.
    pub protocol_key: &'a common::PublicKey,
    /// The validator's Ethereum bridge cold key.
    pub eth_cold_key: &'a common::PublicKey,
    /// The validator's Ethereum bridge hot key.
    pub eth_hot_key: &'a common::PublicKey,
    /// The numeric value of the current epoch.
    pub current_epoch: Epoch,
    /// Commission rate.
    pub commission_rate: Dec,
    /// Max commission rate change.
    pub max_commission_rate_change: Dec,
    /// Validator metadata
    pub metadata: ValidatorMetaData,
    /// Optional offset to use instead of pipeline offset
    pub offset_opt: Option<u64>,
}

/// Initialize data for a new validator.
pub fn become_validator<S>(
    storage: &mut S,
    args: BecomeValidator<'_>,
) -> storage_api::Result<()>
where
    S: StorageRead + StorageWrite,
{
    let BecomeValidator {
        params,
        address,
        consensus_key,
        protocol_key,
        eth_cold_key,
        eth_hot_key,
        current_epoch,
        commission_rate,
        max_commission_rate_change,
        metadata,
        offset_opt,
    } = args;
    let offset = offset_opt.unwrap_or(params.pipeline_len);

    if !address.is_established() {
        return Err(storage_api::Error::new_const(
            "The given address {address} is not established. Only an \
             established address can become a validator.",
        ));
    }

    if is_validator(storage, address)? {
        return Err(storage_api::Error::new_const(
            "The given address is already a validator",
        ));
    }

    // If the address is not yet a validator, it cannot have self-bonds, but it
    // may have delegations.
    if has_bonds(storage, address)? {
        return Err(storage_api::Error::new_const(
            "The given address has delegations and therefore cannot become a \
             validator. Unbond first.",
        ));
    }

    // This will fail if the key is already being used
    try_insert_consensus_key(storage, consensus_key)?;

    let pipeline_epoch = current_epoch + offset;
    validator_addresses_handle()
        .at(&pipeline_epoch)
        .insert(storage, address.clone())?;

    // Non-epoched validator data
    write_validator_address_raw_hash(storage, address, consensus_key)?;
    write_validator_max_commission_rate_change(
        storage,
        address,
        max_commission_rate_change,
    )?;
    write_validator_metadata(storage, address, &metadata)?;

    // Epoched validator data
    validator_consensus_key_handle(address).set(
        storage,
        consensus_key.clone(),
        current_epoch,
        offset,
    )?;
    validator_protocol_key_handle(address).set(
        storage,
        protocol_key.clone(),
        current_epoch,
        offset,
    )?;
    validator_eth_hot_key_handle(address).set(
        storage,
        eth_hot_key.clone(),
        current_epoch,
        offset,
    )?;
    validator_eth_cold_key_handle(address).set(
        storage,
        eth_cold_key.clone(),
        current_epoch,
        offset,
    )?;
    validator_commission_rate_handle(address).set(
        storage,
        commission_rate,
        current_epoch,
        offset,
    )?;
    validator_deltas_handle(address).set(
        storage,
        token::Change::zero(),
        current_epoch,
        offset,
    )?;

    // The validator's stake at initialization is 0, so its state is immediately
    // below-threshold
    validator_state_handle(address).set(
        storage,
        ValidatorState::BelowThreshold,
        current_epoch,
        offset,
    )?;

    insert_validator_into_validator_set(
        storage,
        params,
        address,
        token::Amount::zero(),
        current_epoch,
        offset,
    )?;

    Ok(())
}

/// Consensus key change for a validator
pub fn change_consensus_key<S>(
    storage: &mut S,
    validator: &Address,
    consensus_key: &common::PublicKey,
    current_epoch: Epoch,
) -> storage_api::Result<()>
where
    S: StorageRead + StorageWrite,
{
    tracing::debug!("Changing consensus key for validator {}", validator);

    // Require that the new consensus key is an Ed25519 key
    match consensus_key {
        common::PublicKey::Ed25519(_) => {}
        common::PublicKey::Secp256k1(_) => {
            return Err(ConsensusKeyChangeError::MustBeEd25519.into());
        }
    }

    // Check for uniqueness of the consensus key
    try_insert_consensus_key(storage, consensus_key)?;

    // Set the new consensus key at the pipeline epoch
    let params = read_pos_params(storage)?;
    validator_consensus_key_handle(validator).set(
        storage,
        consensus_key.clone(),
        current_epoch,
        params.pipeline_len,
    )?;

    // Write validator's new raw hash
    write_validator_address_raw_hash(storage, validator, consensus_key)?;

    Ok(())
}

/// Withdraw tokens from those that have been unbonded from proof-of-stake
pub fn withdraw_tokens<S>(
    storage: &mut S,
    source: Option<&Address>,
    validator: &Address,
    current_epoch: Epoch,
) -> storage_api::Result<token::Amount>
where
    S: StorageRead + StorageWrite,
{
    let params = read_pos_params(storage)?;
    let source = source.unwrap_or(validator);

    tracing::debug!("Withdrawing tokens in epoch {current_epoch}");
    tracing::debug!("Source {} --> Validator {}", source, validator);

    let unbond_handle: Unbonds = unbond_handle(source, validator);
    let redelegated_unbonds =
        delegator_redelegated_unbonds_handle(source).at(validator);

    // Check that there are unbonded tokens available for withdrawal
    if unbond_handle.is_empty(storage)? {
        return Err(WithdrawError::NoUnbondFound(BondId {
            source: source.clone(),
            validator: validator.clone(),
        })
        .into());
    }

    let mut unbonds_and_redelegated_unbonds: BTreeMap<
        (Epoch, Epoch),
        (token::Amount, EagerRedelegatedBondsMap),
    > = BTreeMap::new();

    for unbond in unbond_handle.iter(storage)? {
        let (
            NestedSubKey::Data {
                key: start_epoch,
                nested_sub_key: SubKey::Data(withdraw_epoch),
            },
            amount,
        ) = unbond?;

        // Logging
        tracing::debug!(
            "Unbond delta ({start_epoch}..{withdraw_epoch}), amount {}",
            amount.to_string_native()
        );
        // Consider only unbonds that are eligible to be withdrawn
        if withdraw_epoch > current_epoch {
            tracing::debug!(
                "Not yet withdrawable until epoch {withdraw_epoch}"
            );
            continue;
        }

        let mut eager_redelegated_unbonds = EagerRedelegatedBondsMap::default();
        let matching_redelegated_unbonds =
            redelegated_unbonds.at(&start_epoch).at(&withdraw_epoch);
        for ub in matching_redelegated_unbonds.iter(storage)? {
            let (
                NestedSubKey::Data {
                    key: address,
                    nested_sub_key: SubKey::Data(epoch),
                },
                amount,
            ) = ub?;
            eager_redelegated_unbonds
                .entry(address)
                .or_default()
                .entry(epoch)
                .or_insert(amount);
        }

        unbonds_and_redelegated_unbonds.insert(
            (start_epoch, withdraw_epoch),
            (amount, eager_redelegated_unbonds),
        );
    }

    let slashes = find_validator_slashes(storage, validator)?;

    // `val resultSlashing`
    let result_slashing = compute_amount_after_slashing_withdraw(
        storage,
        &params,
        &unbonds_and_redelegated_unbonds,
        slashes,
    )?;

    let withdrawable_amount = result_slashing.sum;
    tracing::debug!(
        "Withdrawing total {}",
        withdrawable_amount.to_string_native()
    );

    // `updateDelegator` with `unbonded` and `redelegeatedUnbonded`
    for ((start_epoch, withdraw_epoch), _unbond_and_redelegations) in
        unbonds_and_redelegated_unbonds
    {
        tracing::debug!("Remove ({start_epoch}..{withdraw_epoch}) from unbond");
        unbond_handle
            .at(&start_epoch)
            .remove(storage, &withdraw_epoch)?;
        redelegated_unbonds
            .at(&start_epoch)
            .remove_all(storage, &withdraw_epoch)?;

        if unbond_handle.at(&start_epoch).is_empty(storage)? {
            unbond_handle.remove_all(storage, &start_epoch)?;
        }
        if redelegated_unbonds.at(&start_epoch).is_empty(storage)? {
            redelegated_unbonds.remove_all(storage, &start_epoch)?;
        }
    }

    // Transfer the withdrawable tokens from the PoS address back to the source
    let staking_token = staking_token_address(storage);
    token::transfer(
        storage,
        &staking_token,
        &ADDRESS,
        source,
        withdrawable_amount,
    )?;

    // TODO: Transfer the slashed tokens from the PoS address to the Slash Pool
    // address
    // token::transfer(
    //     storage,
    //     &staking_token,
    //     &ADDRESS,
    //     &SLASH_POOL_ADDRESS,
    //     total_slashed,
    // )?;

    Ok(withdrawable_amount)
}

/// Change the commission rate of a validator
pub fn change_validator_commission_rate<S>(
    storage: &mut S,
    validator: &Address,
    new_rate: Dec,
    current_epoch: Epoch,
) -> storage_api::Result<()>
where
    S: StorageRead + StorageWrite,
{
    if new_rate.is_negative() {
        return Err(CommissionRateChangeError::NegativeRate(
            new_rate,
            validator.clone(),
        )
        .into());
    }

    if new_rate > Dec::one() {
        return Err(CommissionRateChangeError::LargerThanOne(
            new_rate,
            validator.clone(),
        )
        .into());
    }

    let max_change =
        read_validator_max_commission_rate_change(storage, validator)?;
    if max_change.is_none() {
        return Err(CommissionRateChangeError::NoMaxSetInStorage(
            validator.clone(),
        )
        .into());
    }

    let params = read_pos_params(storage)?;
    let commission_handle = validator_commission_rate_handle(validator);
    let pipeline_epoch = current_epoch + params.pipeline_len;

    let rate_at_pipeline = commission_handle
        .get(storage, pipeline_epoch, &params)?
        .expect("Could not find a rate in given epoch");
    if new_rate == rate_at_pipeline {
        return Ok(());
    }
    let rate_before_pipeline = commission_handle
        .get(storage, pipeline_epoch.prev(), &params)?
        .expect("Could not find a rate in given epoch");

    let change_from_prev = new_rate.abs_diff(&rate_before_pipeline);
    if change_from_prev > max_change.unwrap() {
        return Err(CommissionRateChangeError::RateChangeTooLarge(
            change_from_prev,
            validator.clone(),
        )
        .into());
    }

    commission_handle.set(storage, new_rate, current_epoch, params.pipeline_len)
}

/// Check if the given consensus key is already being used to ensure uniqueness.
///
/// If it's not being used, it will be inserted into the set that's being used
/// for this. If it's already used, this will return an Error.
pub fn try_insert_consensus_key<S>(
    storage: &mut S,
    consensus_key: &common::PublicKey,
) -> storage_api::Result<()>
where
    S: StorageRead + StorageWrite,
{
    let key = consensus_keys_key();
    LazySet::open(key).try_insert(storage, consensus_key.clone())
}

/// Get the unique set of consensus keys in storage
pub fn get_consensus_key_set<S>(
    storage: &S,
) -> storage_api::Result<BTreeSet<common::PublicKey>>
where
    S: StorageRead,
{
    let key = consensus_keys_key();
    let lazy_set = LazySet::<common::PublicKey>::open(key);
    Ok(lazy_set.iter(storage)?.map(Result::unwrap).collect())
}

/// Check if the given consensus key is already being used to ensure uniqueness.
pub fn is_consensus_key_used<S>(
    storage: &S,
    consensus_key: &common::PublicKey,
) -> storage_api::Result<bool>
where
    S: StorageRead,
{
    let key = consensus_keys_key();
    let handle = LazySet::open(key);
    handle.contains(storage, consensus_key)
}

/// Get the total bond amount, including slashes, for a given bond ID and epoch.
/// Returns the bond amount after slashing. For future epochs the value is
/// subject to change.
pub fn bond_amount<S>(
    storage: &S,
    bond_id: &BondId,
    epoch: Epoch,
) -> storage_api::Result<token::Amount>
where
    S: StorageRead,
{
    let params = read_pos_params(storage)?;
    // Outer key is the start epoch used to calculate slashes. The inner
    // keys are discarded after applying slashes.
    let mut amounts: BTreeMap<Epoch, token::Amount> = BTreeMap::default();

    // Bonds
    let bonds =
        bond_handle(&bond_id.source, &bond_id.validator).get_data_handler();
    for next in bonds.iter(storage)? {
        let (start, delta) = next?;
        if start <= epoch {
            let amount = amounts.entry(start).or_default();
            *amount += delta;
        }
    }

    // Add unbonds that are still contributing to stake
    let unbonds = unbond_handle(&bond_id.source, &bond_id.validator);
    for next in unbonds.iter(storage)? {
        let (
            NestedSubKey::Data {
                key: start,
                nested_sub_key: SubKey::Data(withdrawable_epoch),
            },
            delta,
        ) = next?;
        // This is the first epoch in which the unbond stops contributing to
        // voting power
        let end = withdrawable_epoch - params.withdrawable_epoch_offset()
            + params.pipeline_len;

        if start <= epoch && end > epoch {
            let amount = amounts.entry(start).or_default();
            *amount += delta;
        }
    }

    if bond_id.validator != bond_id.source {
        // Add outgoing redelegations that are still contributing to the source
        // validator's stake
        let redelegated_bonds =
            delegator_redelegated_bonds_handle(&bond_id.source);
        for res in redelegated_bonds.iter(storage)? {
            let (
                NestedSubKey::Data {
                    key: _dest_validator,
                    nested_sub_key:
                        NestedSubKey::Data {
                            key: end,
                            nested_sub_key:
                                NestedSubKey::Data {
                                    key: src_validator,
                                    nested_sub_key: SubKey::Data(start),
                                },
                        },
                },
                delta,
            ) = res?;
            if src_validator == bond_id.validator
                && start <= epoch
                && end > epoch
            {
                let amount = amounts.entry(start).or_default();
                *amount += delta;
            }
        }

        // Add outgoing redelegation unbonds that are still contributing to
        // the source validator's stake
        let redelegated_unbonds =
            delegator_redelegated_unbonds_handle(&bond_id.source);
        for res in redelegated_unbonds.iter(storage)? {
            let (
                NestedSubKey::Data {
                    key: _dest_validator,
                    nested_sub_key:
                        NestedSubKey::Data {
                            key: redelegation_epoch,
                            nested_sub_key:
                                NestedSubKey::Data {
                                    key: _withdraw_epoch,
                                    nested_sub_key:
                                        NestedSubKey::Data {
                                            key: src_validator,
                                            nested_sub_key: SubKey::Data(start),
                                        },
                                },
                        },
                },
                delta,
            ) = res?;
            if src_validator == bond_id.validator
                // If the unbonded bond was redelegated after this epoch ...
                && redelegation_epoch > epoch
                // ... the start was before or at this epoch
                && start <= epoch
            {
                let amount = amounts.entry(start).or_default();
                *amount += delta;
            }
        }
    }

    if !amounts.is_empty() {
        let slashes = find_validator_slashes(storage, &bond_id.validator)?;

        // Apply slashes
        for (&start, amount) in amounts.iter_mut() {
            let list_slashes = slashes
                .iter()
                .filter(|slash| {
                    let processing_epoch =
                        slash.epoch + params.slash_processing_epoch_offset();
                    // Only use slashes that were processed before or at the
                    // epoch associated with the bond amount. This assumes
                    // that slashes are applied before inflation.
                    processing_epoch <= epoch && start <= slash.epoch
                })
                .cloned()
                .collect::<Vec<_>>();

            *amount = apply_list_slashes(&params, &list_slashes, *amount);
        }
    }

    Ok(amounts.values().cloned().sum())
}

/// Get bond amounts within the `claim_start..=claim_end` epoch range for
/// claiming rewards for a given bond ID. Returns a map of bond amounts
/// associated with every epoch within the given epoch range (accumulative) in
/// which an amount contributed to the validator's stake.
/// This function will only consider slashes that were processed before or at
/// the epoch in which we're calculating the bond amount to correspond to the
/// validator stake that was used to calculate reward products (slashes do *not*
/// retrospectively affect the rewards calculated before slash processing).
pub fn bond_amounts_for_rewards<S>(
    storage: &S,
    bond_id: &BondId,
    claim_start: Epoch,
    claim_end: Epoch,
) -> storage_api::Result<BTreeMap<Epoch, token::Amount>>
where
    S: StorageRead,
{
    let params = read_pos_params(storage)?;
    // Outer key is every epoch in which the a bond amount contributed to stake
    // and the inner key is the start epoch used to calculate slashes. The inner
    // keys are discarded after applying slashes.
    let mut amounts: BTreeMap<Epoch, BTreeMap<Epoch, token::Amount>> =
        BTreeMap::default();

    // Only need to do bonds since rewwards are accumulated during
    // `unbond_tokens`
    let bonds =
        bond_handle(&bond_id.source, &bond_id.validator).get_data_handler();
    for next in bonds.iter(storage)? {
        let (start, delta) = next?;

        for ep in Epoch::iter_bounds_inclusive(claim_start, claim_end) {
            // A bond that wasn't unbonded is added to all epochs up to
            // `claim_end`
            if start <= ep {
                let amount =
                    amounts.entry(ep).or_default().entry(start).or_default();
                *amount += delta;
            }
        }
    }

    if !amounts.is_empty() {
        let slashes = find_validator_slashes(storage, &bond_id.validator)?;
        let redelegated_bonded =
            delegator_redelegated_bonds_handle(&bond_id.source)
                .at(&bond_id.validator);

        // Apply slashes
        for (&ep, amounts) in amounts.iter_mut() {
            for (&start, amount) in amounts.iter_mut() {
                let list_slashes = slashes
                    .iter()
                    .filter(|slash| {
                        let processing_epoch = slash.epoch
                            + params.slash_processing_epoch_offset();
                        // Only use slashes that were processed before or at the
                        // epoch associated with the bond amount. This assumes
                        // that slashes are applied before inflation.
                        processing_epoch <= ep && start <= slash.epoch
                    })
                    .cloned()
                    .collect::<Vec<_>>();

                let slash_epoch_filter =
                    |e: Epoch| e + params.slash_processing_epoch_offset() <= ep;

                let redelegated_bonds =
                    redelegated_bonded.at(&start).collect_map(storage)?;

                let result_fold = fold_and_slash_redelegated_bonds(
                    storage,
                    &params,
                    &redelegated_bonds,
                    start,
                    &list_slashes,
                    slash_epoch_filter,
                );

                let total_not_redelegated =
                    *amount - result_fold.total_redelegated;

                let after_not_redelegated = apply_list_slashes(
                    &params,
                    &list_slashes,
                    total_not_redelegated,
                );

                *amount =
                    after_not_redelegated + result_fold.total_after_slashing;
            }
=======
        let mut epochs = bonds_to_unbond.epochs.clone();
        if let Some((epoch, _)) = bonds_to_unbond.new_entry {
            epochs.insert(epoch);
>>>>>>> a569bdf4
        }
        for epoch in epochs {
            let cur_bond = bonds_handle
                .get_delta_val(storage, epoch)?
                .unwrap_or_default();
            let redelegated_deltas = redelegated_bonds
                .at(&epoch)
                // Sum of redelegations from any src validator
                .collect_map(storage)?
                .into_values()
                .map(|redeleg| redeleg.into_values().sum())
                .sum();
            debug_assert!(
                cur_bond >= redelegated_deltas,
                "After unbonding, in epoch {epoch} the bond amount {} must be \
                 >= redelegated deltas at pipeline {}.\n\nredelegated_bonds \
                 pre: {redel_bonds_pre:#?}\nredelegated_bonds post: \
                 {redel_bonds_post:#?},\nmodified_redelegation: \
                 {modified_redelegation:#?},\nbonds_to_unbond: \
                 {bonds_to_unbond:#?}",
                cur_bond.to_string_native(),
                redelegated_deltas.to_string_native()
            );
        }
    }

    // Tally rewards (only call if this is not the first epoch)
    if current_epoch > Epoch::default() {
        let mut rewards = token::Amount::zero();

        let last_claim_epoch =
            get_last_reward_claim_epoch(storage, source, validator)?
                .unwrap_or_default();
        let rewards_products = validator_rewards_products_handle(validator);

        for (start_epoch, slashed_amount) in &result_slashing.epoch_map {
            // Stop collecting rewards at the moment the unbond is initiated
            // (right now)
            for ep in
                Epoch::iter_bounds_inclusive(*start_epoch, current_epoch.prev())
            {
                // Consider the last epoch when rewards were claimed
                if ep < last_claim_epoch {
                    continue;
                }
                let rp =
                    rewards_products.get(storage, &ep)?.unwrap_or_default();
                rewards += rp * (*slashed_amount);
            }
        }

        // Update the rewards from the current unbonds first
        add_rewards_to_counter(storage, source, validator, rewards)?;
    }

    Ok(result_slashing)
}

#[derive(Debug, Default, Eq, PartialEq)]
struct FoldRedelegatedBondsResult {
    total_redelegated: token::Amount,
    total_after_slashing: token::Amount,
}

/// Iterates over a `redelegated_unbonds` and computes the both the sum of all
/// redelegated tokens and how much is left after applying all relevant slashes.
// `def foldAndSlashRedelegatedBondsMap`
fn fold_and_slash_redelegated_bonds<S>(
    storage: &S,
    params: &OwnedPosParams,
    redelegated_unbonds: &EagerRedelegatedBondsMap,
    start_epoch: Epoch,
    list_slashes: &[Slash],
    slash_epoch_filter: impl Fn(Epoch) -> bool,
) -> FoldRedelegatedBondsResult
where
    S: StorageRead,
{
    let mut result = FoldRedelegatedBondsResult::default();
    for (src_validator, bonds_map) in redelegated_unbonds {
        for (bond_start, &change) in bonds_map {
            // Merge the two lists of slashes
            let mut merged: Vec<Slash> =
            // Look-up slashes for this validator ...
                validator_slashes_handle(src_validator)
                    .iter(storage)
                    .unwrap()
                    .map(Result::unwrap)
                    .filter(|slash| {
                        params.in_redelegation_slashing_window(
                            slash.epoch,
                            params.redelegation_start_epoch_from_end(
                                start_epoch,
                            ),
                            start_epoch,
                        ) && *bond_start <= slash.epoch
                            && slash_epoch_filter(slash.epoch)
                    })
                    // ... and add `list_slashes`
                    .chain(list_slashes.iter().cloned())
                    .collect();

            // Sort slashes by epoch
            merged.sort_by(|s1, s2| s1.epoch.partial_cmp(&s2.epoch).unwrap());

            result.total_redelegated += change;
            result.total_after_slashing +=
                apply_list_slashes(params, &merged, change);
        }
    }
    result
}

/// Epochs for full and partial unbonds.
#[derive(Debug, Default)]
struct BondsForRemovalRes {
    /// Full unbond epochs
    pub epochs: BTreeSet<Epoch>,
    /// Partial unbond epoch associated with the new bond amount
    pub new_entry: Option<(Epoch, token::Amount)>,
}

/// In decreasing epoch order, decrement the non-zero bond amount entries until
/// the full `amount` has been removed. Returns a `BondsForRemovalRes` object
/// that contains the epochs for which the full bond amount is removed and
/// additionally information for the one epoch whose bond amount is partially
/// removed, if any.
fn find_bonds_to_remove<S>(
    storage: &S,
    bonds_handle: &LazyMap<Epoch, token::Amount>,
    amount: token::Amount,
) -> storage_api::Result<BondsForRemovalRes>
where
    S: StorageRead,
{
    #[allow(clippy::needless_collect)]
    let bonds: Vec<Result<_, _>> = bonds_handle.iter(storage)?.collect();

    let mut bonds_for_removal = BondsForRemovalRes::default();
    let mut remaining = amount;

    for bond in bonds.into_iter().rev() {
        let (bond_epoch, bond_amount) = bond?;
        let to_unbond = cmp::min(bond_amount, remaining);
        if to_unbond == bond_amount {
            bonds_for_removal.epochs.insert(bond_epoch);
        } else {
            bonds_for_removal.new_entry =
                Some((bond_epoch, bond_amount - to_unbond));
        }
        remaining -= to_unbond;
        if remaining.is_zero() {
            break;
        }
    }
    Ok(bonds_for_removal)
}

#[derive(Debug, Default, PartialEq, Eq)]
struct ModifiedRedelegation {
    epoch: Option<Epoch>,
    validators_to_remove: BTreeSet<Address>,
    validator_to_modify: Option<Address>,
    epochs_to_remove: BTreeSet<Epoch>,
    epoch_to_modify: Option<Epoch>,
    new_amount: Option<token::Amount>,
}

/// Used in `fn unbond_tokens` to compute the modified state of a redelegation
/// if redelegated tokens are being unbonded.
fn compute_modified_redelegation<S>(
    storage: &S,
    redelegated_bonds: &RedelegatedTokens,
    start_epoch: Epoch,
    amount_to_unbond: token::Amount,
) -> storage_api::Result<ModifiedRedelegation>
where
    S: StorageRead,
{
    let mut modified_redelegation = ModifiedRedelegation::default();

    let mut src_validators = BTreeSet::<Address>::new();
    let mut total_redelegated = token::Amount::zero();
    for rb in redelegated_bonds.iter(storage)? {
        let (
            NestedSubKey::Data {
                key: src_validator,
                nested_sub_key: _,
            },
            amount,
        ) = rb?;
        total_redelegated += amount;
        src_validators.insert(src_validator);
    }

    modified_redelegation.epoch = Some(start_epoch);

    // If the total amount of redelegated bonds is less than the target amount,
    // then all redelegated bonds must be unbonded.
    if total_redelegated <= amount_to_unbond {
        return Ok(modified_redelegation);
    }

    let mut remaining = amount_to_unbond;
    for src_validator in src_validators.into_iter() {
        if remaining.is_zero() {
            break;
        }
        let rbonds = redelegated_bonds.at(&src_validator);
        let total_src_val_amount = rbonds
            .iter(storage)?
            .map(|res| {
                let (_, amount) = res?;
                Ok(amount)
            })
            .sum::<storage_api::Result<token::Amount>>()?;

        // TODO: move this into the `if total_redelegated <= remaining` branch
        // below, then we don't have to remove it in `fn
        // update_redelegated_bonds` when `validator_to_modify` is Some (and
        // avoid `modified_redelegation.validators_to_remove.clone()`).
        // It affects assumption 2. in `fn compute_new_redelegated_unbonds`, but
        // that looks trivial to change.
        // NOTE: not sure if this TODO is still relevant...
        modified_redelegation
            .validators_to_remove
            .insert(src_validator.clone());
        if total_src_val_amount <= remaining {
            remaining -= total_src_val_amount;
        } else {
            let bonds_to_remove =
                find_bonds_to_remove(storage, &rbonds, remaining)?;

            remaining = token::Amount::zero();

            // NOTE: When there are multiple `src_validators` from which we're
            // unbonding, `validator_to_modify` cannot get overriden, because
            // only one of them can be a partial unbond (`new_entry`
            // is partial unbond)
            if let Some((bond_epoch, new_bond_amount)) =
                bonds_to_remove.new_entry
            {
                modified_redelegation.validator_to_modify = Some(src_validator);
                modified_redelegation.epochs_to_remove = {
                    let mut epochs = bonds_to_remove.epochs;
                    // TODO: remove this insertion then we don't have to remove
                    // it again in `fn update_redelegated_bonds`
                    // when `epoch_to_modify` is Some (and avoid
                    // `modified_redelegation.epochs_to_remove.clone`)
                    // It affects assumption 3. in `fn
                    // compute_new_redelegated_unbonds`, but that also looks
                    // trivial to change.
                    epochs.insert(bond_epoch);
                    epochs
                };
                modified_redelegation.epoch_to_modify = Some(bond_epoch);
                modified_redelegation.new_amount = Some(new_bond_amount);
            } else {
                modified_redelegation.validator_to_modify = Some(src_validator);
                modified_redelegation.epochs_to_remove = bonds_to_remove.epochs;
            }
        }
    }
    Ok(modified_redelegation)
}

fn update_redelegated_bonds<S>(
    storage: &mut S,
    redelegated_bonds: &RedelegatedTokens,
    modified_redelegation: &ModifiedRedelegation,
) -> storage_api::Result<()>
where
    S: StorageRead + StorageWrite,
{
    if let Some(val_to_modify) = &modified_redelegation.validator_to_modify {
        let mut updated_vals_to_remove =
            modified_redelegation.validators_to_remove.clone();
        updated_vals_to_remove.remove(val_to_modify);

        // Remove the updated_vals_to_remove keys from the
        // redelegated_bonds map
        for val in &updated_vals_to_remove {
            redelegated_bonds.remove_all(storage, val)?;
        }

        if let Some(epoch_to_modify) = modified_redelegation.epoch_to_modify {
            let mut updated_epochs_to_remove =
                modified_redelegation.epochs_to_remove.clone();
            updated_epochs_to_remove.remove(&epoch_to_modify);
            let val_bonds_to_modify = redelegated_bonds.at(val_to_modify);
            for epoch in updated_epochs_to_remove {
                val_bonds_to_modify.remove(storage, &epoch)?;
            }
            val_bonds_to_modify.insert(
                storage,
                epoch_to_modify,
                modified_redelegation.new_amount.unwrap(),
            )?;
        } else {
            // Then remove to epochs_to_remove from the redelegated bonds of the
            // val_to_modify
            let val_bonds_to_modify = redelegated_bonds.at(val_to_modify);
            for epoch in &modified_redelegation.epochs_to_remove {
                val_bonds_to_modify.remove(storage, epoch)?;
            }
        }
    } else {
        // Remove all validators in modified_redelegation.validators_to_remove
        // from redelegated_bonds
        for val in &modified_redelegation.validators_to_remove {
            redelegated_bonds.remove_all(storage, val)?;
        }
    }
    Ok(())
}

/// Temp helper type to match quint model.
/// Result of `compute_new_redelegated_unbonds` that contains a map of
/// redelegated unbonds.
/// The map keys from outside in are:
///
/// - redelegation end epoch where redeleg stops contributing to src validator
/// - src validator address
/// - src bond start epoch where it started contributing to src validator
type EagerRedelegatedUnbonds = BTreeMap<Epoch, EagerRedelegatedBondsMap>;

/// Computes a map of redelegated unbonds from a set of redelegated bonds.
///
/// - `redelegated_bonds` - a map of redelegated bonds from epoch to
///   `RedelegatedTokens`.
/// - `epochs_to_remove` - a set of epochs that indicate the set of epochs
///   unbonded.
/// - `modified` record that represents a redelegated bond that it is only
///   partially unbonded.
///
/// The function assumes that:
///
/// 1. `modified.epoch` is not in the `epochs_to_remove` set.
/// 2. `modified.validator_to_modify` is in `modified.vals_to_remove`.
/// 3. `modified.epoch_to_modify` is in in `modified.epochs_to_remove`.
// `def computeNewRedelegatedUnbonds` from Quint
fn compute_new_redelegated_unbonds<S>(
    storage: &S,
    redelegated_bonds: &RedelegatedBondsOrUnbonds,
    epochs_to_remove: &BTreeSet<Epoch>,
    modified: &ModifiedRedelegation,
) -> storage_api::Result<EagerRedelegatedUnbonds>
where
    S: StorageRead + StorageWrite,
{
    let unbonded_epochs = if let Some(epoch) = modified.epoch {
        debug_assert!(
            !epochs_to_remove.contains(&epoch),
            "1. assumption in `fn compute_new_redelegated_unbonds` doesn't \
             hold"
        );
        let mut epochs = epochs_to_remove.clone();
        epochs.insert(epoch);
        epochs
            .iter()
            .cloned()
            .filter(|e| redelegated_bonds.contains(storage, e).unwrap())
            .collect::<BTreeSet<Epoch>>()
    } else {
        epochs_to_remove
            .iter()
            .cloned()
            .filter(|e| redelegated_bonds.contains(storage, e).unwrap())
            .collect::<BTreeSet<Epoch>>()
    };
    debug_assert!(
        modified
            .validator_to_modify
            .as_ref()
            .map(|validator| modified.validators_to_remove.contains(validator))
            .unwrap_or(true),
        "2. assumption in `fn compute_new_redelegated_unbonds` doesn't hold"
    );
    debug_assert!(
        modified
            .epoch_to_modify
            .as_ref()
            .map(|epoch| modified.epochs_to_remove.contains(epoch))
            .unwrap_or(true),
        "3. assumption in `fn compute_new_redelegated_unbonds` doesn't hold"
    );

    // quint `newRedelegatedUnbonds` returned from
    // `computeNewRedelegatedUnbonds`
    let new_redelegated_unbonds: EagerRedelegatedUnbonds = unbonded_epochs
        .into_iter()
        .map(|start| {
            let mut rbonds = EagerRedelegatedBondsMap::default();
            if modified
                .epoch
                .map(|redelegation_epoch| start != redelegation_epoch)
                .unwrap_or(true)
                || modified.validators_to_remove.is_empty()
            {
                for res in redelegated_bonds.at(&start).iter(storage).unwrap() {
                    let (
                        NestedSubKey::Data {
                            key: validator,
                            nested_sub_key: SubKey::Data(epoch),
                        },
                        amount,
                    ) = res.unwrap();
                    rbonds
                        .entry(validator.clone())
                        .or_default()
                        .insert(epoch, amount);
                }
                (start, rbonds)
            } else {
                for src_validator in &modified.validators_to_remove {
                    if modified
                        .validator_to_modify
                        .as_ref()
                        .map(|validator| src_validator != validator)
                        .unwrap_or(true)
                    {
                        let raw_bonds =
                            redelegated_bonds.at(&start).at(src_validator);
                        for res in raw_bonds.iter(storage).unwrap() {
                            let (bond_epoch, bond_amount) = res.unwrap();
                            rbonds
                                .entry(src_validator.clone())
                                .or_default()
                                .insert(bond_epoch, bond_amount);
                        }
                    } else {
                        for bond_start in &modified.epochs_to_remove {
                            let cur_redel_bond_amount = redelegated_bonds
                                .at(&start)
                                .at(src_validator)
                                .get(storage, bond_start)
                                .unwrap()
                                .unwrap_or_default();
                            let raw_bonds = rbonds
                                .entry(src_validator.clone())
                                .or_default();
                            if modified
                                .epoch_to_modify
                                .as_ref()
                                .map(|epoch| bond_start != epoch)
                                .unwrap_or(true)
                            {
                                raw_bonds
                                    .insert(*bond_start, cur_redel_bond_amount);
                            } else {
                                raw_bonds.insert(
                                    *bond_start,
                                    cur_redel_bond_amount
                                        - modified
                                            .new_amount
                                            // Safe unwrap - it shouldn't
                                            // get to
                                            // this if it's None
                                            .unwrap(),
                                );
                            }
                        }
                    }
                }
                (start, rbonds)
            }
        })
        .collect();

    Ok(new_redelegated_unbonds)
}

/// Arguments to [`become_validator`].
pub struct BecomeValidator<'a> {
    /// Proof-of-stake parameters.
    pub params: &'a PosParams,
    /// The validator's address.
    pub address: &'a Address,
    /// The validator's consensus key, used by Tendermint.
    pub consensus_key: &'a common::PublicKey,
    /// The validator's protocol key.
    pub protocol_key: &'a common::PublicKey,
    /// The validator's Ethereum bridge cold key.
    pub eth_cold_key: &'a common::PublicKey,
    /// The validator's Ethereum bridge hot key.
    pub eth_hot_key: &'a common::PublicKey,
    /// The numeric value of the current epoch.
    pub current_epoch: Epoch,
    /// Commission rate.
    pub commission_rate: Dec,
    /// Max commission rate change.
    pub max_commission_rate_change: Dec,
    /// Validator metadata
    pub metadata: ValidatorMetaData,
    /// Optional offset to use instead of pipeline offset
    pub offset_opt: Option<u64>,
}

/// Initialize data for a new validator.
pub fn become_validator<S>(
    storage: &mut S,
    args: BecomeValidator<'_>,
) -> storage_api::Result<()>
where
    S: StorageRead + StorageWrite,
{
    let BecomeValidator {
        params,
        address,
        consensus_key,
        protocol_key,
        eth_cold_key,
        eth_hot_key,
        current_epoch,
        commission_rate,
        max_commission_rate_change,
        metadata,
        offset_opt,
    } = args;
    let offset = offset_opt.unwrap_or(params.pipeline_len);

    if !address.is_established() {
        return Err(storage_api::Error::new_const(
            "The given address {address} is not established. Only an \
             established address can become a validator.",
        ));
    }

    if is_validator(storage, address)? {
        return Err(storage_api::Error::new_const(
            "The given address is already a validator",
        ));
    }

    // If the address is not yet a validator, it cannot have self-bonds, but it
    // may have delegations.
    if has_bonds(storage, address)? {
        return Err(storage_api::Error::new_const(
            "The given address has delegations and therefore cannot become a \
             validator. Unbond first.",
        ));
    }

    // This will fail if the key is already being used
    try_insert_consensus_key(storage, consensus_key)?;

    let pipeline_epoch = current_epoch + offset;
    validator_addresses_handle()
        .at(&pipeline_epoch)
        .insert(storage, address.clone())?;

    // Non-epoched validator data
    write_validator_address_raw_hash(storage, address, consensus_key)?;
    write_validator_max_commission_rate_change(
        storage,
        address,
        max_commission_rate_change,
    )?;
    write_validator_metadata(storage, address, &metadata)?;

    // Epoched validator data
    validator_consensus_key_handle(address).set(
        storage,
        consensus_key.clone(),
        current_epoch,
        offset,
    )?;
    validator_protocol_key_handle(address).set(
        storage,
        protocol_key.clone(),
        current_epoch,
        offset,
    )?;
    validator_eth_hot_key_handle(address).set(
        storage,
        eth_hot_key.clone(),
        current_epoch,
        offset,
    )?;
    validator_eth_cold_key_handle(address).set(
        storage,
        eth_cold_key.clone(),
        current_epoch,
        offset,
    )?;
    validator_commission_rate_handle(address).set(
        storage,
        commission_rate,
        current_epoch,
        offset,
    )?;
    validator_deltas_handle(address).set(
        storage,
        token::Change::zero(),
        current_epoch,
        offset,
    )?;

    // The validator's stake at initialization is 0, so its state is immediately
    // below-threshold
    validator_state_handle(address).set(
        storage,
        ValidatorState::BelowThreshold,
        current_epoch,
        offset,
    )?;

    insert_validator_into_validator_set(
        storage,
        params,
        address,
        token::Amount::zero(),
        current_epoch,
        offset,
    )?;

    Ok(())
}

/// Consensus key change for a validator
pub fn change_consensus_key<S>(
    storage: &mut S,
    validator: &Address,
    consensus_key: &common::PublicKey,
    current_epoch: Epoch,
) -> storage_api::Result<()>
where
    S: StorageRead + StorageWrite,
{
    tracing::debug!("Changing consensus key for validator {}", validator);

    // Require that the new consensus key is an Ed25519 key
    match consensus_key {
        common::PublicKey::Ed25519(_) => {}
        common::PublicKey::Secp256k1(_) => {
            return Err(ConsensusKeyChangeError::MustBeEd25519.into());
        }
    }

    // Check for uniqueness of the consensus key
    try_insert_consensus_key(storage, consensus_key)?;

    // Set the new consensus key at the pipeline epoch
    let params = read_pos_params(storage)?;
    validator_consensus_key_handle(validator).set(
        storage,
        consensus_key.clone(),
        current_epoch,
        params.pipeline_len,
    )?;

    // Write validator's new raw hash
    write_validator_address_raw_hash(storage, validator, consensus_key)?;

    Ok(())
}

/// Withdraw tokens from those that have been unbonded from proof-of-stake
pub fn withdraw_tokens<S>(
    storage: &mut S,
    source: Option<&Address>,
    validator: &Address,
    current_epoch: Epoch,
) -> storage_api::Result<token::Amount>
where
    S: StorageRead + StorageWrite,
{
    let params = read_pos_params(storage)?;
    let source = source.unwrap_or(validator);

    tracing::debug!("Withdrawing tokens in epoch {current_epoch}");
    tracing::debug!("Source {} --> Validator {}", source, validator);

    let unbond_handle: Unbonds = unbond_handle(source, validator);
    let redelegated_unbonds =
        delegator_redelegated_unbonds_handle(source).at(validator);

    // Check that there are unbonded tokens available for withdrawal
    if unbond_handle.is_empty(storage)? {
        return Err(WithdrawError::NoUnbondFound(BondId {
            source: source.clone(),
            validator: validator.clone(),
        })
        .into());
    }

    let mut unbonds_and_redelegated_unbonds: BTreeMap<
        (Epoch, Epoch),
        (token::Amount, EagerRedelegatedBondsMap),
    > = BTreeMap::new();

    for unbond in unbond_handle.iter(storage)? {
        let (
            NestedSubKey::Data {
                key: start_epoch,
                nested_sub_key: SubKey::Data(withdraw_epoch),
            },
            amount,
        ) = unbond?;

        // Logging
        tracing::debug!(
            "Unbond delta ({start_epoch}..{withdraw_epoch}), amount {}",
            amount.to_string_native()
        );
        // Consider only unbonds that are eligible to be withdrawn
        if withdraw_epoch > current_epoch {
            tracing::debug!(
                "Not yet withdrawable until epoch {withdraw_epoch}"
            );
            continue;
        }

        let mut eager_redelegated_unbonds = EagerRedelegatedBondsMap::default();
        let matching_redelegated_unbonds =
            redelegated_unbonds.at(&start_epoch).at(&withdraw_epoch);
        for ub in matching_redelegated_unbonds.iter(storage)? {
            let (
                NestedSubKey::Data {
                    key: address,
                    nested_sub_key: SubKey::Data(epoch),
                },
                amount,
            ) = ub?;
            eager_redelegated_unbonds
                .entry(address)
                .or_default()
                .entry(epoch)
                .or_insert(amount);
        }

        unbonds_and_redelegated_unbonds.insert(
            (start_epoch, withdraw_epoch),
            (amount, eager_redelegated_unbonds),
        );
    }

    let slashes = find_validator_slashes(storage, validator)?;

    // `val resultSlashing`
    let result_slashing = compute_amount_after_slashing_withdraw(
        storage,
        &params,
        &unbonds_and_redelegated_unbonds,
        slashes,
    )?;

    let withdrawable_amount = result_slashing.sum;
    tracing::debug!(
        "Withdrawing total {}",
        withdrawable_amount.to_string_native()
    );

    // `updateDelegator` with `unbonded` and `redelegeatedUnbonded`
    for ((start_epoch, withdraw_epoch), _unbond_and_redelegations) in
        unbonds_and_redelegated_unbonds
    {
        tracing::debug!("Remove ({start_epoch}..{withdraw_epoch}) from unbond");
        unbond_handle
            .at(&start_epoch)
            .remove(storage, &withdraw_epoch)?;
        redelegated_unbonds
            .at(&start_epoch)
            .remove_all(storage, &withdraw_epoch)?;

        if unbond_handle.at(&start_epoch).is_empty(storage)? {
            unbond_handle.remove_all(storage, &start_epoch)?;
        }
        if redelegated_unbonds.at(&start_epoch).is_empty(storage)? {
            redelegated_unbonds.remove_all(storage, &start_epoch)?;
        }
    }

    // Transfer the withdrawable tokens from the PoS address back to the source
    let staking_token = staking_token_address(storage);
    token::transfer(
        storage,
        &staking_token,
        &ADDRESS,
        source,
        withdrawable_amount,
    )?;

    // TODO: Transfer the slashed tokens from the PoS address to the Slash Pool
    // address
    // token::transfer(
    //     storage,
    //     &staking_token,
    //     &ADDRESS,
    //     &SLASH_POOL_ADDRESS,
    //     total_slashed,
    // )?;

    Ok(withdrawable_amount)
}

<<<<<<< HEAD
/// Process a slash by (i) slashing the misbehaving validator; and (ii) any
/// validator to which it has redelegated some tokens and the slash misbehaving
/// epoch is within the redelegation slashing window.
///
/// `validator` - the misbehaving validator.
/// `slash_rate` - the slash rate.
/// `slashed_amounts_map` - a map from validator address to a map from epoch to
/// already processed slash amounts.
///
/// Adds any newly processed slash amount of any involved validator to
/// `slashed_amounts_map`.
// Quint `processSlash`
fn process_validator_slash<S>(
=======
/// Change the commission rate of a validator
pub fn change_validator_commission_rate<S>(
>>>>>>> a569bdf4
    storage: &mut S,
    validator: &Address,
    new_rate: Dec,
    current_epoch: Epoch,
) -> storage_api::Result<()>
where
    S: StorageRead + StorageWrite,
{
    if new_rate.is_negative() {
        return Err(CommissionRateChangeError::NegativeRate(
            new_rate,
            validator.clone(),
        )
        .into());
    }

    if new_rate > Dec::one() {
        return Err(CommissionRateChangeError::LargerThanOne(
            new_rate,
            validator.clone(),
        )
        .into());
    }

    let max_change =
        read_validator_max_commission_rate_change(storage, validator)?;
    if max_change.is_none() {
        return Err(CommissionRateChangeError::NoMaxSetInStorage(
            validator.clone(),
        )
        .into());
    }

<<<<<<< HEAD
/// In the context of a redelegation, the function computes how much a validator
/// (the destination validator of the redelegation) should be slashed due to the
/// misbehaving of a second validator (the source validator of the
/// redelegation). The function computes how much the validator would be
/// slashed at all epochs between the current epoch (curEpoch) + 1 and the
/// current epoch + 1 + PIPELINE_OFFSET, accounting for any tokens of the
/// redelegation already unbonded.
///
/// - `src_validator` - the source validator
/// - `outgoing_redelegations` - a map from pair of epochs to int that includes
///   all the redelegations from the source validator to the destination
///   validator.
///     - The outer key is epoch at which the bond started at the source
///       validator.
///     - The inner key is epoch at which the redelegation started (the epoch at
///       which was issued).
/// - `slashes` a list of slashes of the source validator.
/// - `dest_total_redelegated_unbonded` - a map of unbonded redelegated tokens
///   at the destination validator.
/// - `slash_rate` - the rate of the slash being processed.
/// - `dest_slashed_amounts` - a map from epoch to already processed slash
///   amounts.
///
/// Adds any newly processed slash amount to `dest_slashed_amounts`.
#[allow(clippy::too_many_arguments)]
fn slash_validator_redelegation<S>(
    storage: &S,
    params: &OwnedPosParams,
    src_validator: &Address,
    current_epoch: Epoch,
    outgoing_redelegations: &NestedMap<Epoch, LazyMap<Epoch, token::Amount>>,
    slashes: &Slashes,
    dest_total_redelegated_unbonded: &TotalRedelegatedUnbonded,
    slash_rate: Dec,
    dest_slashed_amounts: &mut BTreeMap<Epoch, token::Amount>,
) -> storage_api::Result<()>
where
    S: StorageRead,
{
    let infraction_epoch =
        current_epoch - params.slash_processing_epoch_offset();
=======
    let params = read_pos_params(storage)?;
    let commission_handle = validator_commission_rate_handle(validator);
    let pipeline_epoch = current_epoch + params.pipeline_len;
>>>>>>> a569bdf4

    let rate_at_pipeline = commission_handle
        .get(storage, pipeline_epoch, &params)?
        .expect("Could not find a rate in given epoch");
    if new_rate == rate_at_pipeline {
        return Ok(());
    }
    let rate_before_pipeline = commission_handle
        .get(storage, pipeline_epoch.prev(), &params)?
        .expect("Could not find a rate in given epoch");

    let change_from_prev = new_rate.abs_diff(&rate_before_pipeline);
    if change_from_prev > max_change.unwrap() {
        return Err(CommissionRateChangeError::RateChangeTooLarge(
            change_from_prev,
            validator.clone(),
        )
        .into());
    }

    commission_handle.set(storage, new_rate, current_epoch, params.pipeline_len)
}

/// Get the total bond amount, including slashes, for a given bond ID and epoch.
/// Returns the bond amount after slashing. For future epochs the value is
/// subject to change.
pub fn bond_amount<S>(
    storage: &S,
    bond_id: &BondId,
    epoch: Epoch,
) -> storage_api::Result<token::Amount>
where
    S: StorageRead,
{
    let params = read_pos_params(storage)?;
    // Outer key is the start epoch used to calculate slashes. The inner
    // keys are discarded after applying slashes.
    let mut amounts: BTreeMap<Epoch, token::Amount> = BTreeMap::default();

    // Bonds
    let bonds =
        bond_handle(&bond_id.source, &bond_id.validator).get_data_handler();
    for next in bonds.iter(storage)? {
        let (start, delta) = next?;
        if start <= epoch {
            let amount = amounts.entry(start).or_default();
            *amount += delta;
        }
    }

    // Add unbonds that are still contributing to stake
    let unbonds = unbond_handle(&bond_id.source, &bond_id.validator);
    for next in unbonds.iter(storage)? {
        let (
            NestedSubKey::Data {
                key: start,
                nested_sub_key: SubKey::Data(withdrawable_epoch),
            },
            delta,
        ) = next?;
        // This is the first epoch in which the unbond stops contributing to
        // voting power
        let end = withdrawable_epoch - params.withdrawable_epoch_offset()
            + params.pipeline_len;

        if start <= epoch && end > epoch {
            let amount = amounts.entry(start).or_default();
            *amount += delta;
        }
    }

    if bond_id.validator != bond_id.source {
        // Add outgoing redelegations that are still contributing to the source
        // validator's stake
        let redelegated_bonds =
            delegator_redelegated_bonds_handle(&bond_id.source);
        for res in redelegated_bonds.iter(storage)? {
            let (
                NestedSubKey::Data {
                    key: _dest_validator,
                    nested_sub_key:
                        NestedSubKey::Data {
                            key: end,
                            nested_sub_key:
                                NestedSubKey::Data {
                                    key: src_validator,
                                    nested_sub_key: SubKey::Data(start),
                                },
                        },
                },
                delta,
            ) = res?;
            if src_validator == bond_id.validator
                && start <= epoch
                && end > epoch
            {
                let amount = amounts.entry(start).or_default();
                *amount += delta;
            }
        }

        // Add outgoing redelegation unbonds that are still contributing to
        // the source validator's stake
        let redelegated_unbonds =
            delegator_redelegated_unbonds_handle(&bond_id.source);
        for res in redelegated_unbonds.iter(storage)? {
            let (
                NestedSubKey::Data {
                    key: _dest_validator,
                    nested_sub_key:
                        NestedSubKey::Data {
                            key: redelegation_epoch,
                            nested_sub_key:
                                NestedSubKey::Data {
                                    key: _withdraw_epoch,
                                    nested_sub_key:
                                        NestedSubKey::Data {
                                            key: src_validator,
                                            nested_sub_key: SubKey::Data(start),
                                        },
                                },
                        },
                },
                delta,
            ) = res?;
            if src_validator == bond_id.validator
                // If the unbonded bond was redelegated after this epoch ...
                && redelegation_epoch > epoch
                // ... the start was before or at this epoch
                && start <= epoch
            {
                let amount = amounts.entry(start).or_default();
                *amount += delta;
            }
        }
    }

    if !amounts.is_empty() {
        let slashes = find_validator_slashes(storage, &bond_id.validator)?;

        // Apply slashes
        for (&start, amount) in amounts.iter_mut() {
            let list_slashes = slashes
                .iter()
                .filter(|slash| {
                    let processing_epoch =
                        slash.epoch + params.slash_processing_epoch_offset();
                    // Only use slashes that were processed before or at the
                    // epoch associated with the bond amount. This assumes
                    // that slashes are applied before inflation.
                    processing_epoch <= epoch && start <= slash.epoch
                })
                .cloned()
                .collect::<Vec<_>>();

            *amount = apply_list_slashes(&params, &list_slashes, *amount);
        }
    }

    Ok(amounts.values().cloned().sum())
}

/// Get bond amounts within the `claim_start..=claim_end` epoch range for
/// claiming rewards for a given bond ID. Returns a map of bond amounts
/// associated with every epoch within the given epoch range (accumulative) in
/// which an amount contributed to the validator's stake.
/// This function will only consider slashes that were processed before or at
/// the epoch in which we're calculating the bond amount to correspond to the
/// validator stake that was used to calculate reward products (slashes do *not*
/// retrospectively affect the rewards calculated before slash processing).
pub fn bond_amounts_for_rewards<S>(
    storage: &S,
    bond_id: &BondId,
    claim_start: Epoch,
    claim_end: Epoch,
) -> storage_api::Result<BTreeMap<Epoch, token::Amount>>
where
    S: StorageRead,
{
    let params = read_pos_params(storage)?;
    // Outer key is every epoch in which the a bond amount contributed to stake
    // and the inner key is the start epoch used to calculate slashes. The inner
    // keys are discarded after applying slashes.
    let mut amounts: BTreeMap<Epoch, BTreeMap<Epoch, token::Amount>> =
        BTreeMap::default();

    // Only need to do bonds since rewwards are accumulated during
    // `unbond_tokens`
    let bonds =
        bond_handle(&bond_id.source, &bond_id.validator).get_data_handler();
    for next in bonds.iter(storage)? {
        let (start, delta) = next?;

        for ep in Epoch::iter_bounds_inclusive(claim_start, claim_end) {
            // A bond that wasn't unbonded is added to all epochs up to
            // `claim_end`
            if start <= ep {
                let amount =
                    amounts.entry(ep).or_default().entry(start).or_default();
                *amount += delta;
            }
        }
    }

    if !amounts.is_empty() {
        let slashes = find_validator_slashes(storage, &bond_id.validator)?;
        let redelegated_bonded =
            delegator_redelegated_bonds_handle(&bond_id.source)
                .at(&bond_id.validator);

        // Apply slashes
        for (&ep, amounts) in amounts.iter_mut() {
            for (&start, amount) in amounts.iter_mut() {
                let list_slashes = slashes
                    .iter()
                    .filter(|slash| {
                        let processing_epoch = slash.epoch
                            + params.slash_processing_epoch_offset();
                        // Only use slashes that were processed before or at the
                        // epoch associated with the bond amount. This assumes
                        // that slashes are applied before inflation.
                        processing_epoch <= ep && start <= slash.epoch
                    })
                    .cloned()
                    .collect::<Vec<_>>();

                let slash_epoch_filter =
                    |e: Epoch| e + params.slash_processing_epoch_offset() <= ep;

                let redelegated_bonds =
                    redelegated_bonded.at(&start).collect_map(storage)?;

                let result_fold = fold_and_slash_redelegated_bonds(
                    storage,
                    &params,
                    &redelegated_bonds,
                    start,
                    &list_slashes,
                    slash_epoch_filter,
                );

                let total_not_redelegated =
                    *amount - result_fold.total_redelegated;

                let after_not_redelegated = apply_list_slashes(
                    &params,
                    &list_slashes,
                    total_not_redelegated,
                );

                *amount =
                    after_not_redelegated + result_fold.total_after_slashing;
            }
        }
    }

    Ok(amounts
        .into_iter()
        // Flatten the inner maps to discard bond start epochs
        .map(|(ep, amounts)| (ep, amounts.values().cloned().sum()))
        .collect())
}

/// Get the genesis consensus validators stake and consensus key for Tendermint,
/// converted from [`ValidatorSetUpdate`]s using the given function.
pub fn genesis_validator_set_tendermint<S, T>(
    storage: &S,
    params: &PosParams,
    current_epoch: Epoch,
    mut f: impl FnMut(ValidatorSetUpdate) -> T,
) -> storage_api::Result<Vec<T>>
where
    S: StorageRead,
{
    let consensus_validator_handle =
        consensus_validator_set_handle().at(&current_epoch);
    let iter = consensus_validator_handle.iter(storage)?;

    iter.map(|validator| {
        let (
            NestedSubKey::Data {
                key: new_stake,
                nested_sub_key: _,
            },
            address,
        ) = validator?;
        let consensus_key = validator_consensus_key_handle(&address)
            .get(storage, current_epoch, params)?
            .unwrap();
        let converted = f(ValidatorSetUpdate::Consensus(ConsensusValidator {
            consensus_key,
            bonded_stake: new_stake,
        }));
        Ok(converted)
    })
    .collect()
}

/// Unjail a validator that is currently jailed.
pub fn unjail_validator<S>(
    storage: &mut S,
    validator: &Address,
    current_epoch: Epoch,
) -> storage_api::Result<()>
where
    S: StorageRead + StorageWrite,
{
    let params = read_pos_params(storage)?;

    // Check that the validator is jailed up to the pipeline epoch
    for epoch in current_epoch.iter_range(params.pipeline_len + 1) {
        let state =
            validator_state_handle(validator).get(storage, epoch, &params)?;
        if let Some(state) = state {
            if state != ValidatorState::Jailed {
                return Err(UnjailValidatorError::NotJailed(
                    validator.clone(),
                    epoch,
                )
                .into());
            }
        } else {
            return Err(
                UnjailValidatorError::NotAValidator(validator.clone()).into()
            );
        }
    }

    // Check that the unjailing tx can be submitted given the current epoch
    // and the most recent infraction epoch
    let last_slash_epoch = read_validator_last_slash_epoch(storage, validator)?;
    if let Some(last_slash_epoch) = last_slash_epoch {
        let eligible_epoch =
            last_slash_epoch + params.slash_processing_epoch_offset();
        if current_epoch < eligible_epoch {
            return Err(UnjailValidatorError::NotEligible(
                validator.clone(),
                eligible_epoch,
                current_epoch,
            )
            .into());
        }
    }

    // Re-insert the validator into the validator set and update its state
    let pipeline_epoch = current_epoch + params.pipeline_len;
    let stake =
        read_validator_stake(storage, &params, validator, pipeline_epoch)?;

    insert_validator_into_validator_set(
        storage,
        &params,
        validator,
        stake,
        current_epoch,
        params.pipeline_len,
    )?;
    Ok(())
}

/// Check if a validator is frozen. A validator is frozen until after all of its
/// enqueued slashes have been processed, i.e. until `unbonding_len + 1 +
/// cubic_slashing_window_length` epochs after its most recent infraction epoch.
pub fn is_validator_frozen<S>(
    storage: &S,
    validator: &Address,
    current_epoch: Epoch,
    params: &PosParams,
) -> storage_api::Result<bool>
where
    S: StorageRead,
{
    let last_infraction_epoch =
        read_validator_last_slash_epoch(storage, validator)?;
    if let Some(last_epoch) = last_infraction_epoch {
        let is_frozen =
            current_epoch < last_epoch + params.slash_processing_epoch_offset();
        Ok(is_frozen)
    } else {
        Ok(false)
    }
}

/// Find the total amount of tokens staked at the given `epoch`,
/// belonging to the set of consensus validators.
pub fn get_total_consensus_stake<S>(
    storage: &S,
    epoch: Epoch,
    params: &PosParams,
) -> storage_api::Result<token::Amount>
where
    S: StorageRead,
{
    total_consensus_stake_handle()
        .get(storage, epoch, params)
        .map(|o| o.expect("Total consensus stake could not be retrieved."))
}

/// Redelegate bonded tokens from a source validator to a destination validator
pub fn redelegate_tokens<S>(
    storage: &mut S,
    delegator: &Address,
    src_validator: &Address,
    dest_validator: &Address,
    current_epoch: Epoch,
    amount: token::Amount,
) -> storage_api::Result<()>
where
    S: StorageRead + StorageWrite,
{
    tracing::debug!(
        "Delegator {} redelegating {} tokens from {} to {}",
        delegator,
        amount.to_string_native(),
        src_validator,
        dest_validator
    );
    if amount.is_zero() {
        return Ok(());
    }

    // The src and dest validators must be different
    if src_validator == dest_validator {
        return Err(RedelegationError::RedelegationSrcEqDest.into());
    }

    // The delegator must not be a validator
    if is_validator(storage, delegator)? {
        return Err(RedelegationError::DelegatorIsValidator.into());
    }

    // The src and dest validators must actually be validators
    if !is_validator(storage, src_validator)? {
        return Err(
            RedelegationError::NotAValidator(src_validator.clone()).into()
        );
    }
    if !is_validator(storage, dest_validator)? {
        return Err(
            RedelegationError::NotAValidator(dest_validator.clone()).into()
        );
    }

    let params = read_pos_params(storage)?;
    let pipeline_epoch = current_epoch + params.pipeline_len;
    let src_redel_end_epoch =
        validator_incoming_redelegations_handle(src_validator)
            .get(storage, delegator)?;

    // Forbid chained redelegations. A redelegation is "chained" if:
    // 1. the source validator holds bonded tokens that themselves were
    // redelegated to the src validator
    // 2. given the latest epoch at which the most recently redelegated tokens
    // started contributing to the src validator's voting power, these tokens
    // cannot be slashed anymore
    let is_not_chained = if let Some(end_epoch) = src_redel_end_epoch {
        let last_contrib_epoch = end_epoch.prev();
        // If the source validator's slashes that would cause slash on
        // redelegation are now outdated (would have to be processed before or
        // on start of the current epoch), the redelegation can be redelegated
        // again
        last_contrib_epoch + params.slash_processing_epoch_offset()
            <= current_epoch
    } else {
        true
    };
    if !is_not_chained {
        return Err(RedelegationError::IsChainedRedelegation.into());
    }

    // Unbond the redelegated tokens from the src validator.
    // `resultUnbond` in quint
    let result_unbond = unbond_tokens(
        storage,
        Some(delegator),
        src_validator,
        amount,
        current_epoch,
        true,
    )?;

    // The unbonded amount after slashing is what is going to be redelegated.
    // `amountAfterSlashing`
    let amount_after_slashing = result_unbond.sum;
    tracing::debug!(
        "Redelegated amount after slashing: {}",
        amount_after_slashing.to_string_native()
    );

    // Add incoming redelegated bonds to the dest validator.
    // `updatedRedelegatedBonds` with updates to delegatorState
    // `redelegatedBonded`
    let redelegated_bonds = delegator_redelegated_bonds_handle(delegator)
        .at(dest_validator)
        .at(&pipeline_epoch)
        .at(src_validator);
    for (&epoch, &unbonded_amount) in result_unbond.epoch_map.iter() {
        redelegated_bonds.update(storage, epoch, |current| {
            current.unwrap_or_default() + unbonded_amount
        })?;
    }

    if tracing::level_enabled!(tracing::Level::DEBUG) {
        let bonds = find_bonds(storage, delegator, dest_validator)?;
        tracing::debug!("\nRedeleg dest bonds before incrementing: {bonds:#?}");
    }

    // Add a bond delta to the destination.
    if !amount_after_slashing.is_zero() {
        // `updatedDelegator` with updates to `bonded`
        let bond_handle = bond_handle(delegator, dest_validator);
        bond_handle.add(
            storage,
            amount_after_slashing,
            current_epoch,
            params.pipeline_len,
        )?;
        // `updatedDestValidator` --> `with("totalVBonded")`
        // Add the amount to the dest validator total bonded
        let dest_total_bonded = total_bonded_handle(dest_validator);
        dest_total_bonded.add(
            storage,
            amount_after_slashing,
            current_epoch,
            params.pipeline_len,
        )?;
    }

    if tracing::level_enabled!(tracing::Level::DEBUG) {
        let bonds = find_bonds(storage, delegator, dest_validator)?;
        tracing::debug!("\nRedeleg dest bonds after incrementing: {bonds:#?}");
    }

    // Add outgoing redelegation to the src validator.
    // `updateOutgoingRedelegations` with `updatedSrcValidator`
    let outgoing_redelegations =
        validator_outgoing_redelegations_handle(src_validator)
            .at(dest_validator);
    for (start, &unbonded_amount) in result_unbond.epoch_map.iter() {
        outgoing_redelegations.at(start).update(
            storage,
            current_epoch,
            |current| current.unwrap_or_default() + unbonded_amount,
        )?;
    }

    // Add the amount to the dest validator total redelegated bonds.
    let dest_total_redelegated_bonded =
        validator_total_redelegated_bonded_handle(dest_validator)
            .at(&pipeline_epoch)
            .at(src_validator);
    for (&epoch, &amount) in &result_unbond.epoch_map {
        dest_total_redelegated_bonded.update(storage, epoch, |current| {
            current.unwrap_or_default() + amount
        })?;
    }

    // Set the epoch of the validator incoming redelegation from this delegator
    let dest_incoming_redelegations =
        validator_incoming_redelegations_handle(dest_validator);
    dest_incoming_redelegations.insert(
        storage,
        delegator.clone(),
        pipeline_epoch,
    )?;

    // Update validator set for dest validator
    let is_jailed_or_inactive_at_pipeline = matches!(
        validator_state_handle(dest_validator).get(
            storage,
            pipeline_epoch,
            &params
        )?,
        Some(ValidatorState::Jailed) | Some(ValidatorState::Inactive)
    );
    if !is_jailed_or_inactive_at_pipeline {
        update_validator_set(
            storage,
            &params,
            dest_validator,
            amount_after_slashing.change(),
            current_epoch,
            None,
        )?;
    }

    // Update deltas
    update_validator_deltas(
        storage,
        &params,
        dest_validator,
        amount_after_slashing.change(),
        current_epoch,
        None,
    )?;
    update_total_deltas(
        storage,
        &params,
        amount_after_slashing.change(),
        current_epoch,
        None,
    )?;

    Ok(())
}

/// Deactivate a validator by removing it from any validator sets. A validator
/// can only be deactivated if it is not jailed or already inactive.
pub fn deactivate_validator<S>(
    storage: &mut S,
    validator: &Address,
    current_epoch: Epoch,
) -> storage_api::Result<()>
where
    S: StorageRead + StorageWrite,
{
    let params = read_pos_params(storage)?;
    let pipeline_epoch = current_epoch + params.pipeline_len;

    let pipeline_state = match validator_state_handle(validator).get(
        storage,
        pipeline_epoch,
        &params,
    )? {
        Some(state) => state,
        None => {
            return Err(
                DeactivationError::NotAValidator(validator.clone()).into()
            );
        }
    };

    // Remove the validator from the validator set. If it is in the consensus
    // set, promote the next validator.
    match pipeline_state {
        ValidatorState::Consensus => {
            // Remove from the consensus set first
            remove_consensus_validator(
                storage,
                &params,
                pipeline_epoch,
                validator,
            )?;

            // Promote the next below-capacity validator to consensus
            promote_next_below_capacity_validator_to_consensus(
                storage,
                pipeline_epoch,
            )?;
        }

        ValidatorState::BelowCapacity => {
            remove_below_capacity_validator(
                storage,
                &params,
                pipeline_epoch,
                validator,
            )?;
        }
        ValidatorState::BelowThreshold => {}
        ValidatorState::Inactive => {
            return Err(DeactivationError::AlreadyInactive(
                validator.clone(),
                pipeline_epoch,
            )
            .into());
        }
        ValidatorState::Jailed => {
            return Err(DeactivationError::ValidatorIsJailed(
                validator.clone(),
                pipeline_epoch,
            )
            .into());
        }
    }

    // Set the state to inactive
    validator_state_handle(validator).set(
        storage,
        ValidatorState::Inactive,
        current_epoch,
        params.pipeline_len,
    )?;

    Ok(())
}

/// Re-activate an inactive validator
pub fn reactivate_validator<S>(
    storage: &mut S,
    validator: &Address,
    current_epoch: Epoch,
) -> storage_api::Result<()>
where
    S: StorageRead + StorageWrite,
{
    let params = read_pos_params(storage)?;
    let pipeline_epoch = current_epoch + params.pipeline_len;

    // Make sure state is Inactive at every epoch up through the pipeline
    for epoch in Epoch::iter_bounds_inclusive(current_epoch, pipeline_epoch) {
        let state =
            validator_state_handle(validator).get(storage, epoch, &params)?;
        if let Some(state) = state {
            if state != ValidatorState::Inactive {
                return Err(ReactivationError::NotInactive(
                    validator.clone(),
                    epoch,
                )
                .into());
            }
        } else {
            return Err(ReactivationError::NoStateFound(
                validator.clone(),
                epoch,
            )
            .into());
        }
    }

    // Check to see if the validator should be jailed upon a reactivation. This
    // may occur if a validator is deactivated but then an infraction is
    // discovered later.
    let last_slash_epoch = read_validator_last_slash_epoch(storage, validator)?;
    if let Some(last_slash_epoch) = last_slash_epoch {
        let eligible_epoch =
            last_slash_epoch + params.slash_processing_epoch_offset();
        if current_epoch < eligible_epoch {
            // The validator should be set back to jailed
            validator_state_handle(validator).set(
                storage,
                ValidatorState::Jailed,
                pipeline_epoch,
                0,
            )?;
            return Ok(());
        }
    }

    // Determine which validator set the validator should be added to again
    let stake =
        read_validator_stake(storage, &params, validator, pipeline_epoch)?;

    insert_validator_into_validator_set(
        storage,
        &params,
        validator,
        stake,
        current_epoch,
        params.pipeline_len,
    )?;

    Ok(())
}

/// Remove liveness data from storage for all validators that are not in the
/// current consensus validator set.
pub fn prune_liveness_data<S>(
    storage: &mut S,
    current_epoch: Epoch,
) -> storage_api::Result<()>
where
    S: StorageRead + StorageWrite,
{
    let consensus_validators =
        read_consensus_validator_set_addresses(storage, current_epoch)?;
    let liveness_missed_votes = liveness_missed_votes_handle();
    let liveness_sum_missed_votes = liveness_sum_missed_votes_handle();

    let validators_to_prune = liveness_sum_missed_votes
        .iter(storage)?
        .filter_map(|entry| {
            let (address, _) = entry.ok()?;

            if consensus_validators.contains(&address) {
                None
            } else {
                Some(address)
            }
        })
        .collect::<Vec<Address>>();

    for validator in &validators_to_prune {
        liveness_missed_votes.remove_all(storage, validator)?;
        liveness_sum_missed_votes.remove(storage, validator)?;
    }

    Ok(())
}

/// Record the liveness data of the consensus validators
pub fn record_liveness_data<S>(
    storage: &mut S,
    votes: &[VoteInfo],
    votes_epoch: Epoch,
    votes_height: BlockHeight,
    pos_params: &PosParams,
) -> storage_api::Result<()>
where
    S: StorageRead + StorageWrite,
{
    let consensus_validators =
        read_consensus_validator_set_addresses(storage, votes_epoch)?;
    let liveness_missed_votes = liveness_missed_votes_handle();
    let liveness_sum_missed_votes = liveness_sum_missed_votes_handle();

    // Get the addresses of the validators who voted
    let vote_addresses = votes
        .iter()
        .map(|vote| (&vote.validator_address))
        .collect::<HashSet<&Address>>();

    let height_to_prune =
        votes_height.0.checked_sub(pos_params.liveness_window_check);

    for cons_validator in consensus_validators.into_iter() {
        // Prune old vote (only need to look for the block height that was just
        // pushed out of the sliding window)
        if let Some(prune_height) = height_to_prune {
            let pruned_missing_vote = liveness_missed_votes
                .at(&cons_validator)
                .remove(storage, &prune_height)?;

            if pruned_missing_vote {
                // Update liveness data
                liveness_sum_missed_votes.update(
                    storage,
                    cons_validator.clone(),
                    |missed_votes| missed_votes.unwrap() - 1,
                )?;
            }
        }

        // Evaluate new vote
        if !vote_addresses.contains(&cons_validator) {
            // Insert the height of the missing vote in storage
            liveness_missed_votes
                .at(&cons_validator)
                .insert(storage, votes_height.0)?;

            // Update liveness data
            liveness_sum_missed_votes.update(
                storage,
                cons_validator,
                |missed_votes| {
                    match missed_votes {
                        Some(missed_votes) => missed_votes + 1,
                        None => {
                            // Missing liveness data for the validator (newly
                            // added to the consensus
                            // set), initialize it
                            1
                        }
                    }
                },
            )?;
        } else {
            // Initialize any new consensus validator who has signed the first
            // block
            if !liveness_sum_missed_votes.contains(storage, &cons_validator)? {
                liveness_sum_missed_votes.insert(storage, cons_validator, 0)?;
            }
        }
    }

    Ok(())
}

/// Jail validators who failed to match the liveness threshold
pub fn jail_for_liveness<S>(
    storage: &mut S,
    params: &PosParams,
    current_epoch: Epoch,
    jail_epoch: Epoch,
) -> storage_api::Result<()>
where
    S: StorageRead + StorageWrite,
{
    // Derive the actual missing votes limit from the percentage
    let missing_votes_threshold = ((Dec::one() - params.liveness_threshold)
        * params.liveness_window_check)
        .to_uint()
        .ok_or_else(|| {
            storage_api::Error::SimpleMessage(
                "Found negative liveness threshold",
            )
        })?
        .as_u64();

    // Jail inactive validators
    let validators_to_jail = liveness_sum_missed_votes_handle()
        .iter(storage)?
        .filter_map(|entry| {
            let (address, missed_votes) = entry.ok()?;

            // Check if validator failed to match the threshold and jail
            // them
            if missed_votes >= missing_votes_threshold {
                Some(address)
            } else {
                None
            }
        })
        .collect::<HashSet<_>>();

    for validator in &validators_to_jail {
        let state_jail_epoch = validator_state_handle(validator)
            .get(storage, jail_epoch, params)?
            .expect("Validator should have a state for the jail epoch");
        if state_jail_epoch == ValidatorState::Jailed {
            continue;
        }
        tracing::info!(
            "Jailing validator {} starting in epoch {} for missing too many \
             votes to ensure liveness",
            validator,
            jail_epoch,
        );
        jail_validator(storage, params, validator, current_epoch, jail_epoch)?;
    }

    Ok(())
}

#[cfg(any(test, feature = "testing"))]
/// PoS related utility functions to help set up tests.
pub mod test_utils {
    use namada_core::ledger::storage_api;
    use namada_core::ledger::storage_api::token::credit_tokens;
    use namada_core::ledger::storage_api::{StorageRead, StorageWrite};

    use super::*;
    use crate::parameters::PosParams;
    use crate::storage::read_non_pos_owned_params;
    use crate::types::GenesisValidator;

    /// Helper function to initialize storage with PoS data
    /// about validators for tests.
    pub fn init_genesis_helper<S>(
        storage: &mut S,
        params: &PosParams,
        validators: impl Iterator<Item = GenesisValidator>,
        current_epoch: namada_core::types::storage::Epoch,
    ) -> storage_api::Result<()>
    where
        S: StorageRead + StorageWrite,
    {
        init_genesis(storage, params, current_epoch)?;
        for GenesisValidator {
            address,
            consensus_key,
            protocol_key,
            eth_cold_key,
            eth_hot_key,
            commission_rate,
            max_commission_rate_change,
            tokens,
            metadata,
        } in validators
        {
            become_validator(
                storage,
                BecomeValidator {
                    params,
                    address: &address,
                    consensus_key: &consensus_key,
                    protocol_key: &protocol_key,
                    eth_cold_key: &eth_cold_key,
                    eth_hot_key: &eth_hot_key,
                    current_epoch,
                    commission_rate,
                    max_commission_rate_change,
                    metadata,
                    offset_opt: Some(0),
                },
            )?;
            // Credit token amount to be bonded to the validator address so it
            // can be bonded
            let staking_token = staking_token_address(storage);
            credit_tokens(storage, &staking_token, &address, tokens)?;

            bond_tokens(
                storage,
                None,
                &address,
                tokens,
                current_epoch,
                Some(0),
            )?;
        }
        // Store the total consensus validator stake to storage
        compute_and_store_total_consensus_stake(storage, current_epoch)?;

        // Copy validator sets and positions
        copy_genesis_validator_sets(storage, params, current_epoch)?;

        Ok(())
    }

    /// Init PoS genesis wrapper helper that also initializes gov params that
    /// are used in PoS with default values.
    pub fn test_init_genesis<S>(
        storage: &mut S,
        owned: OwnedPosParams,
        validators: impl Iterator<Item = GenesisValidator> + Clone,
        current_epoch: namada_core::types::storage::Epoch,
    ) -> storage_api::Result<PosParams>
    where
        S: StorageRead + StorageWrite,
    {
        let gov_params = namada_core::ledger::governance::parameters::GovernanceParameters::default();
        gov_params.init_storage(storage)?;
        let params = read_non_pos_owned_params(storage, owned)?;
        init_genesis_helper(storage, &params, validators, current_epoch)?;
        Ok(params)
    }
}

/// Change validator's metadata. In addition to changing any of the data from
/// [`ValidatorMetaData`], the validator's commission rate can be changed within
/// here as well.
#[allow(clippy::too_many_arguments)]
pub fn change_validator_metadata<S>(
    storage: &mut S,
    validator: &Address,
    email: Option<String>,
    description: Option<String>,
    website: Option<String>,
    discord_handle: Option<String>,
    commission_rate: Option<Dec>,
    current_epoch: Epoch,
) -> storage_api::Result<()>
where
    S: StorageRead + StorageWrite,
{
    if let Some(email) = email {
        write_validator_email(storage, validator, &email)?;
    }
    if let Some(description) = description {
        write_validator_description(storage, validator, &description)?;
    }
    if let Some(website) = website {
        write_validator_website(storage, validator, &website)?;
    }
    if let Some(discord) = discord_handle {
        write_validator_discord_handle(storage, validator, &discord)?;
    }
    if let Some(commission_rate) = commission_rate {
        change_validator_commission_rate(
            storage,
            validator,
            commission_rate,
            current_epoch,
        )?;
    }
    Ok(())
}

/// Claim available rewards, triggering an immediate transfer of tokens from the
/// PoS account to the source address.
pub fn claim_reward_tokens<S>(
    storage: &mut S,
    source: Option<&Address>,
    validator: &Address,
    current_epoch: Epoch,
) -> storage_api::Result<token::Amount>
where
    S: StorageRead + StorageWrite,
{
    tracing::debug!("Claiming rewards in epoch {current_epoch}");

    let source = source.cloned().unwrap_or_else(|| validator.clone());
    tracing::debug!("Source {} --> Validator {}", source, validator);

    let mut reward_tokens = compute_current_rewards_from_bonds(
        storage,
        &source,
        validator,
        current_epoch,
    )?;

    // Add reward tokens tallied during previous withdrawals
    reward_tokens += take_rewards_from_counter(storage, &source, validator)?;

    // Update the last claim epoch in storage
    write_last_reward_claim_epoch(storage, &source, validator, current_epoch)?;

    // Transfer the bonded tokens from PoS to the source
    let staking_token = staking_token_address(storage);
    token::transfer(storage, &staking_token, &ADDRESS, &source, reward_tokens)?;

    Ok(reward_tokens)
}

/// Query the amount of available reward tokens for a given bond.
pub fn query_reward_tokens<S>(
    storage: &S,
    source: Option<&Address>,
    validator: &Address,
    current_epoch: Epoch,
) -> storage_api::Result<token::Amount>
where
    S: StorageRead,
{
    let source = source.cloned().unwrap_or_else(|| validator.clone());
    let rewards_from_bonds = compute_current_rewards_from_bonds(
        storage,
        &source,
        validator,
        current_epoch,
    )?;

    let rewards_from_counter =
        read_rewards_counter(storage, &source, validator)?;

    Ok(rewards_from_bonds + rewards_from_counter)
}

/// Jail a validator by removing it from and updating the validator sets and
/// changing a its state to `Jailed`. Validators are jailed for liveness and for
/// misbehaving.
fn jail_validator<S>(
    storage: &mut S,
    params: &PosParams,
    validator: &Address,
    current_epoch: Epoch,
    validator_set_update_epoch: Epoch,
) -> storage_api::Result<()>
where
    S: StorageRead + StorageWrite,
{
    tracing::debug!(
        "Jailing validator {} beginning in epoch {}",
        validator,
        validator_set_update_epoch
    );

    // Remove the validator from the set starting at the update epoch and up
    // thru the pipeline epoch.
    let pipeline_epoch = current_epoch + params.pipeline_len;
    for epoch in
        Epoch::iter_bounds_inclusive(validator_set_update_epoch, pipeline_epoch)
    {
        let prev_state = validator_state_handle(validator)
            .get(storage, epoch, params)?
            .expect("Expected to find a valid validator.");
        match prev_state {
            ValidatorState::Consensus => {
                tracing::debug!(
                    "Removing validator from the consensus set in epoch {}",
                    epoch
                );
                remove_consensus_validator(storage, params, epoch, validator)?;

                // For the pipeline epoch only:
                // promote the next max inactive validator to the active
                // validator set at the pipeline offset
                if epoch == pipeline_epoch {
                    promote_next_below_capacity_validator_to_consensus(
                        storage, epoch,
                    )?;
                }
            }
            ValidatorState::BelowCapacity => {
                tracing::debug!(
                    "Removing validator from the below-capacity set in epoch \
                     {}",
                    epoch
                );
                remove_below_capacity_validator(
                    storage, params, epoch, validator,
                )?;
            }
            ValidatorState::BelowThreshold => {
                tracing::debug!(
                    "Setting below-threshold validator as jailed in epoch {}",
                    epoch
                );
            }
            ValidatorState::Inactive => {
                tracing::debug!(
                    "Setting inactive validator as jailed in epoch {}",
                    epoch
                );
            }
            ValidatorState::Jailed => {
                tracing::debug!(
                    "Found evidence for a validator who is already jailed"
                );
            }
        }
    }

    // Safe sub cause `validator_set_update_epoch > current_epoch`
    let start_offset = validator_set_update_epoch.0 - current_epoch.0;
    // Set the validator state as `Jailed` thru the pipeline epoch
    for offset in start_offset..=params.pipeline_len {
        validator_state_handle(validator).set(
            storage,
            ValidatorState::Jailed,
            current_epoch,
            offset,
        )?;
    }
    Ok(())
}<|MERGE_RESOLUTION|>--- conflicted
+++ resolved
@@ -692,591 +692,6 @@
     // redelegated bonds deltas sum
     #[cfg(debug_assertions)]
     {
-<<<<<<< HEAD
-        below_capacity_validator_set
-            .at(&target_epoch)
-            .at(&val_stake)
-            .insert(storage, val_position, val_address)?;
-    }
-    // Purge consensus and below-capacity validator sets
-    consensus_validator_set.update_data(storage, params, current_epoch)?;
-    below_capacity_validator_set.update_data(storage, params, current_epoch)?;
-
-    // Copy validator positions
-    let mut positions = HashMap::<Address, Position>::default();
-    let validator_set_positions_handle = validator_set_positions_handle();
-    let positions_handle = validator_set_positions_handle.at(&prev_epoch);
-
-    for result in positions_handle.iter(storage)? {
-        let (validator, position) = result?;
-        positions.insert(validator, position);
-    }
-
-    let new_positions_handle = validator_set_positions_handle.at(&target_epoch);
-    for (validator, position) in positions {
-        let prev = new_positions_handle.insert(storage, validator, position)?;
-        debug_assert!(prev.is_none());
-    }
-    validator_set_positions_handle.set_last_update(storage, current_epoch)?;
-
-    // Purge old epochs of validator positions
-    validator_set_positions_handle.update_data(
-        storage,
-        params,
-        current_epoch,
-    )?;
-
-    // Copy set of all validator addresses
-    let mut all_validators = HashSet::<Address>::default();
-    let validator_addresses_handle = validator_addresses_handle();
-    let all_validators_handle = validator_addresses_handle.at(&prev_epoch);
-    for result in all_validators_handle.iter(storage)? {
-        let validator = result?;
-        all_validators.insert(validator);
-    }
-    let new_all_validators_handle =
-        validator_addresses_handle.at(&target_epoch);
-    for validator in all_validators {
-        let was_in = new_all_validators_handle.insert(storage, validator)?;
-        debug_assert!(!was_in);
-    }
-
-    // Purge old epochs of all validator addresses
-    validator_addresses_handle.update_data(storage, params, current_epoch)?;
-
-    Ok(())
-}
-
-/// Compute total validator stake for the current epoch
-fn compute_total_consensus_stake<S>(
-    storage: &S,
-    epoch: Epoch,
-) -> storage_api::Result<token::Amount>
-where
-    S: StorageRead,
-{
-    consensus_validator_set_handle()
-        .at(&epoch)
-        .iter(storage)?
-        .fold(Ok(token::Amount::zero()), |acc, entry| {
-            let acc = acc?;
-            let (
-                NestedSubKey::Data {
-                    key: amount,
-                    nested_sub_key: _,
-                },
-                _validator,
-            ) = entry?;
-            Ok(acc.checked_add(amount).expect(
-                "Total consensus stake computation should not overflow.",
-            ))
-        })
-}
-
-/// Compute and then store the total consensus stake
-pub fn compute_and_store_total_consensus_stake<S>(
-    storage: &mut S,
-    epoch: Epoch,
-) -> storage_api::Result<()>
-where
-    S: StorageRead + StorageWrite,
-{
-    let total = compute_total_consensus_stake(storage, epoch)?;
-    tracing::debug!(
-        "Total consensus stake for epoch {}: {}",
-        epoch,
-        total.to_string_native()
-    );
-    total_consensus_stake_key_handle().set(storage, total, epoch, 0)
-}
-
-/// Read the position of the validator in the subset of validators that have the
-/// same bonded stake. This information is held in its own epoched structure in
-/// addition to being inside the validator sets.
-fn read_validator_set_position<S>(
-    storage: &S,
-    validator: &Address,
-    epoch: Epoch,
-    _params: &PosParams,
-) -> storage_api::Result<Option<Position>>
-where
-    S: StorageRead,
-{
-    let handle = validator_set_positions_handle();
-    handle.get_data_handler().at(&epoch).get(storage, validator)
-}
-
-/// Find the first (lowest) position in a validator set if it is not empty
-fn find_first_position<S>(
-    handle: &ValidatorPositionAddresses,
-    storage: &S,
-) -> storage_api::Result<Option<Position>>
-where
-    S: StorageRead,
-{
-    let lowest_position = handle
-        .iter(storage)?
-        .next()
-        .transpose()?
-        .map(|(position, _addr)| position);
-    Ok(lowest_position)
-}
-
-/// Find the last (greatest) position in a validator set if it is not empty
-fn find_last_position<S>(
-    handle: &ValidatorPositionAddresses,
-    storage: &S,
-) -> storage_api::Result<Option<Position>>
-where
-    S: StorageRead,
-{
-    let position = handle
-        .iter(storage)?
-        .last()
-        .transpose()?
-        .map(|(position, _addr)| position);
-    Ok(position)
-}
-
-/// Find next position in a validator set or 0 if empty
-fn find_next_position<S>(
-    handle: &ValidatorPositionAddresses,
-    storage: &S,
-) -> storage_api::Result<Position>
-where
-    S: StorageRead,
-{
-    let position_iter = handle.iter(storage)?;
-    let next = position_iter
-        .last()
-        .transpose()?
-        .map(|(position, _address)| position.next())
-        .unwrap_or_default();
-    Ok(next)
-}
-
-fn get_min_consensus_validator_amount<S>(
-    handle: &ConsensusValidatorSet,
-    storage: &S,
-) -> storage_api::Result<token::Amount>
-where
-    S: StorageRead,
-{
-    Ok(handle
-        .iter(storage)?
-        .next()
-        .transpose()?
-        .map(|(subkey, _address)| match subkey {
-            NestedSubKey::Data {
-                key,
-                nested_sub_key: _,
-            } => key,
-        })
-        .unwrap_or_default())
-}
-
-/// Returns `Ok(None)` when the below capacity set is empty.
-fn get_max_below_capacity_validator_amount<S>(
-    handle: &BelowCapacityValidatorSet,
-    storage: &S,
-) -> storage_api::Result<Option<token::Amount>>
-where
-    S: StorageRead,
-{
-    Ok(handle
-        .iter(storage)?
-        .next()
-        .transpose()?
-        .map(|(subkey, _address)| match subkey {
-            NestedSubKey::Data {
-                key,
-                nested_sub_key: _,
-            } => token::Amount::from(key),
-        }))
-}
-
-fn insert_validator_into_set<S>(
-    handle: &ValidatorPositionAddresses,
-    storage: &mut S,
-    epoch: &Epoch,
-    address: &Address,
-) -> storage_api::Result<()>
-where
-    S: StorageRead + StorageWrite,
-{
-    let next_position = find_next_position(handle, storage)?;
-    tracing::debug!(
-        "Inserting validator {} into position {:?} at epoch {}",
-        address.clone(),
-        next_position.clone(),
-        epoch.clone()
-    );
-    handle.insert(storage, next_position, address.clone())?;
-    validator_set_positions_handle().at(epoch).insert(
-        storage,
-        address.clone(),
-        next_position,
-    )?;
-    Ok(())
-}
-
-/// Used below in `fn unbond_tokens` to update the bond and unbond amounts
-#[derive(Eq, Hash, PartialEq)]
-struct BondAndUnbondUpdates {
-    bond_start: Epoch,
-    new_bond_value: token::Change,
-    unbond_value: token::Change,
-}
-
-/// Temp: In quint this is from `ResultUnbondTx` field `resultSlashing: {sum:
-/// int, epochMap: Epoch -> int}`
-#[derive(Debug, Default)]
-pub struct ResultSlashing {
-    /// The token amount unbonded from the validator stake after accounting for
-    /// slashes
-    pub sum: token::Amount,
-    /// Map from bond start epoch to token amount after slashing
-    pub epoch_map: BTreeMap<Epoch, token::Amount>,
-}
-
-/// Unbond tokens that are bonded between a validator and a source (self or
-/// delegator).
-///
-/// This fn is also called during redelegation for a source validator, in
-/// which case the `is_redelegation` param must be true.
-pub fn unbond_tokens<S>(
-    storage: &mut S,
-    source: Option<&Address>,
-    validator: &Address,
-    amount: token::Amount,
-    current_epoch: Epoch,
-    is_redelegation: bool,
-) -> storage_api::Result<ResultSlashing>
-where
-    S: StorageRead + StorageWrite,
-{
-    if amount.is_zero() {
-        return Ok(ResultSlashing::default());
-    }
-
-    let params = read_pos_params(storage)?;
-    let pipeline_epoch = current_epoch + params.pipeline_len;
-    let withdrawable_epoch = current_epoch + params.withdrawable_epoch_offset();
-    tracing::debug!(
-        "Unbonding token amount {} at epoch {}, withdrawable at epoch {}",
-        amount.to_string_native(),
-        current_epoch,
-        withdrawable_epoch
-    );
-
-    // Make sure source is not some other validator
-    if let Some(source) = source {
-        if source != validator && is_validator(storage, source)? {
-            return Err(
-                BondError::SourceMustNotBeAValidator(source.clone()).into()
-            );
-        }
-    }
-    // Make sure the target is actually a validator
-    if !is_validator(storage, validator)? {
-        return Err(BondError::NotAValidator(validator.clone()).into());
-    }
-    // Make sure the validator is not currently frozen
-    if is_validator_frozen(storage, validator, current_epoch, &params)? {
-        return Err(UnbondError::ValidatorIsFrozen(validator.clone()).into());
-    }
-
-    let source = source.unwrap_or(validator);
-    let bonds_handle = bond_handle(source, validator);
-
-    // Make sure there are enough tokens left in the bond at the pipeline offset
-    let remaining_at_pipeline = bonds_handle
-        .get_sum(storage, pipeline_epoch, &params)?
-        .unwrap_or_default();
-    if amount > remaining_at_pipeline {
-        return Err(UnbondError::UnbondAmountGreaterThanBond(
-            amount.to_string_native(),
-            remaining_at_pipeline.to_string_native(),
-        )
-        .into());
-    }
-
-    if tracing::level_enabled!(tracing::Level::DEBUG) {
-        let bonds = find_bonds(storage, source, validator)?;
-        tracing::debug!("\nBonds before decrementing: {bonds:#?}");
-    }
-
-    let unbonds = unbond_handle(source, validator);
-
-    let redelegated_bonds =
-        delegator_redelegated_bonds_handle(source).at(validator);
-
-    #[cfg(debug_assertions)]
-    let redel_bonds_pre = redelegated_bonds.collect_map(storage)?;
-
-    // `resultUnbonding`
-    // Find the bonds to fully unbond (remove) and one to partially unbond, if
-    // necessary
-    let bonds_to_unbond = find_bonds_to_remove(
-        storage,
-        &bonds_handle.get_data_handler(),
-        amount,
-    )?;
-
-    // `modifiedRedelegation`
-    // A bond may have both redelegated and non-redelegated tokens in it. If
-    // this is the case, compute the modified state of the redelegation.
-    let modified_redelegation = match bonds_to_unbond.new_entry {
-        Some((bond_epoch, new_bond_amount)) => {
-            if redelegated_bonds.contains(storage, &bond_epoch)? {
-                let cur_bond_amount = bonds_handle
-                    .get_delta_val(storage, bond_epoch)?
-                    .unwrap_or_default();
-                compute_modified_redelegation(
-                    storage,
-                    &redelegated_bonds.at(&bond_epoch),
-                    bond_epoch,
-                    cur_bond_amount - new_bond_amount,
-                )?
-            } else {
-                ModifiedRedelegation::default()
-            }
-        }
-        None => ModifiedRedelegation::default(),
-    };
-
-    // Compute the new unbonds eagerly
-    // `keysUnbonds`
-    // Get a set of epochs from which we're unbonding (fully and partially).
-    let bond_epochs_to_unbond =
-        if let Some((start_epoch, _)) = bonds_to_unbond.new_entry {
-            let mut to_remove = bonds_to_unbond.epochs.clone();
-            to_remove.insert(start_epoch);
-            to_remove
-        } else {
-            bonds_to_unbond.epochs.clone()
-        };
-
-    // `newUnbonds`
-    // For each epoch we're unbonding, find the amount that's being unbonded.
-    // For full unbonds, this is the current bond value. For partial unbonds
-    // it is a difference between the current and new bond amount.
-    let new_unbonds_map = bond_epochs_to_unbond
-        .into_iter()
-        .map(|epoch| {
-            let cur_bond_value = bonds_handle
-                .get_delta_val(storage, epoch)
-                .unwrap()
-                .unwrap_or_default();
-            let value = if let Some((start_epoch, new_bond_amount)) =
-                bonds_to_unbond.new_entry
-            {
-                if start_epoch == epoch {
-                    cur_bond_value - new_bond_amount
-                } else {
-                    cur_bond_value
-                }
-            } else {
-                cur_bond_value
-            };
-            (epoch, value)
-        })
-        .collect::<BTreeMap<Epoch, token::Amount>>();
-
-    // `updatedBonded`
-    // Remove bonds for all the full unbonds.
-    for epoch in &bonds_to_unbond.epochs {
-        bonds_handle.get_data_handler().remove(storage, epoch)?;
-    }
-    // Replace bond amount for partial unbond, if any.
-    if let Some((bond_epoch, new_bond_amount)) = bonds_to_unbond.new_entry {
-        bonds_handle.set(storage, new_bond_amount, bond_epoch, 0)?;
-    }
-
-    // `updatedUnbonded`
-    // Update the unbonds in storage using the eager map computed above
-    if !is_redelegation {
-        for (start_epoch, &unbond_amount) in new_unbonds_map.iter() {
-            unbonds.at(start_epoch).update(
-                storage,
-                withdrawable_epoch,
-                |cur_val| cur_val.unwrap_or_default() + unbond_amount,
-            )?;
-        }
-    }
-
-    // `newRedelegatedUnbonds`
-    // This is what the delegator's redelegated unbonds would look like if this
-    // was the only unbond in the PoS system. We need to add these redelegated
-    // unbonds to the existing redelegated unbonds
-    let new_redelegated_unbonds = compute_new_redelegated_unbonds(
-        storage,
-        &redelegated_bonds,
-        &bonds_to_unbond.epochs,
-        &modified_redelegation,
-    )?;
-
-    // `updatedRedelegatedBonded`
-    // NOTE: for now put this here after redelegated unbonds calc bc that one
-    // uses the pre-modified redelegated bonds from storage!
-    // First remove redelegation entries in epochs with full unbonds.
-    for epoch_to_remove in &bonds_to_unbond.epochs {
-        redelegated_bonds.remove_all(storage, epoch_to_remove)?;
-    }
-    if let Some(epoch) = modified_redelegation.epoch {
-        tracing::debug!("\nIs modified redelegation");
-        if modified_redelegation.validators_to_remove.is_empty() {
-            redelegated_bonds.remove_all(storage, &epoch)?;
-        } else {
-            // Then update the redelegated bonds at this epoch
-            let rbonds = redelegated_bonds.at(&epoch);
-            update_redelegated_bonds(storage, &rbonds, &modified_redelegation)?;
-        }
-    }
-
-    if !is_redelegation {
-        // `val updatedRedelegatedUnbonded` with updates applied below
-        // Delegator's redelegated unbonds to this validator.
-        let delegator_redelegated_unbonded =
-            delegator_redelegated_unbonds_handle(source).at(validator);
-
-        // Quint `def updateRedelegatedUnbonded` with `val
-        // updatedRedelegatedUnbonded` together with last statement
-        // in `updatedDelegator.with("redelegatedUnbonded", ...` updated
-        // directly in storage
-        for (start, unbonds) in &new_redelegated_unbonds {
-            let this_redelegated_unbonded = delegator_redelegated_unbonded
-                .at(start)
-                .at(&withdrawable_epoch);
-
-            // Update the delegator's redelegated unbonds with the change
-            for (src_validator, redelegated_unbonds) in unbonds {
-                let redelegated_unbonded =
-                    this_redelegated_unbonded.at(src_validator);
-                for (&redelegation_epoch, &change) in redelegated_unbonds {
-                    redelegated_unbonded.update(
-                        storage,
-                        redelegation_epoch,
-                        |current| current.unwrap_or_default() + change,
-                    )?;
-                }
-            }
-        }
-    }
-    // all `val updatedDelegator` changes are applied at this point
-
-    // `val updatedTotalBonded` and `val updatedTotalUnbonded` with updates
-    // Update the validator's total bonded and unbonded amounts
-    let total_bonded = total_bonded_handle(validator).get_data_handler();
-    let total_unbonded = total_unbonded_handle(validator).at(&pipeline_epoch);
-    for (&start_epoch, &amount) in &new_unbonds_map {
-        total_bonded.update(storage, start_epoch, |current| {
-            current.unwrap_or_default() - amount
-        })?;
-        total_unbonded.update(storage, start_epoch, |current| {
-            current.unwrap_or_default() + amount
-        })?;
-    }
-
-    let total_redelegated_bonded =
-        validator_total_redelegated_bonded_handle(validator);
-    let total_redelegated_unbonded =
-        validator_total_redelegated_unbonded_handle(validator);
-    for (redelegation_start_epoch, unbonds) in &new_redelegated_unbonds {
-        for (src_validator, changes) in unbonds {
-            for (bond_start_epoch, change) in changes {
-                // total redelegated bonded
-                let bonded_sub_map = total_redelegated_bonded
-                    .at(redelegation_start_epoch)
-                    .at(src_validator);
-                bonded_sub_map.update(
-                    storage,
-                    *bond_start_epoch,
-                    |current| current.unwrap_or_default() - *change,
-                )?;
-
-                // total redelegated unbonded
-                let unbonded_sub_map = total_redelegated_unbonded
-                    .at(&pipeline_epoch)
-                    .at(redelegation_start_epoch)
-                    .at(src_validator);
-                unbonded_sub_map.update(
-                    storage,
-                    *bond_start_epoch,
-                    |current| current.unwrap_or_default() + *change,
-                )?;
-            }
-        }
-    }
-
-    let slashes = find_validator_slashes(storage, validator)?;
-    // `val resultSlashing`
-    let result_slashing = compute_amount_after_slashing_unbond(
-        storage,
-        &params,
-        &new_unbonds_map,
-        &new_redelegated_unbonds,
-        slashes,
-    )?;
-    #[cfg(debug_assertions)]
-    let redel_bonds_post = redelegated_bonds.collect_map(storage)?;
-    debug_assert!(
-        result_slashing.sum <= amount,
-        "Amount after slashing ({}) must be <= requested amount to unbond \
-         ({}).",
-        result_slashing.sum.to_string_native(),
-        amount.to_string_native(),
-    );
-
-    let change_after_slashing = -result_slashing.sum.change();
-    // Update the validator set at the pipeline offset. Since unbonding from a
-    // jailed validator who is no longer frozen is allowed, only update the
-    // validator set if the validator is not jailed
-    let is_jailed_or_inactive_at_pipeline = matches!(
-        validator_state_handle(validator).get(
-            storage,
-            pipeline_epoch,
-            &params
-        )?,
-        Some(ValidatorState::Jailed) | Some(ValidatorState::Inactive)
-    );
-    if !is_jailed_or_inactive_at_pipeline {
-        update_validator_set(
-            storage,
-            &params,
-            validator,
-            change_after_slashing,
-            current_epoch,
-            None,
-        )?;
-    }
-
-    // Update the validator and total deltas at the pipeline offset
-    update_validator_deltas(
-        storage,
-        &params,
-        validator,
-        change_after_slashing,
-        current_epoch,
-        None,
-    )?;
-    update_total_deltas(
-        storage,
-        &params,
-        change_after_slashing,
-        current_epoch,
-        None,
-    )?;
-
-    if tracing::level_enabled!(tracing::Level::DEBUG) {
-        let bonds = find_bonds(storage, source, validator)?;
-        tracing::debug!("\nBonds after decrementing: {bonds:#?}");
-    }
-
-    // Invariant: in the affected epochs, the delta of bonds must be >= delta of
-    // redelegated bonds deltas sum
-    #[cfg(debug_assertions)]
-    {
         let mut epochs = bonds_to_unbond.epochs.clone();
         if let Some((epoch, _)) = bonds_to_unbond.new_entry {
             epochs.insert(epoch);
@@ -1393,53 +808,6 @@
     result
 }
 
-/// Computes how much remains from an amount of tokens after applying a list of
-/// slashes.
-///
-/// - `slashes` - a list of slashes ordered by misbehaving epoch.
-/// - `amount` - the amount of slashable tokens.
-// `def applyListSlashes`
-fn apply_list_slashes(
-    params: &OwnedPosParams,
-    slashes: &[Slash],
-    amount: token::Amount,
-) -> token::Amount {
-    let mut final_amount = amount;
-    let mut computed_slashes = BTreeMap::<Epoch, token::Amount>::new();
-    for slash in slashes {
-        let slashed_amount =
-            compute_slashable_amount(params, slash, amount, &computed_slashes);
-        final_amount =
-            final_amount.checked_sub(slashed_amount).unwrap_or_default();
-        computed_slashes.insert(slash.epoch, slashed_amount);
-    }
-    final_amount
-}
-
-/// Computes how much is left from a bond or unbond after applying a slash given
-/// that a set of slashes may have been previously applied.
-// `def computeSlashableAmount`
-fn compute_slashable_amount(
-    params: &OwnedPosParams,
-    slash: &Slash,
-    amount: token::Amount,
-    computed_slashes: &BTreeMap<Epoch, token::Amount>,
-) -> token::Amount {
-    let updated_amount = computed_slashes
-        .iter()
-        .filter(|(&epoch, _)| {
-            // Keep slashes that have been applied and processed before the
-            // current slash occurred. We use `<=` because slashes processed at
-            // `slash.epoch` (at the start of the epoch) are also processed
-            // before this slash occurred.
-            epoch + params.slash_processing_epoch_offset() <= slash.epoch
-        })
-        .fold(amount, |acc, (_, &amnt)| {
-            acc.checked_sub(amnt).unwrap_or_default()
-        });
-    updated_amount.mul_ceil(slash.rate)
-}
-
 /// Epochs for full and partial unbonds.
 #[derive(Debug, Default)]
 struct BondsForRemovalRes {
@@ -1563,7 +931,7 @@
             remaining = token::Amount::zero();
 
             // NOTE: When there are multiple `src_validators` from which we're
-            // unbonding, `validator_to_modify` cannot get overridden, because
+            // unbonding, `validator_to_modify` cannot get overriden, because
             // only one of them can be a partial unbond (`new_entry`
             // is partial unbond)
             if let Some((bond_epoch, new_bond_amount)) =
@@ -1799,174 +1167,6 @@
     Ok(new_redelegated_unbonds)
 }
 
-/// Compute a token amount after slashing, given the initial amount and a set of
-/// slashes. It is assumed that the input `slashes` are those committed while
-/// the `amount` was contributing to voting power.
-fn get_slashed_amount(
-    params: &PosParams,
-    amount: token::Amount,
-    slashes: &BTreeMap<Epoch, Dec>,
-) -> storage_api::Result<token::Amount> {
-    let mut updated_amount = amount;
-    let mut computed_amounts = Vec::<SlashedAmount>::new();
-
-    for (&infraction_epoch, &slash_rate) in slashes {
-        let mut computed_to_remove = BTreeSet::<Reverse<usize>>::new();
-        for (ix, slashed_amount) in computed_amounts.iter().enumerate() {
-            // Update amount with slashes that happened more than unbonding_len
-            // epochs before this current slash
-            if slashed_amount.epoch + params.slash_processing_epoch_offset()
-                <= infraction_epoch
-            {
-                updated_amount = updated_amount
-                    .checked_sub(slashed_amount.amount)
-                    .unwrap_or_default();
-                computed_to_remove.insert(Reverse(ix));
-            }
-        }
-        // Invariant: `computed_to_remove` must be in reverse ord to avoid
-        // left-shift of the `computed_amounts` after call to `remove`
-        // invalidating the rest of the indices.
-        for item in computed_to_remove {
-            computed_amounts.remove(item.0);
-        }
-        computed_amounts.push(SlashedAmount {
-            amount: updated_amount.mul_ceil(slash_rate),
-            epoch: infraction_epoch,
-        });
-    }
-
-    let total_computed_amounts = computed_amounts
-        .into_iter()
-        .map(|slashed| slashed.amount)
-        .sum();
-
-    let final_amount = updated_amount
-        .checked_sub(total_computed_amounts)
-        .unwrap_or_default();
-
-    Ok(final_amount)
-}
-
-// `def computeAmountAfterSlashingUnbond`
-fn compute_amount_after_slashing_unbond<S>(
-    storage: &S,
-    params: &OwnedPosParams,
-    unbonds: &BTreeMap<Epoch, token::Amount>,
-    redelegated_unbonds: &EagerRedelegatedUnbonds,
-    slashes: Vec<Slash>,
-) -> storage_api::Result<ResultSlashing>
-where
-    S: StorageRead,
-{
-    let mut result_slashing = ResultSlashing::default();
-    for (&start_epoch, amount) in unbonds {
-        // `val listSlashes`
-        let list_slashes: Vec<Slash> = slashes
-            .iter()
-            .filter(|slash| slash.epoch >= start_epoch)
-            .cloned()
-            .collect();
-        // `val resultFold`
-        let result_fold = if let Some(redelegated_unbonds) =
-            redelegated_unbonds.get(&start_epoch)
-        {
-            fold_and_slash_redelegated_bonds(
-                storage,
-                params,
-                redelegated_unbonds,
-                start_epoch,
-                &list_slashes,
-                |_| true,
-            )
-        } else {
-            FoldRedelegatedBondsResult::default()
-        };
-        // `val totalNoRedelegated`
-        let total_not_redelegated = amount
-            .checked_sub(result_fold.total_redelegated)
-            .unwrap_or_default();
-        // `val afterNoRedelegated`
-        let after_not_redelegated =
-            apply_list_slashes(params, &list_slashes, total_not_redelegated);
-        // `val amountAfterSlashing`
-        let amount_after_slashing =
-            after_not_redelegated + result_fold.total_after_slashing;
-        // Accumulation step
-        result_slashing.sum += amount_after_slashing;
-        result_slashing
-            .epoch_map
-            .insert(start_epoch, amount_after_slashing);
-    }
-    Ok(result_slashing)
-}
-
-/// Compute from a set of unbonds (both redelegated and not) how much is left
-/// after applying all relevant slashes.
-// `def computeAmountAfterSlashingWithdraw`
-fn compute_amount_after_slashing_withdraw<S>(
-    storage: &S,
-    params: &OwnedPosParams,
-    unbonds_and_redelegated_unbonds: &BTreeMap<
-        (Epoch, Epoch),
-        (token::Amount, EagerRedelegatedBondsMap),
-    >,
-    slashes: Vec<Slash>,
-) -> storage_api::Result<ResultSlashing>
-where
-    S: StorageRead,
-{
-    let mut result_slashing = ResultSlashing::default();
-
-    for ((start_epoch, withdraw_epoch), (amount, redelegated_unbonds)) in
-        unbonds_and_redelegated_unbonds.iter()
-    {
-        // TODO: check if slashes in the same epoch can be
-        // folded into one effective slash
-        let end_epoch = *withdraw_epoch
-            - params.unbonding_len
-            - params.cubic_slashing_window_length;
-        // Find slashes that apply to `start_epoch..end_epoch`
-        let list_slashes = slashes
-            .iter()
-            .filter(|slash| {
-                // Started before the slash occurred
-                start_epoch <= &slash.epoch
-                    // Ends after the slash
-                    && end_epoch > slash.epoch
-            })
-            .cloned()
-            .collect::<Vec<_>>();
-
-        // Find the sum and the sum after slashing of the redelegated unbonds
-        let result_fold = fold_and_slash_redelegated_bonds(
-            storage,
-            params,
-            redelegated_unbonds,
-            *start_epoch,
-            &list_slashes,
-            |_| true,
-        );
-
-        // Unbond amount that didn't come from a redelegation
-        let total_not_redelegated = *amount - result_fold.total_redelegated;
-        // Find how much remains after slashing non-redelegated amount
-        let after_not_redelegated =
-            apply_list_slashes(params, &list_slashes, total_not_redelegated);
-
-        // Add back the unbond and redelegated unbond amount after slashing
-        let amount_after_slashing =
-            after_not_redelegated + result_fold.total_after_slashing;
-
-        result_slashing.sum += amount_after_slashing;
-        result_slashing
-            .epoch_map
-            .insert(*start_epoch, amount_after_slashing);
-    }
-
-    Ok(result_slashing)
-}
-
 /// Arguments to [`become_validator`].
 pub struct BecomeValidator<'a> {
     /// Proof-of-stake parameters.
@@ -2329,1198 +1529,6 @@
     let params = read_pos_params(storage)?;
     let commission_handle = validator_commission_rate_handle(validator);
     let pipeline_epoch = current_epoch + params.pipeline_len;
-
-    let rate_at_pipeline = commission_handle
-        .get(storage, pipeline_epoch, &params)?
-        .expect("Could not find a rate in given epoch");
-    if new_rate == rate_at_pipeline {
-        return Ok(());
-    }
-    let rate_before_pipeline = commission_handle
-        .get(storage, pipeline_epoch.prev(), &params)?
-        .expect("Could not find a rate in given epoch");
-
-    let change_from_prev = new_rate.abs_diff(&rate_before_pipeline);
-    if change_from_prev > max_change.unwrap() {
-        return Err(CommissionRateChangeError::RateChangeTooLarge(
-            change_from_prev,
-            validator.clone(),
-        )
-        .into());
-    }
-
-    commission_handle.set(storage, new_rate, current_epoch, params.pipeline_len)
-}
-
-/// Check if the given consensus key is already being used to ensure uniqueness.
-///
-/// If it's not being used, it will be inserted into the set that's being used
-/// for this. If it's already used, this will return an Error.
-pub fn try_insert_consensus_key<S>(
-    storage: &mut S,
-    consensus_key: &common::PublicKey,
-) -> storage_api::Result<()>
-where
-    S: StorageRead + StorageWrite,
-{
-    let key = consensus_keys_key();
-    LazySet::open(key).try_insert(storage, consensus_key.clone())
-}
-
-/// Get the unique set of consensus keys in storage
-pub fn get_consensus_key_set<S>(
-    storage: &S,
-) -> storage_api::Result<BTreeSet<common::PublicKey>>
-where
-    S: StorageRead,
-{
-    let key = consensus_keys_key();
-    let lazy_set = LazySet::<common::PublicKey>::open(key);
-    Ok(lazy_set.iter(storage)?.map(Result::unwrap).collect())
-}
-
-/// Check if the given consensus key is already being used to ensure uniqueness.
-pub fn is_consensus_key_used<S>(
-    storage: &S,
-    consensus_key: &common::PublicKey,
-) -> storage_api::Result<bool>
-where
-    S: StorageRead,
-{
-    let key = consensus_keys_key();
-    let handle = LazySet::open(key);
-    handle.contains(storage, consensus_key)
-}
-
-/// Get the total bond amount, including slashes, for a given bond ID and epoch.
-/// Returns the bond amount after slashing. For future epochs the value is
-/// subject to change.
-pub fn bond_amount<S>(
-    storage: &S,
-    bond_id: &BondId,
-    epoch: Epoch,
-) -> storage_api::Result<token::Amount>
-where
-    S: StorageRead,
-{
-    let params = read_pos_params(storage)?;
-    // Outer key is the start epoch used to calculate slashes. The inner
-    // keys are discarded after applying slashes.
-    let mut amounts: BTreeMap<Epoch, token::Amount> = BTreeMap::default();
-
-    // Bonds
-    let bonds =
-        bond_handle(&bond_id.source, &bond_id.validator).get_data_handler();
-    for next in bonds.iter(storage)? {
-        let (start, delta) = next?;
-        if start <= epoch {
-            let amount = amounts.entry(start).or_default();
-            *amount += delta;
-        }
-    }
-
-    // Add unbonds that are still contributing to stake
-    let unbonds = unbond_handle(&bond_id.source, &bond_id.validator);
-    for next in unbonds.iter(storage)? {
-        let (
-            NestedSubKey::Data {
-                key: start,
-                nested_sub_key: SubKey::Data(withdrawable_epoch),
-            },
-            delta,
-        ) = next?;
-        // This is the first epoch in which the unbond stops contributing to
-        // voting power
-        let end = withdrawable_epoch - params.withdrawable_epoch_offset()
-            + params.pipeline_len;
-
-        if start <= epoch && end > epoch {
-            let amount = amounts.entry(start).or_default();
-            *amount += delta;
-        }
-    }
-
-    if bond_id.validator != bond_id.source {
-        // Add outgoing redelegations that are still contributing to the source
-        // validator's stake
-        let redelegated_bonds =
-            delegator_redelegated_bonds_handle(&bond_id.source);
-        for res in redelegated_bonds.iter(storage)? {
-            let (
-                NestedSubKey::Data {
-                    key: _dest_validator,
-                    nested_sub_key:
-                        NestedSubKey::Data {
-                            key: end,
-                            nested_sub_key:
-                                NestedSubKey::Data {
-                                    key: src_validator,
-                                    nested_sub_key: SubKey::Data(start),
-                                },
-                        },
-                },
-                delta,
-            ) = res?;
-            if src_validator == bond_id.validator
-                && start <= epoch
-                && end > epoch
-            {
-                let amount = amounts.entry(start).or_default();
-                *amount += delta;
-            }
-        }
-
-        // Add outgoing redelegation unbonds that are still contributing to
-        // the source validator's stake
-        let redelegated_unbonds =
-            delegator_redelegated_unbonds_handle(&bond_id.source);
-        for res in redelegated_unbonds.iter(storage)? {
-            let (
-                NestedSubKey::Data {
-                    key: _dest_validator,
-                    nested_sub_key:
-                        NestedSubKey::Data {
-                            key: redelegation_epoch,
-                            nested_sub_key:
-                                NestedSubKey::Data {
-                                    key: _withdraw_epoch,
-                                    nested_sub_key:
-                                        NestedSubKey::Data {
-                                            key: src_validator,
-                                            nested_sub_key: SubKey::Data(start),
-                                        },
-                                },
-                        },
-                },
-                delta,
-            ) = res?;
-            if src_validator == bond_id.validator
-                // If the unbonded bond was redelegated after this epoch ...
-                && redelegation_epoch > epoch
-                // ... the start was before or at this epoch
-                && start <= epoch
-            {
-                let amount = amounts.entry(start).or_default();
-                *amount += delta;
-            }
-        }
-    }
-
-    if !amounts.is_empty() {
-        let slashes = find_validator_slashes(storage, &bond_id.validator)?;
-
-        // Apply slashes
-        for (&start, amount) in amounts.iter_mut() {
-            let list_slashes = slashes
-                .iter()
-                .filter(|slash| {
-                    let processing_epoch =
-                        slash.epoch + params.slash_processing_epoch_offset();
-                    // Only use slashes that were processed before or at the
-                    // epoch associated with the bond amount. This assumes
-                    // that slashes are applied before inflation.
-                    processing_epoch <= epoch && start <= slash.epoch
-                })
-                .cloned()
-                .collect::<Vec<_>>();
-
-            *amount = apply_list_slashes(&params, &list_slashes, *amount);
-        }
-    }
-
-    Ok(amounts.values().cloned().sum())
-}
-
-/// Get bond amounts within the `claim_start..=claim_end` epoch range for
-/// claiming rewards for a given bond ID. Returns a map of bond amounts
-/// associated with every epoch within the given epoch range (accumulative) in
-/// which an amount contributed to the validator's stake.
-/// This function will only consider slashes that were processed before or at
-/// the epoch in which we're calculating the bond amount to correspond to the
-/// validator stake that was used to calculate reward products (slashes do *not*
-/// retrospectively affect the rewards calculated before slash processing).
-pub fn bond_amounts_for_rewards<S>(
-    storage: &S,
-    bond_id: &BondId,
-    claim_start: Epoch,
-    claim_end: Epoch,
-) -> storage_api::Result<BTreeMap<Epoch, token::Amount>>
-where
-    S: StorageRead,
-{
-    let params = read_pos_params(storage)?;
-    // Outer key is every epoch in which the a bond amount contributed to stake
-    // and the inner key is the start epoch used to calculate slashes. The inner
-    // keys are discarded after applying slashes.
-    let mut amounts: BTreeMap<Epoch, BTreeMap<Epoch, token::Amount>> =
-        BTreeMap::default();
-
-    // Only need to do bonds since rewwards are accumulated during
-    // `unbond_tokens`
-    let bonds =
-        bond_handle(&bond_id.source, &bond_id.validator).get_data_handler();
-    for next in bonds.iter(storage)? {
-        let (start, delta) = next?;
-
-        for ep in Epoch::iter_bounds_inclusive(claim_start, claim_end) {
-            // A bond that wasn't unbonded is added to all epochs up to
-            // `claim_end`
-            if start <= ep {
-                let amount =
-                    amounts.entry(ep).or_default().entry(start).or_default();
-                *amount += delta;
-            }
-        }
-    }
-
-    if !amounts.is_empty() {
-        let slashes = find_validator_slashes(storage, &bond_id.validator)?;
-        let redelegated_bonded =
-            delegator_redelegated_bonds_handle(&bond_id.source)
-                .at(&bond_id.validator);
-
-        // Apply slashes
-        for (&ep, amounts) in amounts.iter_mut() {
-            for (&start, amount) in amounts.iter_mut() {
-                let list_slashes = slashes
-                    .iter()
-                    .filter(|slash| {
-                        let processing_epoch = slash.epoch
-                            + params.slash_processing_epoch_offset();
-                        // Only use slashes that were processed before or at the
-                        // epoch associated with the bond amount. This assumes
-                        // that slashes are applied before inflation.
-                        processing_epoch <= ep && start <= slash.epoch
-                    })
-                    .cloned()
-                    .collect::<Vec<_>>();
-
-                let slash_epoch_filter =
-                    |e: Epoch| e + params.slash_processing_epoch_offset() <= ep;
-
-                let redelegated_bonds =
-                    redelegated_bonded.at(&start).collect_map(storage)?;
-
-                let result_fold = fold_and_slash_redelegated_bonds(
-                    storage,
-                    &params,
-                    &redelegated_bonds,
-                    start,
-                    &list_slashes,
-                    slash_epoch_filter,
-                );
-
-                let total_not_redelegated =
-                    *amount - result_fold.total_redelegated;
-
-                let after_not_redelegated = apply_list_slashes(
-                    &params,
-                    &list_slashes,
-                    total_not_redelegated,
-                );
-
-                *amount =
-                    after_not_redelegated + result_fold.total_after_slashing;
-            }
-=======
-        let mut epochs = bonds_to_unbond.epochs.clone();
-        if let Some((epoch, _)) = bonds_to_unbond.new_entry {
-            epochs.insert(epoch);
->>>>>>> a569bdf4
-        }
-        for epoch in epochs {
-            let cur_bond = bonds_handle
-                .get_delta_val(storage, epoch)?
-                .unwrap_or_default();
-            let redelegated_deltas = redelegated_bonds
-                .at(&epoch)
-                // Sum of redelegations from any src validator
-                .collect_map(storage)?
-                .into_values()
-                .map(|redeleg| redeleg.into_values().sum())
-                .sum();
-            debug_assert!(
-                cur_bond >= redelegated_deltas,
-                "After unbonding, in epoch {epoch} the bond amount {} must be \
-                 >= redelegated deltas at pipeline {}.\n\nredelegated_bonds \
-                 pre: {redel_bonds_pre:#?}\nredelegated_bonds post: \
-                 {redel_bonds_post:#?},\nmodified_redelegation: \
-                 {modified_redelegation:#?},\nbonds_to_unbond: \
-                 {bonds_to_unbond:#?}",
-                cur_bond.to_string_native(),
-                redelegated_deltas.to_string_native()
-            );
-        }
-    }
-
-    // Tally rewards (only call if this is not the first epoch)
-    if current_epoch > Epoch::default() {
-        let mut rewards = token::Amount::zero();
-
-        let last_claim_epoch =
-            get_last_reward_claim_epoch(storage, source, validator)?
-                .unwrap_or_default();
-        let rewards_products = validator_rewards_products_handle(validator);
-
-        for (start_epoch, slashed_amount) in &result_slashing.epoch_map {
-            // Stop collecting rewards at the moment the unbond is initiated
-            // (right now)
-            for ep in
-                Epoch::iter_bounds_inclusive(*start_epoch, current_epoch.prev())
-            {
-                // Consider the last epoch when rewards were claimed
-                if ep < last_claim_epoch {
-                    continue;
-                }
-                let rp =
-                    rewards_products.get(storage, &ep)?.unwrap_or_default();
-                rewards += rp * (*slashed_amount);
-            }
-        }
-
-        // Update the rewards from the current unbonds first
-        add_rewards_to_counter(storage, source, validator, rewards)?;
-    }
-
-    Ok(result_slashing)
-}
-
-#[derive(Debug, Default, Eq, PartialEq)]
-struct FoldRedelegatedBondsResult {
-    total_redelegated: token::Amount,
-    total_after_slashing: token::Amount,
-}
-
-/// Iterates over a `redelegated_unbonds` and computes the both the sum of all
-/// redelegated tokens and how much is left after applying all relevant slashes.
-// `def foldAndSlashRedelegatedBondsMap`
-fn fold_and_slash_redelegated_bonds<S>(
-    storage: &S,
-    params: &OwnedPosParams,
-    redelegated_unbonds: &EagerRedelegatedBondsMap,
-    start_epoch: Epoch,
-    list_slashes: &[Slash],
-    slash_epoch_filter: impl Fn(Epoch) -> bool,
-) -> FoldRedelegatedBondsResult
-where
-    S: StorageRead,
-{
-    let mut result = FoldRedelegatedBondsResult::default();
-    for (src_validator, bonds_map) in redelegated_unbonds {
-        for (bond_start, &change) in bonds_map {
-            // Merge the two lists of slashes
-            let mut merged: Vec<Slash> =
-            // Look-up slashes for this validator ...
-                validator_slashes_handle(src_validator)
-                    .iter(storage)
-                    .unwrap()
-                    .map(Result::unwrap)
-                    .filter(|slash| {
-                        params.in_redelegation_slashing_window(
-                            slash.epoch,
-                            params.redelegation_start_epoch_from_end(
-                                start_epoch,
-                            ),
-                            start_epoch,
-                        ) && *bond_start <= slash.epoch
-                            && slash_epoch_filter(slash.epoch)
-                    })
-                    // ... and add `list_slashes`
-                    .chain(list_slashes.iter().cloned())
-                    .collect();
-
-            // Sort slashes by epoch
-            merged.sort_by(|s1, s2| s1.epoch.partial_cmp(&s2.epoch).unwrap());
-
-            result.total_redelegated += change;
-            result.total_after_slashing +=
-                apply_list_slashes(params, &merged, change);
-        }
-    }
-    result
-}
-
-/// Epochs for full and partial unbonds.
-#[derive(Debug, Default)]
-struct BondsForRemovalRes {
-    /// Full unbond epochs
-    pub epochs: BTreeSet<Epoch>,
-    /// Partial unbond epoch associated with the new bond amount
-    pub new_entry: Option<(Epoch, token::Amount)>,
-}
-
-/// In decreasing epoch order, decrement the non-zero bond amount entries until
-/// the full `amount` has been removed. Returns a `BondsForRemovalRes` object
-/// that contains the epochs for which the full bond amount is removed and
-/// additionally information for the one epoch whose bond amount is partially
-/// removed, if any.
-fn find_bonds_to_remove<S>(
-    storage: &S,
-    bonds_handle: &LazyMap<Epoch, token::Amount>,
-    amount: token::Amount,
-) -> storage_api::Result<BondsForRemovalRes>
-where
-    S: StorageRead,
-{
-    #[allow(clippy::needless_collect)]
-    let bonds: Vec<Result<_, _>> = bonds_handle.iter(storage)?.collect();
-
-    let mut bonds_for_removal = BondsForRemovalRes::default();
-    let mut remaining = amount;
-
-    for bond in bonds.into_iter().rev() {
-        let (bond_epoch, bond_amount) = bond?;
-        let to_unbond = cmp::min(bond_amount, remaining);
-        if to_unbond == bond_amount {
-            bonds_for_removal.epochs.insert(bond_epoch);
-        } else {
-            bonds_for_removal.new_entry =
-                Some((bond_epoch, bond_amount - to_unbond));
-        }
-        remaining -= to_unbond;
-        if remaining.is_zero() {
-            break;
-        }
-    }
-    Ok(bonds_for_removal)
-}
-
-#[derive(Debug, Default, PartialEq, Eq)]
-struct ModifiedRedelegation {
-    epoch: Option<Epoch>,
-    validators_to_remove: BTreeSet<Address>,
-    validator_to_modify: Option<Address>,
-    epochs_to_remove: BTreeSet<Epoch>,
-    epoch_to_modify: Option<Epoch>,
-    new_amount: Option<token::Amount>,
-}
-
-/// Used in `fn unbond_tokens` to compute the modified state of a redelegation
-/// if redelegated tokens are being unbonded.
-fn compute_modified_redelegation<S>(
-    storage: &S,
-    redelegated_bonds: &RedelegatedTokens,
-    start_epoch: Epoch,
-    amount_to_unbond: token::Amount,
-) -> storage_api::Result<ModifiedRedelegation>
-where
-    S: StorageRead,
-{
-    let mut modified_redelegation = ModifiedRedelegation::default();
-
-    let mut src_validators = BTreeSet::<Address>::new();
-    let mut total_redelegated = token::Amount::zero();
-    for rb in redelegated_bonds.iter(storage)? {
-        let (
-            NestedSubKey::Data {
-                key: src_validator,
-                nested_sub_key: _,
-            },
-            amount,
-        ) = rb?;
-        total_redelegated += amount;
-        src_validators.insert(src_validator);
-    }
-
-    modified_redelegation.epoch = Some(start_epoch);
-
-    // If the total amount of redelegated bonds is less than the target amount,
-    // then all redelegated bonds must be unbonded.
-    if total_redelegated <= amount_to_unbond {
-        return Ok(modified_redelegation);
-    }
-
-    let mut remaining = amount_to_unbond;
-    for src_validator in src_validators.into_iter() {
-        if remaining.is_zero() {
-            break;
-        }
-        let rbonds = redelegated_bonds.at(&src_validator);
-        let total_src_val_amount = rbonds
-            .iter(storage)?
-            .map(|res| {
-                let (_, amount) = res?;
-                Ok(amount)
-            })
-            .sum::<storage_api::Result<token::Amount>>()?;
-
-        // TODO: move this into the `if total_redelegated <= remaining` branch
-        // below, then we don't have to remove it in `fn
-        // update_redelegated_bonds` when `validator_to_modify` is Some (and
-        // avoid `modified_redelegation.validators_to_remove.clone()`).
-        // It affects assumption 2. in `fn compute_new_redelegated_unbonds`, but
-        // that looks trivial to change.
-        // NOTE: not sure if this TODO is still relevant...
-        modified_redelegation
-            .validators_to_remove
-            .insert(src_validator.clone());
-        if total_src_val_amount <= remaining {
-            remaining -= total_src_val_amount;
-        } else {
-            let bonds_to_remove =
-                find_bonds_to_remove(storage, &rbonds, remaining)?;
-
-            remaining = token::Amount::zero();
-
-            // NOTE: When there are multiple `src_validators` from which we're
-            // unbonding, `validator_to_modify` cannot get overriden, because
-            // only one of them can be a partial unbond (`new_entry`
-            // is partial unbond)
-            if let Some((bond_epoch, new_bond_amount)) =
-                bonds_to_remove.new_entry
-            {
-                modified_redelegation.validator_to_modify = Some(src_validator);
-                modified_redelegation.epochs_to_remove = {
-                    let mut epochs = bonds_to_remove.epochs;
-                    // TODO: remove this insertion then we don't have to remove
-                    // it again in `fn update_redelegated_bonds`
-                    // when `epoch_to_modify` is Some (and avoid
-                    // `modified_redelegation.epochs_to_remove.clone`)
-                    // It affects assumption 3. in `fn
-                    // compute_new_redelegated_unbonds`, but that also looks
-                    // trivial to change.
-                    epochs.insert(bond_epoch);
-                    epochs
-                };
-                modified_redelegation.epoch_to_modify = Some(bond_epoch);
-                modified_redelegation.new_amount = Some(new_bond_amount);
-            } else {
-                modified_redelegation.validator_to_modify = Some(src_validator);
-                modified_redelegation.epochs_to_remove = bonds_to_remove.epochs;
-            }
-        }
-    }
-    Ok(modified_redelegation)
-}
-
-fn update_redelegated_bonds<S>(
-    storage: &mut S,
-    redelegated_bonds: &RedelegatedTokens,
-    modified_redelegation: &ModifiedRedelegation,
-) -> storage_api::Result<()>
-where
-    S: StorageRead + StorageWrite,
-{
-    if let Some(val_to_modify) = &modified_redelegation.validator_to_modify {
-        let mut updated_vals_to_remove =
-            modified_redelegation.validators_to_remove.clone();
-        updated_vals_to_remove.remove(val_to_modify);
-
-        // Remove the updated_vals_to_remove keys from the
-        // redelegated_bonds map
-        for val in &updated_vals_to_remove {
-            redelegated_bonds.remove_all(storage, val)?;
-        }
-
-        if let Some(epoch_to_modify) = modified_redelegation.epoch_to_modify {
-            let mut updated_epochs_to_remove =
-                modified_redelegation.epochs_to_remove.clone();
-            updated_epochs_to_remove.remove(&epoch_to_modify);
-            let val_bonds_to_modify = redelegated_bonds.at(val_to_modify);
-            for epoch in updated_epochs_to_remove {
-                val_bonds_to_modify.remove(storage, &epoch)?;
-            }
-            val_bonds_to_modify.insert(
-                storage,
-                epoch_to_modify,
-                modified_redelegation.new_amount.unwrap(),
-            )?;
-        } else {
-            // Then remove to epochs_to_remove from the redelegated bonds of the
-            // val_to_modify
-            let val_bonds_to_modify = redelegated_bonds.at(val_to_modify);
-            for epoch in &modified_redelegation.epochs_to_remove {
-                val_bonds_to_modify.remove(storage, epoch)?;
-            }
-        }
-    } else {
-        // Remove all validators in modified_redelegation.validators_to_remove
-        // from redelegated_bonds
-        for val in &modified_redelegation.validators_to_remove {
-            redelegated_bonds.remove_all(storage, val)?;
-        }
-    }
-    Ok(())
-}
-
-/// Temp helper type to match quint model.
-/// Result of `compute_new_redelegated_unbonds` that contains a map of
-/// redelegated unbonds.
-/// The map keys from outside in are:
-///
-/// - redelegation end epoch where redeleg stops contributing to src validator
-/// - src validator address
-/// - src bond start epoch where it started contributing to src validator
-type EagerRedelegatedUnbonds = BTreeMap<Epoch, EagerRedelegatedBondsMap>;
-
-/// Computes a map of redelegated unbonds from a set of redelegated bonds.
-///
-/// - `redelegated_bonds` - a map of redelegated bonds from epoch to
-///   `RedelegatedTokens`.
-/// - `epochs_to_remove` - a set of epochs that indicate the set of epochs
-///   unbonded.
-/// - `modified` record that represents a redelegated bond that it is only
-///   partially unbonded.
-///
-/// The function assumes that:
-///
-/// 1. `modified.epoch` is not in the `epochs_to_remove` set.
-/// 2. `modified.validator_to_modify` is in `modified.vals_to_remove`.
-/// 3. `modified.epoch_to_modify` is in in `modified.epochs_to_remove`.
-// `def computeNewRedelegatedUnbonds` from Quint
-fn compute_new_redelegated_unbonds<S>(
-    storage: &S,
-    redelegated_bonds: &RedelegatedBondsOrUnbonds,
-    epochs_to_remove: &BTreeSet<Epoch>,
-    modified: &ModifiedRedelegation,
-) -> storage_api::Result<EagerRedelegatedUnbonds>
-where
-    S: StorageRead + StorageWrite,
-{
-    let unbonded_epochs = if let Some(epoch) = modified.epoch {
-        debug_assert!(
-            !epochs_to_remove.contains(&epoch),
-            "1. assumption in `fn compute_new_redelegated_unbonds` doesn't \
-             hold"
-        );
-        let mut epochs = epochs_to_remove.clone();
-        epochs.insert(epoch);
-        epochs
-            .iter()
-            .cloned()
-            .filter(|e| redelegated_bonds.contains(storage, e).unwrap())
-            .collect::<BTreeSet<Epoch>>()
-    } else {
-        epochs_to_remove
-            .iter()
-            .cloned()
-            .filter(|e| redelegated_bonds.contains(storage, e).unwrap())
-            .collect::<BTreeSet<Epoch>>()
-    };
-    debug_assert!(
-        modified
-            .validator_to_modify
-            .as_ref()
-            .map(|validator| modified.validators_to_remove.contains(validator))
-            .unwrap_or(true),
-        "2. assumption in `fn compute_new_redelegated_unbonds` doesn't hold"
-    );
-    debug_assert!(
-        modified
-            .epoch_to_modify
-            .as_ref()
-            .map(|epoch| modified.epochs_to_remove.contains(epoch))
-            .unwrap_or(true),
-        "3. assumption in `fn compute_new_redelegated_unbonds` doesn't hold"
-    );
-
-    // quint `newRedelegatedUnbonds` returned from
-    // `computeNewRedelegatedUnbonds`
-    let new_redelegated_unbonds: EagerRedelegatedUnbonds = unbonded_epochs
-        .into_iter()
-        .map(|start| {
-            let mut rbonds = EagerRedelegatedBondsMap::default();
-            if modified
-                .epoch
-                .map(|redelegation_epoch| start != redelegation_epoch)
-                .unwrap_or(true)
-                || modified.validators_to_remove.is_empty()
-            {
-                for res in redelegated_bonds.at(&start).iter(storage).unwrap() {
-                    let (
-                        NestedSubKey::Data {
-                            key: validator,
-                            nested_sub_key: SubKey::Data(epoch),
-                        },
-                        amount,
-                    ) = res.unwrap();
-                    rbonds
-                        .entry(validator.clone())
-                        .or_default()
-                        .insert(epoch, amount);
-                }
-                (start, rbonds)
-            } else {
-                for src_validator in &modified.validators_to_remove {
-                    if modified
-                        .validator_to_modify
-                        .as_ref()
-                        .map(|validator| src_validator != validator)
-                        .unwrap_or(true)
-                    {
-                        let raw_bonds =
-                            redelegated_bonds.at(&start).at(src_validator);
-                        for res in raw_bonds.iter(storage).unwrap() {
-                            let (bond_epoch, bond_amount) = res.unwrap();
-                            rbonds
-                                .entry(src_validator.clone())
-                                .or_default()
-                                .insert(bond_epoch, bond_amount);
-                        }
-                    } else {
-                        for bond_start in &modified.epochs_to_remove {
-                            let cur_redel_bond_amount = redelegated_bonds
-                                .at(&start)
-                                .at(src_validator)
-                                .get(storage, bond_start)
-                                .unwrap()
-                                .unwrap_or_default();
-                            let raw_bonds = rbonds
-                                .entry(src_validator.clone())
-                                .or_default();
-                            if modified
-                                .epoch_to_modify
-                                .as_ref()
-                                .map(|epoch| bond_start != epoch)
-                                .unwrap_or(true)
-                            {
-                                raw_bonds
-                                    .insert(*bond_start, cur_redel_bond_amount);
-                            } else {
-                                raw_bonds.insert(
-                                    *bond_start,
-                                    cur_redel_bond_amount
-                                        - modified
-                                            .new_amount
-                                            // Safe unwrap - it shouldn't
-                                            // get to
-                                            // this if it's None
-                                            .unwrap(),
-                                );
-                            }
-                        }
-                    }
-                }
-                (start, rbonds)
-            }
-        })
-        .collect();
-
-    Ok(new_redelegated_unbonds)
-}
-
-/// Arguments to [`become_validator`].
-pub struct BecomeValidator<'a> {
-    /// Proof-of-stake parameters.
-    pub params: &'a PosParams,
-    /// The validator's address.
-    pub address: &'a Address,
-    /// The validator's consensus key, used by Tendermint.
-    pub consensus_key: &'a common::PublicKey,
-    /// The validator's protocol key.
-    pub protocol_key: &'a common::PublicKey,
-    /// The validator's Ethereum bridge cold key.
-    pub eth_cold_key: &'a common::PublicKey,
-    /// The validator's Ethereum bridge hot key.
-    pub eth_hot_key: &'a common::PublicKey,
-    /// The numeric value of the current epoch.
-    pub current_epoch: Epoch,
-    /// Commission rate.
-    pub commission_rate: Dec,
-    /// Max commission rate change.
-    pub max_commission_rate_change: Dec,
-    /// Validator metadata
-    pub metadata: ValidatorMetaData,
-    /// Optional offset to use instead of pipeline offset
-    pub offset_opt: Option<u64>,
-}
-
-/// Initialize data for a new validator.
-pub fn become_validator<S>(
-    storage: &mut S,
-    args: BecomeValidator<'_>,
-) -> storage_api::Result<()>
-where
-    S: StorageRead + StorageWrite,
-{
-    let BecomeValidator {
-        params,
-        address,
-        consensus_key,
-        protocol_key,
-        eth_cold_key,
-        eth_hot_key,
-        current_epoch,
-        commission_rate,
-        max_commission_rate_change,
-        metadata,
-        offset_opt,
-    } = args;
-    let offset = offset_opt.unwrap_or(params.pipeline_len);
-
-    if !address.is_established() {
-        return Err(storage_api::Error::new_const(
-            "The given address {address} is not established. Only an \
-             established address can become a validator.",
-        ));
-    }
-
-    if is_validator(storage, address)? {
-        return Err(storage_api::Error::new_const(
-            "The given address is already a validator",
-        ));
-    }
-
-    // If the address is not yet a validator, it cannot have self-bonds, but it
-    // may have delegations.
-    if has_bonds(storage, address)? {
-        return Err(storage_api::Error::new_const(
-            "The given address has delegations and therefore cannot become a \
-             validator. Unbond first.",
-        ));
-    }
-
-    // This will fail if the key is already being used
-    try_insert_consensus_key(storage, consensus_key)?;
-
-    let pipeline_epoch = current_epoch + offset;
-    validator_addresses_handle()
-        .at(&pipeline_epoch)
-        .insert(storage, address.clone())?;
-
-    // Non-epoched validator data
-    write_validator_address_raw_hash(storage, address, consensus_key)?;
-    write_validator_max_commission_rate_change(
-        storage,
-        address,
-        max_commission_rate_change,
-    )?;
-    write_validator_metadata(storage, address, &metadata)?;
-
-    // Epoched validator data
-    validator_consensus_key_handle(address).set(
-        storage,
-        consensus_key.clone(),
-        current_epoch,
-        offset,
-    )?;
-    validator_protocol_key_handle(address).set(
-        storage,
-        protocol_key.clone(),
-        current_epoch,
-        offset,
-    )?;
-    validator_eth_hot_key_handle(address).set(
-        storage,
-        eth_hot_key.clone(),
-        current_epoch,
-        offset,
-    )?;
-    validator_eth_cold_key_handle(address).set(
-        storage,
-        eth_cold_key.clone(),
-        current_epoch,
-        offset,
-    )?;
-    validator_commission_rate_handle(address).set(
-        storage,
-        commission_rate,
-        current_epoch,
-        offset,
-    )?;
-    validator_deltas_handle(address).set(
-        storage,
-        token::Change::zero(),
-        current_epoch,
-        offset,
-    )?;
-
-    // The validator's stake at initialization is 0, so its state is immediately
-    // below-threshold
-    validator_state_handle(address).set(
-        storage,
-        ValidatorState::BelowThreshold,
-        current_epoch,
-        offset,
-    )?;
-
-    insert_validator_into_validator_set(
-        storage,
-        params,
-        address,
-        token::Amount::zero(),
-        current_epoch,
-        offset,
-    )?;
-
-    Ok(())
-}
-
-/// Consensus key change for a validator
-pub fn change_consensus_key<S>(
-    storage: &mut S,
-    validator: &Address,
-    consensus_key: &common::PublicKey,
-    current_epoch: Epoch,
-) -> storage_api::Result<()>
-where
-    S: StorageRead + StorageWrite,
-{
-    tracing::debug!("Changing consensus key for validator {}", validator);
-
-    // Require that the new consensus key is an Ed25519 key
-    match consensus_key {
-        common::PublicKey::Ed25519(_) => {}
-        common::PublicKey::Secp256k1(_) => {
-            return Err(ConsensusKeyChangeError::MustBeEd25519.into());
-        }
-    }
-
-    // Check for uniqueness of the consensus key
-    try_insert_consensus_key(storage, consensus_key)?;
-
-    // Set the new consensus key at the pipeline epoch
-    let params = read_pos_params(storage)?;
-    validator_consensus_key_handle(validator).set(
-        storage,
-        consensus_key.clone(),
-        current_epoch,
-        params.pipeline_len,
-    )?;
-
-    // Write validator's new raw hash
-    write_validator_address_raw_hash(storage, validator, consensus_key)?;
-
-    Ok(())
-}
-
-/// Withdraw tokens from those that have been unbonded from proof-of-stake
-pub fn withdraw_tokens<S>(
-    storage: &mut S,
-    source: Option<&Address>,
-    validator: &Address,
-    current_epoch: Epoch,
-) -> storage_api::Result<token::Amount>
-where
-    S: StorageRead + StorageWrite,
-{
-    let params = read_pos_params(storage)?;
-    let source = source.unwrap_or(validator);
-
-    tracing::debug!("Withdrawing tokens in epoch {current_epoch}");
-    tracing::debug!("Source {} --> Validator {}", source, validator);
-
-    let unbond_handle: Unbonds = unbond_handle(source, validator);
-    let redelegated_unbonds =
-        delegator_redelegated_unbonds_handle(source).at(validator);
-
-    // Check that there are unbonded tokens available for withdrawal
-    if unbond_handle.is_empty(storage)? {
-        return Err(WithdrawError::NoUnbondFound(BondId {
-            source: source.clone(),
-            validator: validator.clone(),
-        })
-        .into());
-    }
-
-    let mut unbonds_and_redelegated_unbonds: BTreeMap<
-        (Epoch, Epoch),
-        (token::Amount, EagerRedelegatedBondsMap),
-    > = BTreeMap::new();
-
-    for unbond in unbond_handle.iter(storage)? {
-        let (
-            NestedSubKey::Data {
-                key: start_epoch,
-                nested_sub_key: SubKey::Data(withdraw_epoch),
-            },
-            amount,
-        ) = unbond?;
-
-        // Logging
-        tracing::debug!(
-            "Unbond delta ({start_epoch}..{withdraw_epoch}), amount {}",
-            amount.to_string_native()
-        );
-        // Consider only unbonds that are eligible to be withdrawn
-        if withdraw_epoch > current_epoch {
-            tracing::debug!(
-                "Not yet withdrawable until epoch {withdraw_epoch}"
-            );
-            continue;
-        }
-
-        let mut eager_redelegated_unbonds = EagerRedelegatedBondsMap::default();
-        let matching_redelegated_unbonds =
-            redelegated_unbonds.at(&start_epoch).at(&withdraw_epoch);
-        for ub in matching_redelegated_unbonds.iter(storage)? {
-            let (
-                NestedSubKey::Data {
-                    key: address,
-                    nested_sub_key: SubKey::Data(epoch),
-                },
-                amount,
-            ) = ub?;
-            eager_redelegated_unbonds
-                .entry(address)
-                .or_default()
-                .entry(epoch)
-                .or_insert(amount);
-        }
-
-        unbonds_and_redelegated_unbonds.insert(
-            (start_epoch, withdraw_epoch),
-            (amount, eager_redelegated_unbonds),
-        );
-    }
-
-    let slashes = find_validator_slashes(storage, validator)?;
-
-    // `val resultSlashing`
-    let result_slashing = compute_amount_after_slashing_withdraw(
-        storage,
-        &params,
-        &unbonds_and_redelegated_unbonds,
-        slashes,
-    )?;
-
-    let withdrawable_amount = result_slashing.sum;
-    tracing::debug!(
-        "Withdrawing total {}",
-        withdrawable_amount.to_string_native()
-    );
-
-    // `updateDelegator` with `unbonded` and `redelegeatedUnbonded`
-    for ((start_epoch, withdraw_epoch), _unbond_and_redelegations) in
-        unbonds_and_redelegated_unbonds
-    {
-        tracing::debug!("Remove ({start_epoch}..{withdraw_epoch}) from unbond");
-        unbond_handle
-            .at(&start_epoch)
-            .remove(storage, &withdraw_epoch)?;
-        redelegated_unbonds
-            .at(&start_epoch)
-            .remove_all(storage, &withdraw_epoch)?;
-
-        if unbond_handle.at(&start_epoch).is_empty(storage)? {
-            unbond_handle.remove_all(storage, &start_epoch)?;
-        }
-        if redelegated_unbonds.at(&start_epoch).is_empty(storage)? {
-            redelegated_unbonds.remove_all(storage, &start_epoch)?;
-        }
-    }
-
-    // Transfer the withdrawable tokens from the PoS address back to the source
-    let staking_token = staking_token_address(storage);
-    token::transfer(
-        storage,
-        &staking_token,
-        &ADDRESS,
-        source,
-        withdrawable_amount,
-    )?;
-
-    // TODO: Transfer the slashed tokens from the PoS address to the Slash Pool
-    // address
-    // token::transfer(
-    //     storage,
-    //     &staking_token,
-    //     &ADDRESS,
-    //     &SLASH_POOL_ADDRESS,
-    //     total_slashed,
-    // )?;
-
-    Ok(withdrawable_amount)
-}
-
-<<<<<<< HEAD
-/// Process a slash by (i) slashing the misbehaving validator; and (ii) any
-/// validator to which it has redelegated some tokens and the slash misbehaving
-/// epoch is within the redelegation slashing window.
-///
-/// `validator` - the misbehaving validator.
-/// `slash_rate` - the slash rate.
-/// `slashed_amounts_map` - a map from validator address to a map from epoch to
-/// already processed slash amounts.
-///
-/// Adds any newly processed slash amount of any involved validator to
-/// `slashed_amounts_map`.
-// Quint `processSlash`
-fn process_validator_slash<S>(
-=======
-/// Change the commission rate of a validator
-pub fn change_validator_commission_rate<S>(
->>>>>>> a569bdf4
-    storage: &mut S,
-    validator: &Address,
-    new_rate: Dec,
-    current_epoch: Epoch,
-) -> storage_api::Result<()>
-where
-    S: StorageRead + StorageWrite,
-{
-    if new_rate.is_negative() {
-        return Err(CommissionRateChangeError::NegativeRate(
-            new_rate,
-            validator.clone(),
-        )
-        .into());
-    }
-
-    if new_rate > Dec::one() {
-        return Err(CommissionRateChangeError::LargerThanOne(
-            new_rate,
-            validator.clone(),
-        )
-        .into());
-    }
-
-    let max_change =
-        read_validator_max_commission_rate_change(storage, validator)?;
-    if max_change.is_none() {
-        return Err(CommissionRateChangeError::NoMaxSetInStorage(
-            validator.clone(),
-        )
-        .into());
-    }
-
-<<<<<<< HEAD
-/// In the context of a redelegation, the function computes how much a validator
-/// (the destination validator of the redelegation) should be slashed due to the
-/// misbehaving of a second validator (the source validator of the
-/// redelegation). The function computes how much the validator would be
-/// slashed at all epochs between the current epoch (curEpoch) + 1 and the
-/// current epoch + 1 + PIPELINE_OFFSET, accounting for any tokens of the
-/// redelegation already unbonded.
-///
-/// - `src_validator` - the source validator
-/// - `outgoing_redelegations` - a map from pair of epochs to int that includes
-///   all the redelegations from the source validator to the destination
-///   validator.
-///     - The outer key is epoch at which the bond started at the source
-///       validator.
-///     - The inner key is epoch at which the redelegation started (the epoch at
-///       which was issued).
-/// - `slashes` a list of slashes of the source validator.
-/// - `dest_total_redelegated_unbonded` - a map of unbonded redelegated tokens
-///   at the destination validator.
-/// - `slash_rate` - the rate of the slash being processed.
-/// - `dest_slashed_amounts` - a map from epoch to already processed slash
-///   amounts.
-///
-/// Adds any newly processed slash amount to `dest_slashed_amounts`.
-#[allow(clippy::too_many_arguments)]
-fn slash_validator_redelegation<S>(
-    storage: &S,
-    params: &OwnedPosParams,
-    src_validator: &Address,
-    current_epoch: Epoch,
-    outgoing_redelegations: &NestedMap<Epoch, LazyMap<Epoch, token::Amount>>,
-    slashes: &Slashes,
-    dest_total_redelegated_unbonded: &TotalRedelegatedUnbonded,
-    slash_rate: Dec,
-    dest_slashed_amounts: &mut BTreeMap<Epoch, token::Amount>,
-) -> storage_api::Result<()>
-where
-    S: StorageRead,
-{
-    let infraction_epoch =
-        current_epoch - params.slash_processing_epoch_offset();
-=======
-    let params = read_pos_params(storage)?;
-    let commission_handle = validator_commission_rate_handle(validator);
-    let pipeline_epoch = current_epoch + params.pipeline_len;
->>>>>>> a569bdf4
 
     let rate_at_pipeline = commission_handle
         .get(storage, pipeline_epoch, &params)?
