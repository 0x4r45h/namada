//! This crate contains library code for transaction WASM. Most of the code is
//! re-exported from the `namada_vm_env` crate.

#![doc(html_favicon_url = "https://dev.anoma.net/master/favicon.png")]
#![doc(html_logo_url = "https://dev.anoma.net/master/rustdoc-logo.png")]
#![deny(rustdoc::broken_intra_doc_links)]
#![deny(rustdoc::private_intra_doc_links)]

pub mod governance;
pub mod ibc;
pub mod intent;
pub mod nft;
pub mod proof_of_stake;
pub mod token;

use core::slice;
use std::marker::PhantomData;

pub use borsh::{BorshDeserialize, BorshSerialize};
pub use namada::ledger::governance::storage as gov_storage;
pub use namada::ledger::parameters::storage as parameters_storage;
pub use namada::ledger::storage::types::encode;
pub use namada::ledger::storage_api::{
    self, iter_prefix, iter_prefix_bytes, rev_iter_prefix,
    rev_iter_prefix_bytes, Error, OptionExt, ResultExt, StorageRead,
    StorageWrite,
};
pub use namada::ledger::treasury::storage as treasury_storage;
pub use namada::ledger::tx_env::TxEnv;
pub use namada::proto::{Signed, SignedTxData};
pub use namada::types::address::Address;
use namada::types::chain::CHAIN_ID_LENGTH;
use namada::types::internal::HostEnvResult;
use namada::types::storage::{
    BlockHash, BlockHeight, Epoch, BLOCK_HASH_LENGTH,
};
use namada::types::time::Rfc3339String;
pub use namada::types::*;
pub use namada_macros::transaction;
use namada_vm_env::tx::*;
use namada_vm_env::{read_from_buffer, read_key_val_bytes_from_buffer};

pub use crate::ibc::IbcActions;
pub use crate::proof_of_stake::{PosRead, PosWrite};

/// Log a string. The message will be printed at the `tracing::Level::Info`.
pub fn log_string<T: AsRef<str>>(msg: T) {
    let msg = msg.as_ref();
    unsafe {
        anoma_tx_log_string(msg.as_ptr() as _, msg.len() as _);
    }
}

/// Log a string in a debug build. The message will be printed at the
/// `tracing::Level::Info`. Any `debug_log!` statements are only enabled in
/// non optimized builds by default. An optimized build will not execute
/// `debug_log!` statements unless `-C debug-assertions` is passed to the
/// compiler.
#[macro_export]
macro_rules! debug_log {
    ($($arg:tt)*) => {{
        (if cfg!(debug_assertions) { log_string(format!($($arg)*)) })
    }}
}

/// Execution context provides access to the host environment functions
pub struct Ctx(());

impl Ctx {
    /// Create a host context. The context on WASM side is only provided by
    /// the VM once its being executed (in here it's implicit). But
    /// because we want to have interface identical with the native
    /// VPs, in which the context is explicit, in here we're just
    /// using an empty `Ctx` to "fake" it.
    ///
    /// # Safety
    ///
    /// When using `#[transaction]` macro from `anoma_macros`,
    /// the constructor should not be called from transactions and validity
    /// predicates implementation directly - they receive `&Self` as
    /// an argument provided by the macro that wrap the low-level WASM
    /// interface with Rust native types.
    ///
    /// Otherwise, this should only be called once to initialize this "fake"
    /// context in order to benefit from type-safety of the host environment
    /// methods implemented on the context.
    #[allow(clippy::new_without_default)]
    pub const unsafe fn new() -> Self {
        Self(())
    }
}

/// Result of `TxEnv`, `storage_api::StorageRead` or `storage_api::StorageWrite`
/// method call
pub type EnvResult<T> = Result<T, Error>;

/// Transaction result
pub type TxResult = EnvResult<()>;

#[derive(Debug)]
pub struct KeyValIterator<T>(pub u64, pub PhantomData<T>);

impl StorageRead<'_> for Ctx {
    type PrefixIter = KeyValIterator<(String, Vec<u8>)>;

    fn read_bytes(
        &self,
        key: &namada::types::storage::Key,
    ) -> Result<Option<Vec<u8>>, Error> {
        let key = key.to_string();
        let read_result =
            unsafe { anoma_tx_read(key.as_ptr() as _, key.len() as _) };
        Ok(read_from_buffer(read_result, anoma_tx_result_buffer))
    }

    fn has_key(
        &self,
        key: &namada::types::storage::Key,
    ) -> Result<bool, Error> {
        let key = key.to_string();
        let found =
            unsafe { anoma_tx_has_key(key.as_ptr() as _, key.len() as _) };
        Ok(HostEnvResult::is_success(found))
    }

    fn get_chain_id(&self) -> Result<String, Error> {
        let result = Vec::with_capacity(CHAIN_ID_LENGTH);
        unsafe {
            anoma_tx_get_chain_id(result.as_ptr() as _);
        }
        let slice =
            unsafe { slice::from_raw_parts(result.as_ptr(), CHAIN_ID_LENGTH) };
        Ok(String::from_utf8(slice.to_vec())
            .expect("Cannot convert the ID string"))
    }

    fn get_block_height(
        &self,
    ) -> Result<namada::types::storage::BlockHeight, Error> {
        Ok(BlockHeight(unsafe { anoma_tx_get_block_height() }))
    }

    fn get_block_hash(
        &self,
    ) -> Result<namada::types::storage::BlockHash, Error> {
        let result = Vec::with_capacity(BLOCK_HASH_LENGTH);
        unsafe {
            anoma_tx_get_block_hash(result.as_ptr() as _);
        }
        let slice = unsafe {
            slice::from_raw_parts(result.as_ptr(), BLOCK_HASH_LENGTH)
        };
        Ok(BlockHash::try_from(slice).expect("Cannot convert the hash"))
    }

    fn get_block_epoch(&self) -> Result<namada::types::storage::Epoch, Error> {
        Ok(Epoch(unsafe { anoma_tx_get_block_epoch() }))
    }

    fn iter_prefix(
        &self,
        prefix: &namada::types::storage::Key,
    ) -> Result<Self::PrefixIter, Error> {
        let prefix = prefix.to_string();
        let iter_id = unsafe {
            anoma_tx_iter_prefix(prefix.as_ptr() as _, prefix.len() as _)
        };
        Ok(KeyValIterator(iter_id, PhantomData))
    }

    fn rev_iter_prefix(
        &self,
        prefix: &storage::Key,
<<<<<<< HEAD
    ) -> storage_api::Result<Self::PrefixIter> {
=======
    ) -> Result<Self::PrefixIter, Error> {
>>>>>>> 707db38d
        let prefix = prefix.to_string();
        let iter_id = unsafe {
            anoma_tx_rev_iter_prefix(prefix.as_ptr() as _, prefix.len() as _)
        };
        Ok(KeyValIterator(iter_id, PhantomData))
    }

    fn iter_next(
        &self,
        iter: &mut Self::PrefixIter,
    ) -> Result<Option<(String, Vec<u8>)>, Error> {
        let read_result = unsafe { anoma_tx_iter_next(iter.0) };
        Ok(read_key_val_bytes_from_buffer(
            read_result,
            anoma_tx_result_buffer,
        ))
    }
}

impl StorageWrite for Ctx {
    fn write_bytes(
        &mut self,
        key: &namada::types::storage::Key,
        val: impl AsRef<[u8]>,
    ) -> storage_api::Result<()> {
        let key = key.to_string();
        unsafe {
            anoma_tx_write(
                key.as_ptr() as _,
                key.len() as _,
                val.as_ref().as_ptr() as _,
                val.as_ref().len() as _,
            )
        };
        Ok(())
    }

    fn delete(
        &mut self,
        key: &namada::types::storage::Key,
    ) -> storage_api::Result<()> {
        let key = key.to_string();
        unsafe { anoma_tx_delete(key.as_ptr() as _, key.len() as _) };
        Ok(())
    }
}

impl TxEnv<'_> for Ctx {
    fn get_block_time(&self) -> Result<time::Rfc3339String, Error> {
        let read_result = unsafe { anoma_tx_get_block_time() };
        let time_value = read_from_buffer(read_result, anoma_tx_result_buffer)
            .expect("The block time should exist");
        Ok(Rfc3339String(
            String::try_from_slice(&time_value[..])
                .expect("The conversion shouldn't fail"),
        ))
    }

    fn write_temp<T: BorshSerialize>(
        &mut self,
        key: &namada::types::storage::Key,
        val: T,
    ) -> Result<(), Error> {
        let buf = val.try_to_vec().unwrap();
        self.write_bytes_temp(key, buf)
    }

    fn write_bytes_temp(
        &mut self,
        key: &namada::types::storage::Key,
        val: impl AsRef<[u8]>,
    ) -> Result<(), Error> {
        let key = key.to_string();
        unsafe {
            anoma_tx_write_temp(
                key.as_ptr() as _,
                key.len() as _,
                val.as_ref().as_ptr() as _,
                val.as_ref().len() as _,
            )
        };
        Ok(())
    }

    fn insert_verifier(&mut self, addr: &Address) -> Result<(), Error> {
        let addr = addr.encode();
        unsafe { anoma_tx_insert_verifier(addr.as_ptr() as _, addr.len() as _) }
        Ok(())
    }

    fn init_account(
        &mut self,
        code: impl AsRef<[u8]>,
    ) -> Result<Address, Error> {
        let code = code.as_ref();
        let result = Vec::with_capacity(address::ESTABLISHED_ADDRESS_BYTES_LEN);
        unsafe {
            anoma_tx_init_account(
                code.as_ptr() as _,
                code.len() as _,
                result.as_ptr() as _,
            )
        };
        let slice = unsafe {
            slice::from_raw_parts(
                result.as_ptr(),
                address::ESTABLISHED_ADDRESS_BYTES_LEN,
            )
        };
        Ok(Address::try_from_slice(slice)
            .expect("Decoding address created by the ledger shouldn't fail"))
    }

    fn update_validity_predicate(
        &mut self,
        addr: &Address,
        code: impl AsRef<[u8]>,
    ) -> Result<(), Error> {
        let addr = addr.encode();
        let code = code.as_ref();
        unsafe {
            anoma_tx_update_validity_predicate(
                addr.as_ptr() as _,
                addr.len() as _,
                code.as_ptr() as _,
                code.len() as _,
            )
        };
        Ok(())
    }

    fn emit_ibc_event(&mut self, event: &ibc::IbcEvent) -> Result<(), Error> {
        let event = BorshSerialize::try_to_vec(event).unwrap();
        unsafe {
            anoma_tx_emit_ibc_event(event.as_ptr() as _, event.len() as _)
        };
        Ok(())
    }
}<|MERGE_RESOLUTION|>--- conflicted
+++ resolved
@@ -171,11 +171,7 @@
     fn rev_iter_prefix(
         &self,
         prefix: &storage::Key,
-<<<<<<< HEAD
-    ) -> storage_api::Result<Self::PrefixIter> {
-=======
     ) -> Result<Self::PrefixIter, Error> {
->>>>>>> 707db38d
         let prefix = prefix.to_string();
         let iter_id = unsafe {
             anoma_tx_rev_iter_prefix(prefix.as_ptr() as _, prefix.len() as _)
