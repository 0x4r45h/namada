--- conflicted
+++ resolved
@@ -15,18 +15,11 @@
 use namada_core::storage::{
     self, BlockHeight, BlockResults, Epoch, KeySeg, PrefixValue,
 };
-<<<<<<< HEAD
-use namada_core::types::token::{Denomination, MaspDigitPos};
-use namada_core::types::uint::Uint;
-use namada_state::{DBIter, LastBlock, StorageHasher, DB};
-use namada_storage::{self, ResultExt, StorageRead};
-use namada_token::conversion::token_map_handle;
-=======
 use namada_core::token::{Denomination, MaspDigitPos};
 use namada_core::uint::Uint;
 use namada_state::{DBIter, LastBlock, StateRead, StorageHasher, DB};
 use namada_storage::{ResultExt, StorageRead};
->>>>>>> 78519dd1
+use namada_token::conversion::token_map_handle;
 #[cfg(any(test, feature = "async-client"))]
 use namada_tx::data::TxResult;
 
@@ -209,18 +202,9 @@
     D: 'static + DB + for<'iter> DBIter<'iter> + Sync,
     H: 'static + StorageHasher + Sync,
 {
-<<<<<<< HEAD
-    if let Some(((addr, denom, digit), epoch, conv, pos)) = ctx
-        .wl_storage
-        .storage
-        .conversion_state
-        .assets
-        .get(&asset_type)
-=======
     // Conversion values are constructed on request
     if let Some(((addr, denom, digit), epoch, conv, pos)) =
         ctx.state.in_mem().conversion_state.assets.get(&asset_type)
->>>>>>> 78519dd1
     {
         Ok(Some((
             addr.clone(),
@@ -245,13 +229,9 @@
     D: 'static + DB + for<'iter> DBIter<'iter> + Sync,
     H: 'static + StorageHasher + Sync,
 {
-<<<<<<< HEAD
     let token_map = token_map_handle();
-=======
-    let tokens = ctx.state.in_mem().conversion_state.tokens.clone();
->>>>>>> 78519dd1
     let mut data = Vec::<MaspTokenRewardData>::new();
-    for res in token_map.iter(ctx.wl_storage)? {
+    for res in token_map.iter(ctx.state)? {
         let (name, token) = res.unwrap();
         let max_reward_rate = ctx
             .state
