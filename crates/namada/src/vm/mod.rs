//! Virtual machine modules for running transactions and validity predicates.

use std::marker::PhantomData;
use std::ptr::NonNull;

use wasmparser::{Validator, WasmFeatures};

pub mod host_env;
pub mod memory;
pub mod prefix_iter;
pub mod types;
#[cfg(feature = "wasm-runtime")]
pub mod wasm;
use thiserror::Error;

const UNTRUSTED_WASM_FEATURES: WasmFeatures = WasmFeatures {
    mutable_global: false,
    saturating_float_to_int: false,
    sign_extension: true,
    reference_types: false,
    multi_value: false,
    bulk_memory: false,
    simd: false,
    relaxed_simd: false,
    threads: false,
    tail_call: false,
    floats: false,
    multi_memory: false,
    exceptions: false,
    memory64: false,
    extended_const: false,
    component_model: false,
    function_references: false,
    memory_control: false,
    gc: false,
};

#[allow(missing_docs)]
#[derive(Error, Debug, Clone)]
pub enum WasmValidationError {
    #[error(
        "Invalid WASM using forbidden features: {0}. Expected: \
         {UNTRUSTED_WASM_FEATURES:?}"
    )]
    ForbiddenWasmFeatures(wasmparser::BinaryReaderError),
}

/// WASM Cache access level, used to limit dry-ran transactions to read-only
/// cache access.
pub trait WasmCacheAccess: Clone + std::fmt::Debug + Default {
    /// Is access read/write?
    fn is_read_write() -> bool;
}

/// Regular read/write caches access
#[derive(Debug, Clone, Default)]
pub struct WasmCacheRwAccess;
impl WasmCacheAccess for WasmCacheRwAccess {
    fn is_read_write() -> bool {
        true
    }
}

/// Restricted read-only access for dry-ran transactions
#[derive(Debug, Clone, Default)]
pub struct WasmCacheRoAccess;

impl WasmCacheAccess for WasmCacheRoAccess {
    fn is_read_write() -> bool {
        false
    }
}

<<<<<<< HEAD
/// This is used to attach the Ledger's host structures to wasm environment,
/// which is used for implementing some host calls. It wraps an immutable
/// reference, so the access is thread-safe, but because of the unsafe
/// reference conversion, care must be taken that while this reference is
/// borrowed, no other process can modify it.
#[derive(Clone, Debug)]
pub struct HostRef<'a, T> {
    data: *const c_void,
    phantom: PhantomData<&'a T>,
}
unsafe impl<T> Send for HostRef<'_, T> {}
unsafe impl<T> Sync for HostRef<'_, T> {}
=======
/// Read-only access to host data.
#[derive(Debug)]
pub enum RoAccess {}
>>>>>>> f7b9729f

/// Read and write access to host data.
#[derive(Debug)]
pub enum RwAccess {}

/// Reference to host environment data, to be used from wasm
/// to implement host functions.
#[derive(Debug)]
pub struct HostRef<ACCESS, T> {
    data: NonNull<T>,
    _access: PhantomData<*const ACCESS>,
}

<<<<<<< HEAD
/// This is used to attach the Ledger's host structures to wasm environment,
/// which is used for implementing some host calls. It wraps an immutable
/// slice, so the access is thread-safe, but because of the unsafe slice
/// conversion, care must be taken that while this slice is borrowed, no other
/// process can modify it.
#[derive(Clone)]
pub struct HostSlice<'a, T> {
    data: *const c_void,
    len: usize,
    phantom: PhantomData<&'a T>,
=======
impl<ACCESS, T> Clone for HostRef<ACCESS, T> {
    #[inline(always)]
    fn clone(&self) -> Self {
        *self
    }
>>>>>>> f7b9729f
}

impl<ACCESS, T> Copy for HostRef<ACCESS, T> {}

/// [`HostRef`] with read-write access.
pub type RwHostRef<T> = HostRef<RwAccess, T>;

/// [`HostRef`] with read-only access.
pub type RoHostRef<T> = HostRef<RoAccess, T>;

// TODO: ensure `T` is `Send` and `Sync`
unsafe impl<ACCESS, T> Send for HostRef<ACCESS, T> {}
unsafe impl<ACCESS, T> Sync for HostRef<ACCESS, T> {}

impl<T> HostRef<RoAccess, T> {
    /// Wrap a reference to the VM environment.
    ///
    /// # Safety
    ///
    /// The caller must ensure the reference to the VM environment
    /// is valid and non-null.
    pub unsafe fn new(host_structure: &T) -> Self {
        Self {
            data: NonNull::new_unchecked(host_structure as *const _ as *mut _),
            _access: PhantomData,
        }
    }

    /// Get a reference from the VM environment.
    ///
    /// # Safety
    ///
    /// The caller must ensure the reference to the VM environment
    /// is still valid.
    pub unsafe fn get<'a>(&self) -> &'a T {
        self.data.as_ref()
    }
}

<<<<<<< HEAD
/// This is used to attach the Ledger's host structures to wasm environment,
/// which is used for implementing some host calls. Because it's mutable, it's
/// not thread-safe. Also, care must be taken that while this reference is
/// borrowed, no other process can read or modify it.
#[derive(Clone, Debug)]
pub struct MutHostRef<'a, T> {
    data: *mut c_void,
    phantom: PhantomData<&'a T>,
}
unsafe impl<T> Send for MutHostRef<'_, T> {}
unsafe impl<T> Sync for MutHostRef<'_, T> {}

impl<'a, T: 'a> MutHostRef<'a, &T> {
    /// Wrap a mutable reference for VM environment.
=======
impl<T> HostRef<RwAccess, T> {
    /// Wrap a mutable reference to the VM environment.
>>>>>>> f7b9729f
    ///
    /// # Safety
    ///
    /// The caller must ensure the reference to the VM environment
    /// is valid and non-null.
    pub unsafe fn new(host_structure: &mut T) -> Self {
        Self {
            data: NonNull::new_unchecked(host_structure as *mut _),
            _access: PhantomData,
        }
    }

    /// Get a reference from the VM environment.
    ///
    /// # Safety
    ///
<<<<<<< HEAD
    /// This is not thread-safe. Also, because this is unsafe, care must be
    /// taken that while this reference is borrowed, no other process can read
    /// or modify it.
    pub unsafe fn get(&self) -> &'a mut T {
        &mut *(self.data as *mut T)
    }
}

/// This is used to attach the Ledger's host structures to wasm environment,
/// which is used for implementing some host calls. It wraps an mutable
/// slice, so the access is thread-safe, but because of the unsafe slice
/// conversion, care must be taken that while this slice is borrowed, no other
/// process can modify it.
#[derive(Clone)]
pub struct MutHostSlice<'a, T> {
    data: *mut c_void,
    len: usize,
    phantom: PhantomData<&'a T>,
}
unsafe impl<T> Send for MutHostSlice<'_, T> {}
unsafe impl<T> Sync for MutHostSlice<'_, T> {}

impl<'a, T: 'a> MutHostSlice<'a, &[T]> {
    /// Wrap a slice for VM environment.
    ///
    /// # Safety
    ///
    /// Because this is unsafe, care must be taken that while this slice is
    /// borrowed, no other process can modify it.
    #[allow(dead_code)]
    pub unsafe fn new(host_structure: &mut [T]) -> Self {
        Self {
            data: host_structure as *mut [T] as *mut c_void,
            len: host_structure.len(),
            phantom: PhantomData,
        }
=======
    /// The caller must ensure the reference to the VM environment
    /// is still valid.
    pub unsafe fn get<'a>(&self) -> &'a T {
        self.data.as_ref()
>>>>>>> f7b9729f
    }

    /// Get a mutable reference from the VM environment.
    ///
    /// # Safety
    ///
    /// The caller must ensure the reference to the VM environment
    /// is still valid. Moreover, the caller must guarantee that the
    /// returned reference is not aliased, to avoid data races.
    pub unsafe fn get_mut<'a>(&self) -> &'a mut T {
        &mut *self.data.as_ptr()
    }
}

/// Validate an untrusted wasm code with restrictions that we place such code
/// (e.g. transaction and validity predicates)
pub fn validate_untrusted_wasm(
    wasm_code: impl AsRef<[u8]>,
) -> Result<(), WasmValidationError> {
    let mut validator = Validator::new_with_features(UNTRUSTED_WASM_FEATURES);
    let _types = validator
        .validate_all(wasm_code.as_ref())
        .map_err(WasmValidationError::ForbiddenWasmFeatures)?;
    Ok(())
}<|MERGE_RESOLUTION|>--- conflicted
+++ resolved
@@ -71,24 +71,9 @@
     }
 }
 
-<<<<<<< HEAD
-/// This is used to attach the Ledger's host structures to wasm environment,
-/// which is used for implementing some host calls. It wraps an immutable
-/// reference, so the access is thread-safe, but because of the unsafe
-/// reference conversion, care must be taken that while this reference is
-/// borrowed, no other process can modify it.
-#[derive(Clone, Debug)]
-pub struct HostRef<'a, T> {
-    data: *const c_void,
-    phantom: PhantomData<&'a T>,
-}
-unsafe impl<T> Send for HostRef<'_, T> {}
-unsafe impl<T> Sync for HostRef<'_, T> {}
-=======
 /// Read-only access to host data.
 #[derive(Debug)]
 pub enum RoAccess {}
->>>>>>> f7b9729f
 
 /// Read and write access to host data.
 #[derive(Debug)]
@@ -102,24 +87,11 @@
     _access: PhantomData<*const ACCESS>,
 }
 
-<<<<<<< HEAD
-/// This is used to attach the Ledger's host structures to wasm environment,
-/// which is used for implementing some host calls. It wraps an immutable
-/// slice, so the access is thread-safe, but because of the unsafe slice
-/// conversion, care must be taken that while this slice is borrowed, no other
-/// process can modify it.
-#[derive(Clone)]
-pub struct HostSlice<'a, T> {
-    data: *const c_void,
-    len: usize,
-    phantom: PhantomData<&'a T>,
-=======
 impl<ACCESS, T> Clone for HostRef<ACCESS, T> {
     #[inline(always)]
     fn clone(&self) -> Self {
         *self
     }
->>>>>>> f7b9729f
 }
 
 impl<ACCESS, T> Copy for HostRef<ACCESS, T> {}
@@ -159,25 +131,8 @@
     }
 }
 
-<<<<<<< HEAD
-/// This is used to attach the Ledger's host structures to wasm environment,
-/// which is used for implementing some host calls. Because it's mutable, it's
-/// not thread-safe. Also, care must be taken that while this reference is
-/// borrowed, no other process can read or modify it.
-#[derive(Clone, Debug)]
-pub struct MutHostRef<'a, T> {
-    data: *mut c_void,
-    phantom: PhantomData<&'a T>,
-}
-unsafe impl<T> Send for MutHostRef<'_, T> {}
-unsafe impl<T> Sync for MutHostRef<'_, T> {}
-
-impl<'a, T: 'a> MutHostRef<'a, &T> {
-    /// Wrap a mutable reference for VM environment.
-=======
 impl<T> HostRef<RwAccess, T> {
     /// Wrap a mutable reference to the VM environment.
->>>>>>> f7b9729f
     ///
     /// # Safety
     ///
@@ -194,49 +149,10 @@
     ///
     /// # Safety
     ///
-<<<<<<< HEAD
-    /// This is not thread-safe. Also, because this is unsafe, care must be
-    /// taken that while this reference is borrowed, no other process can read
-    /// or modify it.
-    pub unsafe fn get(&self) -> &'a mut T {
-        &mut *(self.data as *mut T)
-    }
-}
-
-/// This is used to attach the Ledger's host structures to wasm environment,
-/// which is used for implementing some host calls. It wraps an mutable
-/// slice, so the access is thread-safe, but because of the unsafe slice
-/// conversion, care must be taken that while this slice is borrowed, no other
-/// process can modify it.
-#[derive(Clone)]
-pub struct MutHostSlice<'a, T> {
-    data: *mut c_void,
-    len: usize,
-    phantom: PhantomData<&'a T>,
-}
-unsafe impl<T> Send for MutHostSlice<'_, T> {}
-unsafe impl<T> Sync for MutHostSlice<'_, T> {}
-
-impl<'a, T: 'a> MutHostSlice<'a, &[T]> {
-    /// Wrap a slice for VM environment.
-    ///
-    /// # Safety
-    ///
-    /// Because this is unsafe, care must be taken that while this slice is
-    /// borrowed, no other process can modify it.
-    #[allow(dead_code)]
-    pub unsafe fn new(host_structure: &mut [T]) -> Self {
-        Self {
-            data: host_structure as *mut [T] as *mut c_void,
-            len: host_structure.len(),
-            phantom: PhantomData,
-        }
-=======
     /// The caller must ensure the reference to the VM environment
     /// is still valid.
     pub unsafe fn get<'a>(&self) -> &'a T {
         self.data.as_ref()
->>>>>>> f7b9729f
     }
 
     /// Get a mutable reference from the VM environment.
