--- conflicted
+++ resolved
@@ -389,24 +389,13 @@
                     (token.clone(), denom, digit),
                     (MaspAmount::from_pair(
                         old_asset,
-<<<<<<< HEAD
                         -i128::try_from(normed_inflation)
                             .into_storage_result()?,
-                    )
-                    .unwrap()
-                        + MaspAmount::from_pair(
-                            new_asset,
-                            i128::try_from(new_normed_inflation)
-                                .into_storage_result()?,
-                        )
-                        .unwrap())
-=======
-                        -(normed_inflation as i128),
                     ) + MaspAmount::from_pair(
                         new_asset,
-                        new_normed_inflation as i128,
+                        i128::try_from(new_normed_inflation)
+                            .into_storage_result()?,
                     ))
->>>>>>> 9087caca
                     .into(),
                 );
                 // Operations that happen exactly once for each token
@@ -466,24 +455,13 @@
                     i128::try_from(reward.1).into_storage_result()?;
                 current_convs.insert(
                     (token.clone(), denom, digit),
-<<<<<<< HEAD
-                    (MaspAmount::from_pair(old_asset, -reward_i128).unwrap()
+                    (MaspAmount::from_pair(old_asset, -reward_i128)
                         + MaspAmount::from_pair(new_asset, reward_i128)
-                            .unwrap()
                         + MaspAmount::from_pair(
                             reward_assets[digit as usize],
                             i128::try_from(real_reward)
                                 .into_storage_result()?,
-                        )
-                        .unwrap())
-=======
-                    (MaspAmount::from_pair(old_asset, -(reward.1 as i128))
-                        + MaspAmount::from_pair(new_asset, reward.1 as i128)
-                        + MaspAmount::from_pair(
-                            reward_assets[digit as usize],
-                            real_reward as i128,
                         ))
->>>>>>> 9087caca
                     .into(),
                 );
                 // Operations that happen exactly once for each token
