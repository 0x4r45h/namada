//! MASP utilities

use std::collections::BTreeSet;

use masp_primitives::merkle_tree::CommitmentTree;
use masp_primitives::sapling::Node;
use masp_primitives::transaction::Transaction;
use namada_core::storage;
use namada_storage::{Error, Result, StorageRead, StorageWrite};
use namada_tx::{IndexedTx, TxCommitments};

use crate::storage_key::{
    is_masp_key, masp_commitment_tree_key, masp_nullifier_key,
};

// Writes the nullifiers of the provided masp transaction to storage
fn reveal_nullifiers(
    ctx: &mut impl StorageWrite,
    transaction: &Transaction,
) -> Result<()> {
    for description in transaction
        .sapling_bundle()
        .map_or(&vec![], |description| &description.shielded_spends)
    {
        ctx.write(&masp_nullifier_key(&description.nullifier), ())?;
    }

    Ok(())
}

/// Appends the note commitments of the provided transaction to the merkle tree
/// and updates the anchor
/// NOTE: this function is public as a temporary workaround because of an issue
/// when running this function in WASM
pub fn update_note_commitment_tree(
    ctx: &mut (impl StorageRead + StorageWrite),
    transaction: &Transaction,
) -> Result<()> {
    if let Some(bundle) = transaction.sapling_bundle() {
        if !bundle.shielded_outputs.is_empty() {
            let tree_key = masp_commitment_tree_key();
            let mut commitment_tree: CommitmentTree<Node> =
                ctx.read(&tree_key)?.ok_or(Error::SimpleMessage(
                    "Missing note commitment tree in storage",
                ))?;

            for description in &bundle.shielded_outputs {
                // Add cmu to the merkle tree
                commitment_tree
                    .append(Node::from_scalar(description.cmu))
                    .map_err(|_| {
                        Error::SimpleMessage("Note commitment tree is full")
                    })?;
            }

            ctx.write(&tree_key, commitment_tree)?;
        }
    }

    Ok(())
}

/// Handle a MASP transaction.
pub fn handle_masp_tx(
    ctx: &mut (impl StorageRead + StorageWrite),
    shielded: &Transaction,
<<<<<<< HEAD
    pin_key: Option<(&str, TxCommitments)>,
=======
>>>>>>> 4ed62290
) -> Result<()> {
    // TODO: temporarily disabled because of the node aggregation issue in WASM.
    // Using the host env tx_update_masp_note_commitment_tree or directly the
    // update_note_commitment_tree function as a  workaround instead
    // update_note_commitment_tree(ctx, shielded)?;
    reveal_nullifiers(ctx, shielded)?;

<<<<<<< HEAD
    // If storage key has been supplied, then pin this transaction to it
    if let Some((key, cmt)) = pin_key {
        ctx.write(
            &masp_pin_tx_key(key),
            IndexedTx {
                height: ctx.get_block_height()?,
                index: ctx.get_tx_index()?,
                tx_type: namada_tx::IndexedTxType::Inner(cmt),
            },
        )?;
    }

=======
>>>>>>> 4ed62290
    Ok(())
}

/// Check if a transaction was a MASP transaction. This means
/// that at least one key owned by MASP was changed. We cannot
/// simply check that the MASP VP was triggered, as this can
/// be manually requested to be triggered by users.
pub fn is_masp_tx(changed_keys: &BTreeSet<storage::Key>) -> bool {
    changed_keys.iter().any(is_masp_key)
}<|MERGE_RESOLUTION|>--- conflicted
+++ resolved
@@ -7,7 +7,6 @@
 use masp_primitives::transaction::Transaction;
 use namada_core::storage;
 use namada_storage::{Error, Result, StorageRead, StorageWrite};
-use namada_tx::{IndexedTx, TxCommitments};
 
 use crate::storage_key::{
     is_masp_key, masp_commitment_tree_key, masp_nullifier_key,
@@ -64,10 +63,6 @@
 pub fn handle_masp_tx(
     ctx: &mut (impl StorageRead + StorageWrite),
     shielded: &Transaction,
-<<<<<<< HEAD
-    pin_key: Option<(&str, TxCommitments)>,
-=======
->>>>>>> 4ed62290
 ) -> Result<()> {
     // TODO: temporarily disabled because of the node aggregation issue in WASM.
     // Using the host env tx_update_masp_note_commitment_tree or directly the
@@ -75,21 +70,6 @@
     // update_note_commitment_tree(ctx, shielded)?;
     reveal_nullifiers(ctx, shielded)?;
 
-<<<<<<< HEAD
-    // If storage key has been supplied, then pin this transaction to it
-    if let Some((key, cmt)) = pin_key {
-        ctx.write(
-            &masp_pin_tx_key(key),
-            IndexedTx {
-                height: ctx.get_block_height()?,
-                index: ctx.get_tx_index()?,
-                tx_type: namada_tx::IndexedTxType::Inner(cmt),
-            },
-        )?;
-    }
-
-=======
->>>>>>> 4ed62290
     Ok(())
 }
 
