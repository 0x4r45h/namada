--- conflicted
+++ resolved
@@ -225,7 +225,6 @@
         &channel_id_a,
         None,
         None,
-        None,
         false,
     )?;
     wait_for_packet_relay(&port_id_a, &channel_id_a, &test_a)?;
@@ -254,7 +253,6 @@
         &channel_id_b,
         None,
         None,
-        None,
         false,
     )?;
     wait_for_packet_relay(&port_id_a, &channel_id_a, &test_a)?;
@@ -273,7 +271,6 @@
         ALBERT_KEY,
         &port_id_a,
         &channel_id_a,
-        None,
         Some(Duration::new(0, 0)),
         None,
         false,
@@ -305,7 +302,6 @@
         &channel_id_a,
         None,
         None,
-        None,
         false,
     )?;
     wait_for_packet_relay(&port_id_a, &channel_id_a, &test_a)?;
@@ -323,7 +319,6 @@
         &channel_id_a,
         None,
         None,
-        None,
         false,
     )?;
     wait_for_packet_relay(&port_id_a, &channel_id_a, &test_a)?;
@@ -344,7 +339,6 @@
         ALBERT_KEY,
         &port_id_a,
         &channel_id_a,
-        None,
         Some(Duration::new(10, 0)),
         None,
         false,
@@ -384,7 +378,6 @@
             .parameters
             .ibc_params
             .default_per_epoch_throughput_limit = Amount::max_signed();
-
         setup::set_validators(1, genesis, base_dir, |_| 0)
     };
     let (ledger_a, ledger_b, test_a, test_b) = run_two_nets(update_genesis)?;
@@ -446,37 +439,24 @@
 }
 
 #[test]
-<<<<<<< HEAD
 fn proposal_ibc_token_inflation() -> Result<()> {
     let update_genesis =
         |mut genesis: templates::All<templates::Unvalidated>, base_dir: &_| {
             genesis.parameters.parameters.epochs_per_year =
                 epochs_per_year_from_min_duration(60);
             genesis.parameters.gov_params.min_proposal_grace_epochs = 3;
+            genesis.parameters.ibc_params.default_mint_limit =
+                Amount::max_signed();
+            genesis
+                .parameters
+                .ibc_params
+                .default_per_epoch_throughput_limit = Amount::max_signed();
             setup::set_validators(1, genesis, base_dir, |_| 0)
         };
-=======
-fn ibc_rate_limit() -> Result<()> {
-    // Mint limit 2 transfer/channel-0/nam, per-epoch throughput limit 1 NAM
-    let update_genesis = |mut genesis: templates::All<
-        templates::Unvalidated,
-    >,
-                          base_dir: &_| {
-        genesis.parameters.parameters.epochs_per_year =
-            epochs_per_year_from_min_duration(50);
-        genesis.parameters.ibc_params.default_mint_limit = Amount::from_u64(2);
-        genesis
-            .parameters
-            .ibc_params
-            .default_per_epoch_throughput_limit = Amount::from_u64(1_000_000);
-        setup::set_validators(1, genesis, base_dir, |_| 0)
-    };
->>>>>>> 15b6543e
     let (ledger_a, ledger_b, test_a, test_b) = run_two_nets(update_genesis)?;
     let _bg_ledger_a = ledger_a.background();
     let _bg_ledger_b = ledger_b.background();
 
-<<<<<<< HEAD
     // Proposal on the destination (Chain B)
     // Delegate some token
     delegate_token(&test_b)?;
@@ -500,8 +480,63 @@
     // wait for the next epoch of the grace
     wait_epochs(&test_b, 6 + 1)?;
 
-=======
->>>>>>> 15b6543e
+    setup_hermes(&test_a, &test_b)?;
+    let port_id_a = "transfer".parse().unwrap();
+    let (channel_id_a, _channel_id_b) =
+        create_channel_with_hermes(&test_a, &test_b)?;
+
+    // Start relaying
+    let hermes = run_hermes(&test_a)?;
+    let _bg_hermes = hermes.background();
+
+    // wait the next epoch not to update the epoch during the IBC transfer
+    wait_epochs(&test_b, 1)?;
+
+    // Transfer 1 from Chain A to a z-address on Chain B
+    transfer(
+        &test_a,
+        ALBERT,
+        AB_PAYMENT_ADDRESS,
+        APFEL,
+        "1",
+        ALBERT_KEY,
+        &port_id_a,
+        &channel_id_a,
+        None,
+        None,
+        false,
+    )?;
+    wait_for_packet_relay(&port_id_a, &channel_id_a, &test_a)?;
+
+    // wait the next epoch to dispense the rewrad
+    wait_epochs(&test_b, 1)?;
+
+    // Check balances
+    check_inflated_balance(&test_b)?;
+
+    Ok(())
+}
+
+#[test]
+fn ibc_rate_limit() -> Result<()> {
+    // Mint limit 2 transfer/channel-0/nam, per-epoch throughput limit 1 NAM
+    let update_genesis = |mut genesis: templates::All<
+        templates::Unvalidated,
+    >,
+                          base_dir: &_| {
+        genesis.parameters.parameters.epochs_per_year =
+            epochs_per_year_from_min_duration(50);
+        genesis.parameters.ibc_params.default_mint_limit = Amount::from_u64(2);
+        genesis
+            .parameters
+            .ibc_params
+            .default_per_epoch_throughput_limit = Amount::from_u64(1_000_000);
+        setup::set_validators(1, genesis, base_dir, |_| 0)
+    };
+    let (ledger_a, ledger_b, test_a, test_b) = run_two_nets(update_genesis)?;
+    let _bg_ledger_a = ledger_a.background();
+    let _bg_ledger_b = ledger_b.background();
+
     setup_hermes(&test_a, &test_b)?;
     let port_id_a = "transfer".parse().unwrap();
     let port_id_b: PortId = "transfer".parse().unwrap();
@@ -512,30 +547,6 @@
     let hermes = run_hermes(&test_a)?;
     let _bg_hermes = hermes.background();
 
-<<<<<<< HEAD
-    // Get masp proof for the following IBC transfer from the destination chain
-    // It will send 1 APFEL to PA(B) on Chain B
-    // PA(B) on Chain B will receive APFEL on chain A
-    std::env::set_var(ENV_VAR_CHAIN_ID, test_a.net.chain_id.to_string());
-    let token_addr = find_address(&test_a, APFEL)?;
-    // wait the next epoch not to update the epoch during the IBC transfer
-    wait_epochs(&test_b, 1)?;
-    let file_path = gen_ibc_shielded_transfer(
-        &test_b,
-        AB_PAYMENT_ADDRESS,
-        token_addr.to_string(),
-        1,
-        &port_id_b,
-        &channel_id_b,
-    )?;
-
-    // Transfer 1 from Chain A to a z-address on Chain B
-    transfer(
-        &test_a,
-        ALBERT,
-        AB_PAYMENT_ADDRESS,
-        APFEL,
-=======
     // wait for the next epoch
     std::env::set_var(ENV_VAR_CHAIN_ID, test_a.net.chain_id.to_string());
     let rpc_a = get_actor_rpc(&test_a, Who::Validator(0));
@@ -593,28 +604,14 @@
         ALBERT,
         receiver.to_string(),
         NAM,
->>>>>>> 15b6543e
         "1",
         ALBERT_KEY,
         &port_id_a,
         &channel_id_a,
-<<<<<<< HEAD
-        Some(&file_path.to_string_lossy()),
-=======
->>>>>>> 15b6543e
-        None,
-        None,
-        false,
-    )?;
-<<<<<<< HEAD
-    wait_for_packet_relay(&port_id_a, &channel_id_a, &test_a)?;
-
-    // wait the next epoch to dispense the rewrad
-    wait_epochs(&test_b, 1)?;
-
-    // Check balances
-    check_inflated_balance(&test_b)?;
-=======
+        None,
+        None,
+        false,
+    )?;
 
     // wait for the next epoch
     let mut epoch = get_epoch(&test_a, &rpc_a).unwrap();
@@ -652,7 +649,6 @@
     let mut client = run!(test_b, Bin::Client, query_args, Some(40))?;
     client.exp_string(&expected)?;
     client.assert_success();
->>>>>>> 15b6543e
 
     Ok(())
 }
@@ -1387,7 +1383,6 @@
         channel_id_a,
         None,
         None,
-        None,
         false,
     )?;
     let events = get_events(test_a, height)?;
@@ -1466,7 +1461,6 @@
         port_id_a,
         channel_id_a,
         None,
-        None,
         Some("The amount for the IBC transfer should be an integer"),
         false,
     )?;
@@ -1483,7 +1477,6 @@
         &"port".parse().unwrap(),
         channel_id_a,
         None,
-        None,
         // the IBC denom can't be parsed when using an invalid port
         Some(&format!("Invalid IBC denom: {nam_addr}")),
         false,
@@ -1499,7 +1492,6 @@
         ALBERT_KEY,
         port_id_a,
         &"channel-42".parse().unwrap(),
-        None,
         None,
         Some("Error trying to apply a transaction"),
         false,
@@ -1566,7 +1558,6 @@
         channel_id_b,
         None,
         None,
-        None,
         false,
     )?;
     let events = get_events(test_b, height)?;
@@ -1638,7 +1629,6 @@
         ALBERT_KEY,
         port_id_a,
         channel_id_a,
-        None,
         Some(Duration::new(5, 0)),
         None,
         false,
@@ -1671,46 +1661,6 @@
     )?;
 
     Ok(())
-}
-
-fn gen_ibc_shielded_transfer(
-    test: &Test,
-    target: impl AsRef<str>,
-    token: impl AsRef<str>,
-    amount: u64,
-    port_id: &PortId,
-    channel_id: &ChannelId,
-) -> Result<PathBuf> {
-    std::env::set_var(ENV_VAR_CHAIN_ID, test.net.chain_id.to_string());
-    let rpc = get_actor_rpc(test, Who::Validator(0));
-    let output_folder = test.test_dir.path().to_string_lossy();
-    let args = [
-        "ibc-gen-shielded",
-        "--output-folder-path",
-        &output_folder,
-        "--target",
-        target.as_ref(),
-        "--token",
-        token.as_ref(),
-        "--amount",
-        &amount.to_string(),
-        "--port-id",
-        port_id.as_ref(),
-        "--channel-id",
-        channel_id.as_ref(),
-        "--node",
-        &rpc,
-    ];
-    let mut client = run!(test, Bin::Client, args, Some(120))?;
-    let file_path = get_shielded_transfer_path(&mut client)?;
-    Ok(file_path)
-}
-
-fn get_shielded_transfer_path(client: &mut NamadaCmd) -> Result<PathBuf> {
-    let (_unread, matched) =
-        client.exp_regex("Output IBC shielded transfer .*")?;
-    let file_path = matched.trim().split(' ').last().expect("invalid output");
-    Ok(PathBuf::from_str(file_path).expect("invalid file path"))
 }
 
 fn get_commitment_proof(
@@ -1813,7 +1763,6 @@
     signer: impl AsRef<str>,
     port_id: &PortId,
     channel_id: &ChannelId,
-    memo: Option<&str>,
     timeout_sec: Option<Duration>,
     expected_err: Option<&str>,
     wait_reveal_pk: bool,
@@ -1842,12 +1791,6 @@
         "--node",
         &rpc,
     ];
-
-    let memo_path = memo.unwrap_or_default();
-    if memo.is_some() {
-        tx_args.push("--memo-path");
-        tx_args.push(memo_path);
-    }
 
     let timeout = timeout_sec.unwrap_or_default().as_secs().to_string();
     if timeout_sec.is_some() {
@@ -2333,17 +2276,25 @@
     let query_args = vec![
         "balance", "--owner", BERTHA, "--token", &ibc_denom, "--node", &rpc_b,
     ];
-    let expected = format!("{ibc_denom}: 10");
     let mut client = run!(test_b, Bin::Client, query_args, Some(40))?;
-    client.exp_string(&expected)?;
+    let regex = format!("{ibc_denom}: .*");
+    let (_, matched) = client.exp_regex(&regex)?;
+    let regex = regex::Regex::new(r"[0-9]+").unwrap();
+    let iter = regex.find_iter(&matched);
+    let balance: u64 = iter.last().unwrap().as_str().parse().unwrap();
+    assert!(balance >= 10);
     client.assert_success();
 
     let query_args = vec![
         "balance", "--owner", CHRISTEL, "--token", &ibc_denom, "--node", &rpc_b,
     ];
-    let expected = format!("{ibc_denom}: 5");
     let mut client = run!(test_b, Bin::Client, query_args, Some(40))?;
-    client.exp_string(&expected)?;
+    let regex = format!("{ibc_denom}: .*");
+    let (_, matched) = client.exp_regex(&regex)?;
+    let regex = regex::Regex::new(r"[0-9]+").unwrap();
+    let iter = regex.find_iter(&matched);
+    let balance: u64 = iter.last().unwrap().as_str().parse().unwrap();
+    assert!(balance >= 5);
     client.assert_success();
 
     Ok(())
