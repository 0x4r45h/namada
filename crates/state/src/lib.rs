//! Ledger's state storage with key-value backed store and a merkle tree

mod host_env;
mod in_memory;
mod wl_state;
pub mod write_log;

use std::fmt::Debug;
use std::iter::Peekable;

pub use host_env::{TxHostEnvState, VpHostEnvState};
pub use in_memory::{BlockStorage, InMemory, LastBlock};
use namada_core::address::Address;
use namada_core::eth_bridge_pool::is_pending_transfer_key;
pub use namada_core::hash::Sha256Hasher;
use namada_core::hash::{Error as HashError, Hash};
pub use namada_core::storage::{
    BlockHash, BlockHeight, BlockResults, Epoch, Epochs, EthEventsQueue,
    Header, Key, KeySeg, TxIndex, BLOCK_HASH_LENGTH, BLOCK_HEIGHT_LENGTH,
    EPOCH_TYPE_LENGTH,
};
use namada_core::tendermint::merkle::proof::ProofOps;
use namada_gas::{
    MEMORY_ACCESS_GAS_PER_BYTE, STORAGE_ACCESS_GAS_PER_BYTE,
    STORAGE_WRITE_GAS_PER_BYTE,
};
use namada_merkle_tree::Error as MerkleTreeError;
pub use namada_merkle_tree::{
    self as merkle_tree, ics23_specs, MembershipProof, MerkleTree,
    MerkleTreeStoresRead, MerkleTreeStoresWrite, StoreRef, StoreType,
};
pub use namada_storage as storage;
pub use namada_storage::conversion_state::{
    ConversionState, WithConversionState,
};
pub use namada_storage::types::{KVBytes, PrefixIterator};
pub use namada_storage::{
    collections, iter_prefix, iter_prefix_bytes, iter_prefix_with_filter,
    mockdb, tx_queue, BlockStateRead, BlockStateWrite, DBIter, DBWriteBatch,
    DbError, DbResult, Error as StorageError, OptionExt,
    Result as StorageResult, ResultExt, StorageHasher, StorageRead,
    StorageWrite, DB,
};
use thiserror::Error;
pub use wl_state::{FullAccessState, TempWlState, WlState};
use write_log::WriteLog;

/// A result of a function that may fail
pub type Result<T> = std::result::Result<T, Error>;

/// We delay epoch change 2 blocks to keep it in sync with Tendermint, because
/// it has 2 blocks delay on validator set update.
pub const EPOCH_SWITCH_BLOCKS_DELAY: u32 = 2;

/// Common trait for read-only access to write log, DB and in-memory state.
pub trait StateRead: StorageRead + Debug {
    /// DB type
    type D: 'static + DB + for<'iter> DBIter<'iter>;
    /// DB hasher type
    type H: 'static + StorageHasher;

    /// Borrow `WriteLog`
    fn write_log(&self) -> &WriteLog;

    /// Borrow `DB`
    fn db(&self) -> &Self::D;

    /// Borrow `InMemory` state
    fn in_mem(&self) -> &InMemory<Self::H>;

    fn charge_gas(&self, gas: u64) -> Result<()>;

    /// Check if the given key is present in storage. Returns the result and the
    /// gas cost.
    fn db_has_key(&self, key: &storage::Key) -> Result<(bool, u64)> {
        Ok((
            self.db().read_subspace_val(key)?.is_some(),
            key.len() as u64 * STORAGE_ACCESS_GAS_PER_BYTE,
        ))
    }

    /// Returns a value from the specified subspace and the gas cost
    fn db_read(&self, key: &storage::Key) -> Result<(Option<Vec<u8>>, u64)> {
        tracing::debug!("storage read key {}", key);

        match self.db().read_subspace_val(key)? {
            Some(v) => {
                let gas =
                    (key.len() + v.len()) as u64 * STORAGE_ACCESS_GAS_PER_BYTE;
                Ok((Some(v), gas))
            }
            None => Ok((None, key.len() as u64 * STORAGE_ACCESS_GAS_PER_BYTE)),
        }
    }

    /// WARNING: This only works for values that have been committed to DB.
    /// To be able to see values written or deleted, but not yet committed,
    /// use the `StorageWithWriteLog`.
    ///
    /// Returns a prefix iterator, ordered by storage keys, and the gas cost.
    fn db_iter_prefix(
        &self,
        prefix: &Key,
    ) -> (<Self::D as DBIter<'_>>::PrefixIter, u64) {
        (
            self.db().iter_prefix(Some(prefix)),
            prefix.len() as u64 * STORAGE_ACCESS_GAS_PER_BYTE,
        )
    }

    /// Returns an iterator over the block results
    fn db_iter_results(&self) -> (<Self::D as DBIter<'_>>::PrefixIter, u64) {
        (self.db().iter_results(), 0)
    }

    /// Get the hash of a validity predicate for the given account address and
    /// the gas cost for reading it.
    fn validity_predicate(
        &self,
        addr: &Address,
    ) -> Result<(Option<Hash>, u64)> {
        let key = if let Address::Implicit(_) = addr {
            namada_parameters::storage::get_implicit_vp_key()
        } else {
            Key::validity_predicate(addr)
        };
        match self.db_read(&key)? {
            (Some(value), gas) => {
                let vp_code_hash = Hash::try_from(&value[..])
                    .map_err(Error::InvalidCodeHash)?;
                Ok((Some(vp_code_hash), gas))
            }
            (None, gas) => Ok((None, gas)),
        }
    }

    /// Get the block header
    fn get_block_header(
        &self,
        height: Option<BlockHeight>,
    ) -> Result<(Option<Header>, u64)> {
        match height {
            Some(h) if h == self.in_mem().get_block_height().0 => {
                let header = self.in_mem().header.clone();
                let gas = match header {
                    Some(ref header) => {
                        header.encoded_len() as u64 * MEMORY_ACCESS_GAS_PER_BYTE
                    }
                    None => MEMORY_ACCESS_GAS_PER_BYTE,
                };
                Ok((header, gas))
            }
            Some(h) => match self.db().read_block_header(h)? {
                Some(header) => {
                    let gas = header.encoded_len() as u64
                        * STORAGE_ACCESS_GAS_PER_BYTE;
                    Ok((Some(header), gas))
                }
                None => Ok((None, STORAGE_ACCESS_GAS_PER_BYTE)),
            },
            None => {
                Ok((self.in_mem().header.clone(), STORAGE_ACCESS_GAS_PER_BYTE))
            }
        }
    }
}

/// Common trait for write log, DB and in-memory state.
pub trait State: StateRead + StorageWrite {
    /// Borrow mutable `WriteLog`
    fn write_log_mut(&mut self) -> &mut WriteLog;

    /// Splitting borrow to get mutable reference to `WriteLog`, immutable
    /// reference to the `InMemory` state and DB when in need of both (avoids
    /// complain from the borrow checker)
    fn split_borrow(&mut self)
    -> (&mut WriteLog, &InMemory<Self::H>, &Self::D);

    /// Write the provided tx hash to write log.
    fn write_tx_hash(&mut self, hash: Hash) -> write_log::Result<()> {
        self.write_log_mut().write_tx_hash(hash)
    }
}

#[macro_export]
macro_rules! impl_storage_read {
    ($($type:ty)*) => {
        impl<D, H> StorageRead for $($type)*
        where
            D: 'static + DB + for<'iter> DBIter<'iter>,
            H: 'static + StorageHasher,
        {
            type PrefixIter<'iter> = PrefixIter<'iter, D> where Self: 'iter;

            fn read_bytes(
                &self,
                key: &storage::Key,
            ) -> namada_storage::Result<Option<Vec<u8>>> {
                // try to read from the write log first
                let (log_val, gas) = self.write_log().read(key);
                self.charge_gas(gas).into_storage_result()?;
                match log_val {
                    Some(write_log::StorageModification::Write { ref value }) => {
                        Ok(Some(value.clone()))
                    }
                    Some(write_log::StorageModification::Delete) => Ok(None),
                    Some(write_log::StorageModification::InitAccount {
                        ref vp_code_hash,
                    }) => Ok(Some(vp_code_hash.to_vec())),
                    Some(write_log::StorageModification::Temp { ref value }) => {
                        Ok(Some(value.clone()))
                    }
                    None => {
                        // when not found in write log, try to read from the storage
                        let (value, gas) = self.db_read(key).into_storage_result()?;
                        self.charge_gas(gas).into_storage_result()?;
                        Ok(value)
                    }
                }
            }

            fn has_key(&self, key: &storage::Key) -> namada_storage::Result<bool> {
                // try to read from the write log first
                let (log_val, gas) = self.write_log().read(key);
                self.charge_gas(gas).into_storage_result()?;
                match log_val {
                    Some(&write_log::StorageModification::Write { .. })
                    | Some(&write_log::StorageModification::InitAccount { .. })
                    | Some(&write_log::StorageModification::Temp { .. }) => Ok(true),
                    Some(&write_log::StorageModification::Delete) => {
                        // the given key has been deleted
                        Ok(false)
                    }
                    None => {
                        // when not found in write log, try to check the storage
                        let (present, gas) = self.db_has_key(key).into_storage_result()?;
                        self.charge_gas(gas).into_storage_result()?;
                        Ok(present)
                    }
                }
            }

            fn iter_prefix<'iter>(
                &'iter self,
                prefix: &storage::Key,
            ) -> namada_storage::Result<Self::PrefixIter<'iter>> {
                let (iter, gas) =
                    iter_prefix_post(self.write_log(), self.db(), prefix);
                self.charge_gas(gas).into_storage_result()?;
                Ok(iter)
            }

            fn iter_next<'iter>(
                &'iter self,
                iter: &mut Self::PrefixIter<'iter>,
            ) -> namada_storage::Result<Option<(String, Vec<u8>)>> {
                iter.next().map(|(key, val, gas)| {
                    self.charge_gas(gas).into_storage_result()?;
                    Ok((key, val))
                }).transpose()
            }

            fn get_chain_id(
                &self,
            ) -> std::result::Result<String, namada_storage::Error> {
                let (chain_id, gas) = self.in_mem().get_chain_id();
                self.charge_gas(gas).into_storage_result()?;
                Ok(chain_id)
            }

            fn get_block_height(
                &self,
            ) -> std::result::Result<storage::BlockHeight, namada_storage::Error> {
                let (height, gas) = self.in_mem().get_block_height();
                self.charge_gas(gas).into_storage_result()?;
                Ok(height)
            }

            fn get_block_header(
                &self,
                height: storage::BlockHeight,
            ) -> std::result::Result<Option<storage::Header>, namada_storage::Error>
            {
                let (header, gas) =
                    StateRead::get_block_header(self, Some(height)).into_storage_result()?;
                self.charge_gas(gas).into_storage_result()?;
                Ok(header)
            }

            fn get_block_hash(
                &self,
            ) -> std::result::Result<storage::BlockHash, namada_storage::Error> {
                let (hash, gas) = self.in_mem().get_block_hash();
                self.charge_gas(gas).into_storage_result()?;
                Ok(hash)
            }

            fn get_block_epoch(
                &self,
            ) -> std::result::Result<storage::Epoch, namada_storage::Error> {
                let (epoch, gas) = self.in_mem().get_current_epoch();
                self.charge_gas(gas).into_storage_result()?;
                Ok(epoch)
            }

            fn get_pred_epochs(&self) -> namada_storage::Result<Epochs> {
                self.charge_gas(
                    namada_gas::STORAGE_ACCESS_GAS_PER_BYTE,
                ).into_storage_result()?;
                Ok(self.in_mem().block.pred_epochs.clone())
            }

            fn get_tx_index(
                &self,
            ) -> std::result::Result<storage::TxIndex, namada_storage::Error> {
                self.charge_gas(
                    namada_gas::STORAGE_ACCESS_GAS_PER_BYTE,
                ).into_storage_result()?;
                Ok(self.in_mem().tx_index)
            }

            fn get_native_token(&self) -> namada_storage::Result<Address> {
                self.charge_gas(
                    namada_gas::STORAGE_ACCESS_GAS_PER_BYTE,
                ).into_storage_result()?;
                Ok(self.in_mem().native_token.clone())
            }
        }
    }
}

#[macro_export]
macro_rules! impl_storage_write {
    ($($type:ty)*) => {
        impl<D, H> StorageWrite for $($type)*
        where
            D: 'static + DB + for<'iter> DBIter<'iter>,
            H: 'static + StorageHasher,
        {
            fn write_bytes(
                &mut self,
                key: &storage::Key,
                val: impl AsRef<[u8]>,
            ) -> namada_storage::Result<()> {
                let (gas, _size_diff) = self
                    .write_log_mut()
                    .write(key, val.as_ref().to_vec())
                    .into_storage_result()?;
                self.charge_gas(gas).into_storage_result()?;
                Ok(())
            }

            fn delete(&mut self, key: &storage::Key) -> namada_storage::Result<()> {
                let (gas, _size_diff) = self
                    .write_log_mut()
                    .delete(key)
                    .into_storage_result()?;
                self.charge_gas(gas).into_storage_result()?;
                Ok(())
            }
        }
    };
}

// Note: `FullAccessState` writes to a write-log at block-level, while all the
// other `StorageWrite` impls write at tx-level.
macro_rules! impl_storage_write_by_protocol {
    ($($type:ty)*) => {
        impl<D, H> StorageWrite for $($type)*
        where
            D: 'static + DB + for<'iter> DBIter<'iter>,
            H: 'static + StorageHasher,
        {
            fn write_bytes(
                &mut self,
                key: &storage::Key,
                val: impl AsRef<[u8]>,
            ) -> namada_storage::Result<()> {
                self
                    .write_log_mut()
                    .protocol_write(key, val.as_ref().to_vec())
                    .into_storage_result()?;
                Ok(())
            }

<<<<<<< HEAD
    /// Write the provided tx hash to storage
    pub fn write_replay_protection_entry(
        &mut self,
        batch: &mut D::WriteBatch,
        key: &Key,
    ) -> Result<()> {
        Ok(self.db.write_replay_protection_entry(batch, key)?)
    }

    /// Delete the provided tx hash from storage
    pub fn delete_replay_protection_entry(
        &mut self,
        batch: &mut D::WriteBatch,
        key: &Key,
    ) -> Result<()> {
        Ok(self.db.delete_replay_protection_entry(batch, key)?)
    }

    pub fn prune_replay_protection_buffer(
        &mut self,
        batch: &mut D::WriteBatch,
    ) -> Result<()> {
        Ok(self.db.prune_replay_protection_buffer(batch)?)
    }
=======
            fn delete(&mut self, key: &storage::Key) -> namada_storage::Result<()> {
                self
                    .write_log_mut()
                    .protocol_delete(key)
                    .into_storage_result()?;
                Ok(())
            }
        }
    };
}

impl_storage_read!(FullAccessState<D, H>);
impl_storage_read!(WlState<D, H>);
impl_storage_read!(TempWlState<'_, D, H>);
impl_storage_write_by_protocol!(FullAccessState<D, H>);
impl_storage_write_by_protocol!(WlState<D, H>);
impl_storage_write_by_protocol!(TempWlState<'_, D, H>);
>>>>>>> 2535c9c8

impl_storage_read!(TxHostEnvState<'_, D, H>);
impl_storage_read!(VpHostEnvState<'_, D, H>);
impl_storage_write!(TxHostEnvState<'_, D, H>);

pub fn merklize_all_keys(_key: &storage::Key) -> bool {
    true
}

#[allow(missing_docs)]
#[derive(Error, Debug)]
pub enum Error {
    #[error("TEMPORARY error: {error}")]
    Temporary { error: String },
    #[error("Found an unknown key: {key}")]
    UnknownKey { key: String },
    #[error("Storage key error {0}")]
    KeyError(namada_core::storage::Error),
    #[error("Coding error: {0}")]
    CodingError(#[from] namada_core::DecodeError),
    #[error("Merkle tree error: {0}")]
    MerkleTreeError(MerkleTreeError),
    #[error("DB error: {0}")]
    DBError(String),
    #[error("Borsh (de)-serialization error: {0}")]
    BorshCodingError(std::io::Error),
    #[error("Merkle tree at the height {height} is not stored")]
    NoMerkleTree { height: BlockHeight },
    #[error("Code hash error: {0}")]
    InvalidCodeHash(HashError),
    #[error("DB error: {0}")]
    DbError(#[from] namada_storage::DbError),
    #[error("{0}")]
    Gas(namada_gas::Error),
    #[error("{0}")]
    StorageError(#[from] namada_storage::Error),
}

impl From<MerkleTreeError> for Error {
    fn from(error: MerkleTreeError) -> Self {
        Self::MerkleTreeError(error)
    }
}

/// Prefix iterator for [`StorageRead`] implementations.
#[derive(Debug)]
pub struct PrefixIter<'iter, D>
where
    D: DB + DBIter<'iter>,
{
    /// Peekable storage iterator
    pub storage_iter: Peekable<<D as DBIter<'iter>>::PrefixIter>,
    /// Peekable write log iterator
    pub write_log_iter: Peekable<write_log::PrefixIter>,
}

/// Iterate write-log storage items prior to a tx execution, matching the
/// given prefix. Returns the iterator and gas cost.
pub fn iter_prefix_pre<'a, D>(
    // We cannot use e.g. `&'a State`, because it doesn't live long
    // enough - the lifetime of the `PrefixIter` must depend on the lifetime of
    // references to the `WriteLog` and `DB`.
    write_log: &'a WriteLog,
    db: &'a D,
    prefix: &storage::Key,
) -> (PrefixIter<'a, D>, u64)
where
    D: DB + for<'iter> DBIter<'iter>,
{
    let storage_iter = db.iter_prefix(Some(prefix)).peekable();
    let write_log_iter = write_log.iter_prefix_pre(prefix).peekable();
    (
        PrefixIter::<D> {
            storage_iter,
            write_log_iter,
        },
        prefix.len() as u64 * namada_gas::STORAGE_ACCESS_GAS_PER_BYTE,
    )
}

/// Iterate write-log storage items posterior to a tx execution, matching the
/// given prefix. Returns the iterator and gas cost.
pub fn iter_prefix_post<'a, D>(
    // We cannot use e.g. `&'a State`, because it doesn't live long
    // enough - the lifetime of the `PrefixIter` must depend on the lifetime of
    // references to the `WriteLog` and `DB`.
    write_log: &'a WriteLog,
    db: &'a D,
    prefix: &storage::Key,
) -> (PrefixIter<'a, D>, u64)
where
    D: DB + for<'iter> DBIter<'iter>,
{
    let storage_iter = db.iter_prefix(Some(prefix)).peekable();
    let write_log_iter = write_log.iter_prefix_post(prefix).peekable();
    (
        PrefixIter::<D> {
            storage_iter,
            write_log_iter,
        },
        prefix.len() as u64 * namada_gas::STORAGE_ACCESS_GAS_PER_BYTE,
    )
}

impl<'iter, D> Iterator for PrefixIter<'iter, D>
where
    D: DB + DBIter<'iter>,
{
    type Item = (String, Vec<u8>, u64);

    fn next(&mut self) -> Option<Self::Item> {
        enum Next {
            ReturnWl { advance_storage: bool },
            ReturnStorage,
        }
        loop {
            let what: Next;
            {
                let storage_peeked = self.storage_iter.peek();
                let wl_peeked = self.write_log_iter.peek();
                match (storage_peeked, wl_peeked) {
                    (None, None) => return None,
                    (None, Some(_)) => {
                        what = Next::ReturnWl {
                            advance_storage: false,
                        };
                    }
                    (Some(_), None) => {
                        what = Next::ReturnStorage;
                    }
                    (Some((storage_key, _, _)), Some((wl_key, _))) => {
                        if wl_key <= storage_key {
                            what = Next::ReturnWl {
                                advance_storage: wl_key == storage_key,
                            };
                        } else {
                            what = Next::ReturnStorage;
                        }
                    }
                }
            }
            match what {
                Next::ReturnWl { advance_storage } => {
                    if advance_storage {
                        let _ = self.storage_iter.next();
                    }

                    if let Some((key, modification)) =
                        self.write_log_iter.next()
                    {
                        match modification {
                            write_log::StorageModification::Write { value }
                            | write_log::StorageModification::Temp { value } => {
                                let gas = value.len() as u64;
                                return Some((key, value, gas));
                            }
                            write_log::StorageModification::InitAccount {
                                vp_code_hash,
                            } => {
                                let gas = vp_code_hash.len() as u64;
                                return Some((key, vp_code_hash.to_vec(), gas));
                            }
                            write_log::StorageModification::Delete => {
                                continue;
                            }
                        }
                    }
                }
                Next::ReturnStorage => {
                    if let Some(next) = self.storage_iter.next() {
                        return Some(next);
                    }
                }
            }
        }
    }
}

/// Helpers for testing components that depend on storage
#[cfg(any(test, feature = "testing"))]
pub mod testing {
    use namada_core::address;
    use namada_core::address::EstablishedAddressGen;
    use namada_core::chain::ChainId;
    use namada_core::time::DateTimeUtc;
    use namada_storage::tx_queue::{ExpiredTxsQueue, TxQueue};

    use super::mockdb::MockDB;
    use super::*;

    pub type TestState = FullAccessState<MockDB, Sha256Hasher>;

    impl Default for TestState {
        fn default() -> Self {
            Self(WlState {
                write_log: Default::default(),
                db: MockDB::default(),
                in_mem: Default::default(),
                merkle_tree_key_filter: merklize_all_keys,
            })
        }
    }

    /// In memory State for testing.
    pub type InMemoryState = InMemory<Sha256Hasher>;

    impl Default for InMemoryState {
        fn default() -> Self {
            let chain_id = ChainId::default();
            let tree = MerkleTree::default();
            let block = BlockStorage {
                tree,
                hash: BlockHash::default(),
                height: BlockHeight::default(),
                epoch: Epoch::default(),
                pred_epochs: Epochs::default(),
                results: BlockResults::default(),
            };
            Self {
                chain_id,
                block,
                header: None,
                last_block: None,
                last_epoch: Epoch::default(),
                next_epoch_min_start_height: BlockHeight::default(),
                next_epoch_min_start_time: DateTimeUtc::now(),
                address_gen: EstablishedAddressGen::new(
                    "Test address generator seed",
                ),
                update_epoch_blocks_delay: None,
                tx_index: TxIndex::default(),
                conversion_state: ConversionState::default(),
                tx_queue: TxQueue::default(),
                expired_txs_queue: ExpiredTxsQueue::default(),
                native_token: address::testing::nam(),
                ethereum_height: None,
                eth_events_queue: EthEventsQueue::default(),
                storage_read_past_height_limit: Some(1000),
            }
        }
    }
}

#[cfg(test)]
mod tests {
    use std::collections::BTreeMap;

    use chrono::{TimeZone, Utc};
    use namada_core::address::InternalAddress;
    use namada_core::borsh::{BorshDeserialize, BorshSerializeExt};
    use namada_core::dec::Dec;
    use namada_core::storage::DbKeySeg;
    use namada_core::time::{self, DateTimeUtc, Duration};
    use namada_core::token;
    use namada_parameters::{EpochDuration, Parameters};
    use proptest::prelude::*;
    use proptest::test_runner::Config;
    // Use `RUST_LOG=info` (or another tracing level) and `--nocapture` to
    // see `tracing` logs from tests
    use test_log::test;

    use super::testing::*;
    use super::*;

    prop_compose! {
        /// Setup test input data with arbitrary epoch duration, epoch start
        /// height and time, and a block height and time that are greater than
        /// the epoch start height and time, and the change to be applied to
        /// the epoch duration parameters.
        fn arb_and_epoch_duration_start_and_block()
        (
            start_height in 0..1000_u64,
            start_time in 0..10000_i64,
            min_num_of_blocks in 1..10_u64,
            min_duration in 1..100_i64,
            max_expected_time_per_block in 1..100_i64,
        )
        (
            min_num_of_blocks in Just(min_num_of_blocks),
            min_duration in Just(min_duration),
            max_expected_time_per_block in Just(max_expected_time_per_block),
            start_height in Just(start_height),
            start_time in Just(start_time),
            block_height in start_height + 1..(start_height + 2 * min_num_of_blocks),
            block_time in start_time + 1..(start_time + 2 * min_duration),
            // Delta will be applied on the `min_num_of_blocks` parameter
            min_blocks_delta in -(min_num_of_blocks as i64 - 1)..5,
            // Delta will be applied on the `min_duration` parameter
            min_duration_delta in -(min_duration - 1)..50,
            // Delta will be applied on the `max_expected_time_per_block` parameter
            max_time_per_block_delta in -(max_expected_time_per_block - 1)..50,
        ) -> (EpochDuration, i64, BlockHeight, DateTimeUtc, BlockHeight, DateTimeUtc,
                i64, i64, i64) {
            let epoch_duration = EpochDuration {
                min_num_of_blocks,
                min_duration: Duration::seconds(min_duration).into(),
            };
            (epoch_duration, max_expected_time_per_block,
                BlockHeight(start_height), Utc.timestamp_opt(start_time, 0).single().expect("expected valid timestamp").into(),
                BlockHeight(block_height), Utc.timestamp_opt(block_time, 0).single().expect("expected valid timestamp").into(),
                min_blocks_delta, min_duration_delta, max_time_per_block_delta)
        }
    }

    proptest! {
        #![proptest_config(Config {
            cases: 10,
            .. Config::default()
        })]
        /// Test that:
        /// 1. When the minimum blocks have been created since the epoch
        ///    start height and minimum time passed since the epoch start time,
        ///    a new epoch must start.
        /// 2. When the epoch duration parameters change, the current epoch's
        ///    duration doesn't change, but the next one does.
        #[test]
        fn update_epoch_after_its_duration(
            (epoch_duration, max_expected_time_per_block, start_height, start_time, block_height, block_time,
            min_blocks_delta, min_duration_delta, max_time_per_block_delta)
            in arb_and_epoch_duration_start_and_block())
        {
            let mut state =TestState::default();
            state.in_mem_mut().next_epoch_min_start_height=
                        start_height + epoch_duration.min_num_of_blocks;
            state.in_mem_mut().next_epoch_min_start_time=
                        start_time + epoch_duration.min_duration;
            let mut parameters = Parameters {
                max_tx_bytes: 1024 * 1024,
                max_proposal_bytes: Default::default(),
                max_block_gas: 20_000_000,
                epoch_duration: epoch_duration.clone(),
                max_expected_time_per_block: Duration::seconds(max_expected_time_per_block).into(),
                vp_allowlist: vec![],
                tx_allowlist: vec![],
                implicit_vp_code_hash: Some(Hash::zero()),
                epochs_per_year: 100,
                max_signatures_per_transaction: 15,
                staked_ratio: Dec::new(1,1).expect("Cannot fail"),
                pos_inflation_amount: token::Amount::zero(),
                fee_unshielding_gas_limit: 20_000,
                fee_unshielding_descriptions_limit: 15,
                minimum_gas_price: BTreeMap::default(),
            };
            namada_parameters::init_storage(&parameters, &mut state).unwrap();
            // Initialize pred_epochs to the current height
            let height = state.in_mem().block.height;
            state
                .in_mem_mut()
                .block
                .pred_epochs
                .new_epoch(height);

            let epoch_before = state.in_mem().last_epoch;
            assert_eq!(epoch_before, state.in_mem().block.epoch);

            // Try to apply the epoch update
            state.update_epoch(block_height, block_time).unwrap();

            // Test for 1.
            if block_height.0 - start_height.0
                >= epoch_duration.min_num_of_blocks
                && time::duration_passed(
                    block_time,
                    start_time,
                    epoch_duration.min_duration,
                )
            {
                // Update will now be enqueued for 2 blocks in the future
                assert_eq!(state.in_mem().block.epoch, epoch_before);
                assert_eq!(state.in_mem().update_epoch_blocks_delay, Some(2));

                let block_height = block_height + 1;
                let block_time = block_time + Duration::seconds(1);
                state.update_epoch(block_height, block_time).unwrap();
                assert_eq!(state.in_mem().block.epoch, epoch_before);
                assert_eq!(state.in_mem().update_epoch_blocks_delay, Some(1));

                let block_height = block_height + 1;
                let block_time = block_time + Duration::seconds(1);
                state.update_epoch(block_height, block_time).unwrap();
                assert_eq!(state.in_mem().block.epoch, epoch_before.next());
                assert!(state.in_mem().update_epoch_blocks_delay.is_none());

                assert_eq!(state.in_mem().next_epoch_min_start_height,
                    block_height + epoch_duration.min_num_of_blocks);
                assert_eq!(state.in_mem().next_epoch_min_start_time,
                    block_time + epoch_duration.min_duration);
                assert_eq!(
                    state.in_mem().block.pred_epochs.get_epoch(BlockHeight(block_height.0 - 1)),
                    Some(epoch_before));
                assert_eq!(
                    state.in_mem().block.pred_epochs.get_epoch(block_height),
                    Some(epoch_before.next()));
            } else {
                assert!(state.in_mem().update_epoch_blocks_delay.is_none());
                assert_eq!(state.in_mem().block.epoch, epoch_before);
                assert_eq!(
                    state.in_mem().block.pred_epochs.get_epoch(BlockHeight(block_height.0 - 1)),
                    Some(epoch_before));
                assert_eq!(
                    state.in_mem().block.pred_epochs.get_epoch(block_height),
                    Some(epoch_before));
            }
            // Last epoch should only change when the block is committed
            assert_eq!(state.in_mem().last_epoch, epoch_before);

            // Update the epoch duration parameters
            parameters.epoch_duration.min_num_of_blocks =
                (parameters.epoch_duration.min_num_of_blocks as i64 + min_blocks_delta) as u64;
            let min_duration: i64 = parameters.epoch_duration.min_duration.0 as _;
            parameters.epoch_duration.min_duration =
                Duration::seconds(min_duration + min_duration_delta).into();
            parameters.max_expected_time_per_block =
                Duration::seconds(max_expected_time_per_block + max_time_per_block_delta).into();
            namada_parameters::update_max_expected_time_per_block_parameter(&mut state, &parameters.max_expected_time_per_block).unwrap();
            namada_parameters::update_epoch_parameter(&mut state, &parameters.epoch_duration).unwrap();

            // Test for 2.
            let epoch_before = state.in_mem().block.epoch;
            let height_of_update = state.in_mem().next_epoch_min_start_height.0 ;
            let time_of_update = state.in_mem().next_epoch_min_start_time;
            let height_before_update = BlockHeight(height_of_update - 1);
            let height_of_update = BlockHeight(height_of_update);
            let time_before_update = time_of_update - Duration::seconds(1);

            // No update should happen before both epoch duration conditions are
            // satisfied
            state.update_epoch(height_before_update, time_before_update).unwrap();
            assert_eq!(state.in_mem().block.epoch, epoch_before);
            assert!(state.in_mem().update_epoch_blocks_delay.is_none());
            state.update_epoch(height_of_update, time_before_update).unwrap();
            assert_eq!(state.in_mem().block.epoch, epoch_before);
            assert!(state.in_mem().update_epoch_blocks_delay.is_none());
            state.update_epoch(height_before_update, time_of_update).unwrap();
            assert_eq!(state.in_mem().block.epoch, epoch_before);
            assert!(state.in_mem().update_epoch_blocks_delay.is_none());

            // Update should be enqueued for 2 blocks in the future starting at or after this height and time
            state.update_epoch(height_of_update, time_of_update).unwrap();
            assert_eq!(state.in_mem().block.epoch, epoch_before);
            assert_eq!(state.in_mem().update_epoch_blocks_delay, Some(2));

            // Increment the block height and time to simulate new blocks now
            let height_of_update = height_of_update + 1;
            let time_of_update = time_of_update + Duration::seconds(1);
            state.update_epoch(height_of_update, time_of_update).unwrap();
            assert_eq!(state.in_mem().block.epoch, epoch_before);
            assert_eq!(state.in_mem().update_epoch_blocks_delay, Some(1));

            let height_of_update = height_of_update + 1;
            let time_of_update = time_of_update + Duration::seconds(1);
            state.update_epoch(height_of_update, time_of_update).unwrap();
            assert_eq!(state.in_mem().block.epoch, epoch_before.next());
            assert!(state.in_mem().update_epoch_blocks_delay.is_none());
            // The next epoch's minimum duration should change
            assert_eq!(state.in_mem().next_epoch_min_start_height,
                height_of_update + parameters.epoch_duration.min_num_of_blocks);
            assert_eq!(state.in_mem().next_epoch_min_start_time,
                time_of_update + parameters.epoch_duration.min_duration);

            // Increment the block height and time once more to make sure things reset
            let height_of_update = height_of_update + 1;
            let time_of_update = time_of_update + Duration::seconds(1);
            state.update_epoch(height_of_update, time_of_update).unwrap();
            assert_eq!(state.in_mem().block.epoch, epoch_before.next());
        }
    }

    fn test_key_1() -> Key {
        Key::parse("testing1").unwrap()
    }

    fn test_key_2() -> Key {
        Key::parse("testing2").unwrap()
    }

    fn merkle_tree_key_filter(key: &Key) -> bool {
        key == &test_key_1()
    }

    #[test]
    fn test_writing_without_merklizing_or_diffs() {
        let mut state = TestState::default();
        assert_eq!(state.in_mem().block.height.0, 0);

        (state.0.merkle_tree_key_filter) = merkle_tree_key_filter;

        let key1 = test_key_1();
        let val1 = 1u64;
        let key2 = test_key_2();
        let val2 = 2u64;

        // Standard write of key-val-1
        state.write(&key1, val1).unwrap();

        // Read from State should return val1
        let res = state.read::<u64>(&key1).unwrap().unwrap();
        assert_eq!(res, val1);

        // Read from DB shouldn't return val1 bc the block hasn't been
        // committed
        let (res, _) = state.db_read(&key1).unwrap();
        assert!(res.is_none());

        // Write key-val-2 without merklizing or diffs
        state.write(&key2, val2).unwrap();

        // Read from state should return val2
        let res = state.read::<u64>(&key2).unwrap().unwrap();
        assert_eq!(res, val2);

        // Commit block and storage changes
        state.commit_block().unwrap();
        state.in_mem_mut().block.height =
            state.in_mem().block.height.next_height();

        // Read key1 from DB should return val1
        let (res1, _) = state.db_read(&key1).unwrap();
        let res1 = u64::try_from_slice(&res1.unwrap()).unwrap();
        assert_eq!(res1, val1);

        // Check merkle tree inclusion of key-val-1 explicitly
        let is_merklized1 = state.in_mem().block.tree.has_key(&key1).unwrap();
        assert!(is_merklized1);

        // Key2 should be in storage. Confirm by reading from
        // state and also by reading DB subspace directly
        let res2 = state.read::<u64>(&key2).unwrap().unwrap();
        assert_eq!(res2, val2);
        let res2 = state.db().read_subspace_val(&key2).unwrap().unwrap();
        let res2 = u64::try_from_slice(&res2).unwrap();
        assert_eq!(res2, val2);

        // Check explicitly that key-val-2 is not in merkle tree
        let is_merklized2 = state.in_mem().block.tree.has_key(&key2).unwrap();
        assert!(!is_merklized2);

        // Check that the proper diffs exist for key-val-1
        let res1 = state
            .db()
            .read_diffs_val(&key1, Default::default(), true)
            .unwrap();
        assert!(res1.is_none());

        let res1 = state
            .db()
            .read_diffs_val(&key1, Default::default(), false)
            .unwrap()
            .unwrap();
        let res1 = u64::try_from_slice(&res1).unwrap();
        assert_eq!(res1, val1);

        // Check that there are diffs for key-val-2 in block 0, since all keys
        // need to have diffs for at least 1 block for rollback purposes
        let res2 = state
            .db()
            .read_diffs_val(&key2, BlockHeight(0), true)
            .unwrap();
        assert!(res2.is_none());
        let res2 = state
            .db()
            .read_diffs_val(&key2, BlockHeight(0), false)
            .unwrap()
            .unwrap();
        let res2 = u64::try_from_slice(&res2).unwrap();
        assert_eq!(res2, val2);

        // Now delete the keys properly
        state.delete(&key1).unwrap();
        state.delete(&key2).unwrap();

        // Commit the block again
        state.commit_block().unwrap();
        state.in_mem_mut().block.height =
            state.in_mem().block.height.next_height();

        // Check the key-vals are removed from the storage subspace
        let res1 = state.read::<u64>(&key1).unwrap();
        let res2 = state.read::<u64>(&key2).unwrap();
        assert!(res1.is_none() && res2.is_none());
        let res1 = state.db().read_subspace_val(&key1).unwrap();
        let res2 = state.db().read_subspace_val(&key2).unwrap();
        assert!(res1.is_none() && res2.is_none());

        // Check that the key-vals don't exist in the merkle tree anymore
        let is_merklized1 = state.in_mem().block.tree.has_key(&key1).unwrap();
        let is_merklized2 = state.in_mem().block.tree.has_key(&key2).unwrap();
        assert!(!is_merklized1 && !is_merklized2);

        // Check that key-val-1 diffs are properly updated for blocks 0 and 1
        let res1 = state
            .db()
            .read_diffs_val(&key1, BlockHeight(0), true)
            .unwrap();
        assert!(res1.is_none());

        let res1 = state
            .db()
            .read_diffs_val(&key1, BlockHeight(0), false)
            .unwrap()
            .unwrap();
        let res1 = u64::try_from_slice(&res1).unwrap();
        assert_eq!(res1, val1);

        let res1 = state
            .db()
            .read_diffs_val(&key1, BlockHeight(1), true)
            .unwrap()
            .unwrap();
        let res1 = u64::try_from_slice(&res1).unwrap();
        assert_eq!(res1, val1);

        let res1 = state
            .db()
            .read_diffs_val(&key1, BlockHeight(1), false)
            .unwrap();
        assert!(res1.is_none());

        // Check that key-val-2 diffs don't exist for block 0 anymore
        let res2 = state
            .db()
            .read_diffs_val(&key2, BlockHeight(0), true)
            .unwrap();
        assert!(res2.is_none());
        let res2 = state
            .db()
            .read_diffs_val(&key2, BlockHeight(0), false)
            .unwrap();
        assert!(res2.is_none());

        // Check that the block 1 diffs for key-val-2 include an "old" value of
        // val2 and no "new" value
        let res2 = state
            .db()
            .read_diffs_val(&key2, BlockHeight(1), true)
            .unwrap()
            .unwrap();
        let res2 = u64::try_from_slice(&res2).unwrap();
        assert_eq!(res2, val2);
        let res2 = state
            .db()
            .read_diffs_val(&key2, BlockHeight(1), false)
            .unwrap();
        assert!(res2.is_none());
    }

    proptest! {
        // Generate arb valid input for `test_prefix_iters_aux`
        #![proptest_config(Config {
            cases: 10,
            .. Config::default()
        })]
        #[test]
        fn test_prefix_iters(
            key_vals in arb_key_vals(30),
        ) {
            test_prefix_iters_aux(key_vals)
        }
    }

    /// Check the `prefix_iter_pre` and `prefix_iter_post` return expected
    /// values, generated in the input to this function
    fn test_prefix_iters_aux(kvs: Vec<KeyVal<i8>>) {
        let mut s = TestState::default();

        // Partition the tx and storage kvs
        let (tx_kvs, rest): (Vec<_>, Vec<_>) = kvs
            .into_iter()
            .partition(|(_key, val)| matches!(val, Level::TxWriteLog(_)));
        // Partition the kvs to only apply block level first
        let (block_kvs, storage_kvs): (Vec<_>, Vec<_>) = rest
            .into_iter()
            .partition(|(_key, val)| matches!(val, Level::BlockWriteLog(_)));

        // Apply the kvs in order of the levels
        apply_to_state(&mut s, &storage_kvs);
        apply_to_state(&mut s, &block_kvs);
        apply_to_state(&mut s, &tx_kvs);

        // Collect the expected values in prior state - storage level then block
        let mut expected_pre = BTreeMap::new();
        for (key, val) in storage_kvs {
            if let Level::Storage(val) = val {
                expected_pre.insert(key, val);
            }
        }
        for (key, val) in &block_kvs {
            if let Level::BlockWriteLog(WlMod::Write(val)) = val {
                expected_pre.insert(key.clone(), *val);
            }
        }
        for (key, val) in &block_kvs {
            // Deletes have to be applied last
            if let Level::BlockWriteLog(WlMod::Delete) = val {
                expected_pre.remove(key);
            } else if let Level::BlockWriteLog(WlMod::DeletePrefix) = val {
                expected_pre.retain(|expected_key, _val| {
                    // Remove matching prefixes except for VPs
                    expected_key.is_validity_predicate().is_some()
                        || expected_key.split_prefix(key).is_none()
                })
            }
        }

        // Collect the values from prior state prefix iterator
        let (iter_pre, _gas) =
            iter_prefix_pre(s.write_log(), s.db(), &storage::Key::default());
        let mut read_pre = BTreeMap::new();
        for (key, val, _gas) in iter_pre {
            let key = storage::Key::parse(key).unwrap();
            let val: i8 = BorshDeserialize::try_from_slice(&val).unwrap();
            read_pre.insert(key, val);
        }

        // A helper for dbg
        let keys_to_string = |kvs: &BTreeMap<storage::Key, i8>| {
            kvs.iter()
                .map(|(key, val)| (key.to_string(), *val))
                .collect::<Vec<_>>()
        };
        dbg!(keys_to_string(&expected_pre), keys_to_string(&read_pre));
        // Clone the prior expected kvs for posterior state check
        let mut expected_post = expected_pre.clone();
        itertools::assert_equal(expected_pre, read_pre);

        // Collect the expected values in posterior state - all the levels
        for (key, val) in &tx_kvs {
            if let Level::TxWriteLog(WlMod::Write(val)) = val {
                expected_post.insert(key.clone(), *val);
            }
        }
        for (key, val) in &tx_kvs {
            // Deletes have to be applied last
            if let Level::TxWriteLog(WlMod::Delete) = val {
                expected_post.remove(key);
            } else if let Level::TxWriteLog(WlMod::DeletePrefix) = val {
                expected_post.retain(|expected_key, _val| {
                    // Remove matching prefixes except for VPs
                    expected_key.is_validity_predicate().is_some()
                        || expected_key.split_prefix(key).is_none()
                })
            }
        }

        // Collect the values from posterior state prefix iterator
        let (iter_post, _gas) =
            iter_prefix_post(s.write_log(), s.db(), &storage::Key::default());
        let mut read_post = BTreeMap::new();
        for (key, val, _gas) in iter_post {
            let key = storage::Key::parse(key).unwrap();
            let val: i8 = BorshDeserialize::try_from_slice(&val).unwrap();
            read_post.insert(key, val);
        }
        dbg!(keys_to_string(&expected_post), keys_to_string(&read_post));
        itertools::assert_equal(expected_post, read_post);
    }

    fn apply_to_state(s: &mut TestState, kvs: &[KeyVal<i8>]) {
        // Apply writes first
        for (key, val) in kvs {
            match val {
                Level::TxWriteLog(WlMod::Delete | WlMod::DeletePrefix)
                | Level::BlockWriteLog(WlMod::Delete | WlMod::DeletePrefix) => {
                }
                Level::TxWriteLog(WlMod::Write(val)) => {
                    s.write_log_mut()
                        .write(key, val.serialize_to_vec())
                        .unwrap();
                }
                Level::BlockWriteLog(WlMod::Write(val)) => {
                    s.write_log_mut()
                        // protocol only writes at block level
                        .protocol_write(key, val.serialize_to_vec())
                        .unwrap();
                }
                Level::Storage(val) => {
                    s.db_write(key, val.serialize_to_vec()).unwrap();
                }
            }
        }
        // Then apply deletions
        for (key, val) in kvs {
            match val {
                Level::TxWriteLog(WlMod::Delete) => {
                    s.write_log_mut().delete(key).unwrap();
                }
                Level::BlockWriteLog(WlMod::Delete) => {
                    s.delete(key).unwrap();
                }
                Level::TxWriteLog(WlMod::DeletePrefix) => {
                    // Find keys matching the prefix
                    let keys = namada_storage::iter_prefix_bytes(s, key)
                        .unwrap()
                        .map(|res| {
                            let (key, _val) = res.unwrap();
                            key
                        })
                        .collect::<Vec<storage::Key>>();
                    // Delete the matching keys
                    for key in keys {
                        // Skip validity predicates which cannot be deleted
                        if key.is_validity_predicate().is_none() {
                            s.write_log_mut().delete(&key).unwrap();
                        }
                    }
                }
                Level::BlockWriteLog(WlMod::DeletePrefix) => {
                    s.delete_prefix(key).unwrap();
                }
                _ => {}
            }
        }
    }

    /// WlStorage key written in the write log or storage
    type KeyVal<VAL> = (storage::Key, Level<VAL>);

    /// WlStorage write level
    #[derive(Clone, Copy, Debug)]
    enum Level<VAL> {
        TxWriteLog(WlMod<VAL>),
        BlockWriteLog(WlMod<VAL>),
        Storage(VAL),
    }

    /// Write log modification
    #[derive(Clone, Copy, Debug)]
    enum WlMod<VAL> {
        Write(VAL),
        Delete,
        DeletePrefix,
    }

    fn arb_key_vals(len: usize) -> impl Strategy<Value = Vec<KeyVal<i8>>> {
        // Start with some arb. storage key-vals
        let storage_kvs = prop::collection::vec(
            (storage::testing::arb_key(), any::<i8>()),
            1..len,
        )
        .prop_map(|kvs| {
            kvs.into_iter()
                .filter_map(|(key, val)| {
                    if let DbKeySeg::AddressSeg(Address::Internal(
                        InternalAddress::EthBridgePool,
                    )) = key.segments[0]
                    {
                        None
                    } else {
                        Some((key, Level::Storage(val)))
                    }
                })
                .collect::<Vec<_>>()
        });

        // Select some indices to override in write log
        let overrides = prop::collection::vec(
            (any::<prop::sample::Index>(), any::<i8>(), any::<bool>()),
            1..len / 2,
        );

        // Select some indices to delete
        let deletes = prop::collection::vec(
            (any::<prop::sample::Index>(), any::<bool>()),
            1..len / 3,
        );

        // Select some indices to delete prefix
        let delete_prefix = prop::collection::vec(
            (
                any::<prop::sample::Index>(),
                any::<bool>(),
                // An arbitrary number of key segments to drop from a selected
                // key to obtain the prefix. Because `arb_key` generates `2..5`
                // segments, we can drop one less of its upper bound.
                (2_usize..4),
            ),
            1..len / 4,
        );

        // Combine them all together
        (storage_kvs, overrides, deletes, delete_prefix).prop_map(
            |(mut kvs, overrides, deletes, delete_prefix)| {
                for (ix, val, is_tx) in overrides {
                    let (key, _) = ix.get(&kvs);
                    let wl_mod = WlMod::Write(val);
                    let lvl = if is_tx {
                        Level::TxWriteLog(wl_mod)
                    } else {
                        Level::BlockWriteLog(wl_mod)
                    };
                    kvs.push((key.clone(), lvl));
                }
                for (ix, is_tx) in deletes {
                    let (key, _) = ix.get(&kvs);
                    // We have to skip validity predicate keys as they cannot be
                    // deleted
                    if key.is_validity_predicate().is_some() {
                        continue;
                    }
                    let wl_mod = WlMod::Delete;
                    let lvl = if is_tx {
                        Level::TxWriteLog(wl_mod)
                    } else {
                        Level::BlockWriteLog(wl_mod)
                    };
                    kvs.push((key.clone(), lvl));
                }
                for (ix, is_tx, num_of_seg_to_drop) in delete_prefix {
                    let (key, _) = ix.get(&kvs);
                    let wl_mod = WlMod::DeletePrefix;
                    let lvl = if is_tx {
                        Level::TxWriteLog(wl_mod)
                    } else {
                        Level::BlockWriteLog(wl_mod)
                    };
                    // Keep at least one segment
                    let num_of_seg_to_keep = std::cmp::max(
                        1,
                        key.segments
                            .len()
                            .checked_sub(num_of_seg_to_drop)
                            .unwrap_or_default(),
                    );
                    let prefix = storage::Key {
                        segments: key
                            .segments
                            .iter()
                            .take(num_of_seg_to_keep)
                            .cloned()
                            .collect(),
                    };
                    kvs.push((prefix, lvl));
                }
                kvs
            },
        )
    }
}<|MERGE_RESOLUTION|>--- conflicted
+++ resolved
@@ -383,32 +383,6 @@
                 Ok(())
             }
 
-<<<<<<< HEAD
-    /// Write the provided tx hash to storage
-    pub fn write_replay_protection_entry(
-        &mut self,
-        batch: &mut D::WriteBatch,
-        key: &Key,
-    ) -> Result<()> {
-        Ok(self.db.write_replay_protection_entry(batch, key)?)
-    }
-
-    /// Delete the provided tx hash from storage
-    pub fn delete_replay_protection_entry(
-        &mut self,
-        batch: &mut D::WriteBatch,
-        key: &Key,
-    ) -> Result<()> {
-        Ok(self.db.delete_replay_protection_entry(batch, key)?)
-    }
-
-    pub fn prune_replay_protection_buffer(
-        &mut self,
-        batch: &mut D::WriteBatch,
-    ) -> Result<()> {
-        Ok(self.db.prune_replay_protection_buffer(batch)?)
-    }
-=======
             fn delete(&mut self, key: &storage::Key) -> namada_storage::Result<()> {
                 self
                     .write_log_mut()
@@ -426,7 +400,6 @@
 impl_storage_write_by_protocol!(FullAccessState<D, H>);
 impl_storage_write_by_protocol!(WlState<D, H>);
 impl_storage_write_by_protocol!(TempWlState<'_, D, H>);
->>>>>>> 2535c9c8
 
 impl_storage_read!(TxHostEnvState<'_, D, H>);
 impl_storage_read!(VpHostEnvState<'_, D, H>);
