//! Namada node CLI.

use eyre::{Context, Result};
use namada::core::time::{DateTimeUtc, Utc};
use namada_apps::cli::{self, cmds};
use namada_apps::config::ValidatorLocalConfig;
use namada_apps::node::ledger;

pub fn main() -> Result<()> {
    let (cmd, mut ctx) = cli::namada_node_cli()?;
    match cmd {
        cmds::NamadaNode::Ledger(sub) => match sub {
            cmds::Ledger::Run(cmds::LedgerRun(args)) => {
                let chain_ctx = ctx.take_chain_or_exit();
                let wasm_dir = chain_ctx.wasm_dir();
                sleep_until(args.start_time);
                ledger::run(chain_ctx.config.ledger, wasm_dir);
            }
            cmds::Ledger::RunUntil(cmds::LedgerRunUntil(args)) => {
                let mut chain_ctx = ctx.take_chain_or_exit();
                let wasm_dir = chain_ctx.wasm_dir();
                sleep_until(args.time);
                chain_ctx.config.ledger.shell.action_at_height =
                    Some(args.action_at_height);
                ledger::run(chain_ctx.config.ledger, wasm_dir);
            }
            cmds::Ledger::Reset(_) => {
                let chain_ctx = ctx.take_chain_or_exit();
                ledger::reset(chain_ctx.config.ledger)
                    .wrap_err("Failed to reset Namada node")?;
            }
            cmds::Ledger::DumpDb(cmds::LedgerDumpDb(args)) => {
                let chain_ctx = ctx.take_chain_or_exit();
                ledger::dump_db(chain_ctx.config.ledger, args);
            }
            cmds::Ledger::RollBack(_) => {
                let chain_ctx = ctx.take_chain_or_exit();
                ledger::rollback(chain_ctx.config.ledger)
                    .wrap_err("Failed to rollback the Namada node")?;
            }
            cmds::Ledger::UpdateDB(cmds::LedgerUpdateDB(args)) => {
<<<<<<< HEAD
                #[cfg(not(feature = "migrations"))]
                {
                    panic!(
                        "This command is only available if build with the \
                         \"migrations\" feature."
                    )
                }
                let chain_ctx = ctx.take_chain_or_exit();
                #[cfg(feature = "migrations")]
=======
                let chain_ctx = ctx.take_chain_or_exit();
>>>>>>> 74cc1041
                ledger::update_db_keys(
                    chain_ctx.config.ledger,
                    args.updates,
                    args.dry_run,
                );
            }
<<<<<<< HEAD
            cmds::Ledger::QueryDB(cmds::LedgerQueryDB(args)) => {
                #[cfg(not(feature = "migrations"))]
                {
                    panic!(
                        "This command is only available if build with the \
                         \"migrations\" feature."
                    )
                }
                let chain_ctx = ctx.take_chain_or_exit();
                #[cfg(feature = "migrations")]
                ledger::query_db(chain_ctx.config.ledger, &args.key_hash_pairs);
            }
=======
>>>>>>> 74cc1041
        },
        cmds::NamadaNode::Config(sub) => match sub {
            cmds::Config::Gen(cmds::ConfigGen) => {
                // If the config doesn't exit, it gets generated in the context.
                // In here, we just need to overwrite the default chain ID, in
                // case it's been already set to a different value
                if let Some(chain_id) = ctx.global_args.chain_id.as_ref() {
                    ctx.global_config.default_chain_id = Some(chain_id.clone());
                    ctx.global_config
                        .write(&ctx.global_args.base_dir)
                        .unwrap_or_else(|err| {
                            eprintln!("Error writing global config: {err}");
                            cli::safe_exit(1)
                        });
                    tracing::debug!(
                        "Generated config and set default chain ID to \
                         {chain_id}"
                    );
                }
            }
            cmds::Config::UpdateLocalConfig(cmds::LocalConfig(args)) => {
                // Validate the new config
                let updated_config = std::fs::read(args.config_path).unwrap();
                let _validator_local_config: ValidatorLocalConfig =
                    toml::from_slice(&updated_config).unwrap();

                // Update the validator configuration file with the new one
                let config_path = ctx
                    .global_args
                    .base_dir
                    .join(format!(
                        "{}",
                        ctx.chain.unwrap().config.ledger.chain_id
                    ))
                    .join("validator_local_config.toml");
                std::fs::write(config_path, updated_config).unwrap();
            }
        },
    }
    Ok(())
}

/// Sleep until the given start time if necessary.
fn sleep_until(time: Option<DateTimeUtc>) {
    // Sleep until start time if needed
    if let Some(time) = time {
        if let Ok(sleep_time) =
            time.0.signed_duration_since(Utc::now()).to_std()
        {
            if !sleep_time.is_zero() {
                tracing::info!(
                    "Waiting ledger start time: {:?}, time left: {:?}",
                    time,
                    sleep_time
                );
                std::thread::sleep(sleep_time)
            }
        }
    }
}<|MERGE_RESOLUTION|>--- conflicted
+++ resolved
@@ -39,31 +39,26 @@
                     .wrap_err("Failed to rollback the Namada node")?;
             }
             cmds::Ledger::UpdateDB(cmds::LedgerUpdateDB(args)) => {
-<<<<<<< HEAD
                 #[cfg(not(feature = "migrations"))]
                 {
                     panic!(
-                        "This command is only available if build with the \
+                        "This command is only available if built with the \
                          \"migrations\" feature."
                     )
                 }
                 let chain_ctx = ctx.take_chain_or_exit();
                 #[cfg(feature = "migrations")]
-=======
-                let chain_ctx = ctx.take_chain_or_exit();
->>>>>>> 74cc1041
                 ledger::update_db_keys(
                     chain_ctx.config.ledger,
                     args.updates,
                     args.dry_run,
                 );
             }
-<<<<<<< HEAD
             cmds::Ledger::QueryDB(cmds::LedgerQueryDB(args)) => {
                 #[cfg(not(feature = "migrations"))]
                 {
                     panic!(
-                        "This command is only available if build with the \
+                        "This command is only available if built with the \
                          \"migrations\" feature."
                     )
                 }
@@ -71,8 +66,6 @@
                 #[cfg(feature = "migrations")]
                 ledger::query_db(chain_ctx.config.ledger, &args.key_hash_pairs);
             }
-=======
->>>>>>> 74cc1041
         },
         cmds::NamadaNode::Config(sub) => match sub {
             cmds::Config::Gen(cmds::ConfigGen) => {
