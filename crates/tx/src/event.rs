--- conflicted
+++ resolved
@@ -81,21 +81,13 @@
 /// Extend an [`Event`] with batch data.
 pub struct Batch<'result>(pub &'result TxResult<String>);
 
-<<<<<<< HEAD
-impl ExtendEvent for Batch<'_> {
-    #[inline]
-    fn extend_event(self, event: &mut Event) {
-        let Self(tx_result) = self;
-        event["batch"] = tx_result.to_string();
-=======
-impl<'result> EventAttributeEntry<'result> for InnerTx<'result> {
-    type Value = &'result TxResult;
-    type ValueOwned = TxResult;
+impl<'result> EventAttributeEntry<'result> for Batch<'result> {
+    type Value = &'result TxResult<String>;
+    type ValueOwned = TxResult<String>;
 
-    const KEY: &'static str = "inner_tx";
+    const KEY: &'static str = "batch";
 
     fn into_value(self) -> Self::Value {
         self.0
->>>>>>> 4ed62290
     }
 }