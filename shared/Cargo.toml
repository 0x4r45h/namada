[package]
authors = ["Heliax AG <hello@heliax.dev>"]
edition = "2021"
license = "GPL-3.0"
name = "namada"
resolver = "2"
version = "0.16.0"

# See more keys and their definitions at https://doc.rust-lang.org/cargo/reference/manifest.html

[features]
default = ["abciplus", "namada-sdk"]
mainnet = [
  "namada_core/mainnet",
]
# NOTE "dev" features that shouldn't be used in live networks are enabled by default for now
dev = []
ferveo-tpke = [
  "namada_core/ferveo-tpke",
]
wasm-runtime = [
  "namada_core/wasm-runtime",
  "loupe",
  "parity-wasm",
  "pwasm-utils",
  "rayon",
  "wasmer-cache",
  "wasmer-compiler-singlepass",
  "wasmer-engine-dylib",
  "wasmer-engine-universal",
  "wasmer-vm",
  "wasmer",
]
# Enable queries support for an async client
async-client = [
  "async-trait",
]
# tendermint-rpc support
tendermint-rpc = [
  "async-client",
  "dep:tendermint-rpc",
]
tendermint-rpc-abcipp = [
  "async-client",
  "dep:tendermint-rpc-abcipp",
]

abcipp = [
  "namada_core/abcipp",
  "ibc-proto-abcipp",
  "ibc-abcipp",
  "tendermint-abcipp",
  "tendermint-proto-abcipp",
  # it's OK to include the tendermint-rpc feature here, as we aren't currently building wasms with `abcipp`
  "tendermint-rpc-abcipp",
]
abciplus = [
  "namada_core/abciplus",
  "namada_proof_of_stake/abciplus",
  "ibc",
  "ibc-proto",
  "tendermint",
  "tendermint-proto",
]

ibc-mocks = [
  "namada_core/ibc-mocks",
]
ibc-mocks-abcipp = [
  "namada_core/ibc-mocks-abcipp",
]

masp-tx-gen = [
  "rand",
  "rand_core",
]

# for integration tests and test utilies
testing = [
  "namada_core/testing",
  "namada_proof_of_stake/testing",
  "async-client",
  "proptest",
  "tempfile",
]

namada-sdk = [
  "tendermint-rpc",
  "masp-tx-gen",
  "ferveo-tpke",
  "masp_primitives/transparent-inputs",
]

[dependencies]
async-std = "1.11.0"
namada_core = {path = "../core", default-features = false, features = ["secp256k1-sign-verify"]}
namada_proof_of_stake = {path = "../proof_of_stake", default-features = false}
async-trait = {version = "0.1.51", optional = true}
bellman = "0.11.2"
bls12_381 = "0.6.1"
borsh = "0.9.0"
circular-queue = "0.2.6"
# Using unreleased commit on top of version 0.5.0 that adds Sync to the CLruCache
clru = {git = "https://github.com/marmeladema/clru-rs.git", rev = "71ca566"}
data-encoding = "2.3.2"
derivative = "2.2.0"
# TODO using the same version of tendermint-rs as we do here.
ibc-abcipp = {package = "ibc", git = "https://github.com/heliaxdev/cosmos-ibc-rs", rev = "db14744bfba6239cc5f58345ff90f8b7d42637d6", features = ["serde"], optional = true}
ibc-proto-abcipp = {package = "ibc-proto", git = "https://github.com/heliaxdev/ibc-proto-rs", rev = "dd8ba23110a144ffe2074a0b889676468266435a", default-features = false, optional = true}
ibc = {version = "0.36.0", default-features = false, features = ["serde"], optional = true}
ibc-proto = {version = "0.26.0", default-features = false, optional = true}
itertools = "0.10.0"
loupe = {version = "0.1.3", optional = true}
parity-wasm = {version = "0.45.0", features = ["sign_ext"], optional = true}
paste = "1.0.9"
# A fork with state machine testing
proptest = {git = "https://github.com/heliaxdev/proptest", rev = "8f1b4abe7ebd35c0781bf9a00a4ee59833ffa2a1", optional = true}
prost = "0.11.6"
pwasm-utils = {git = "https://github.com/heliaxdev/wasm-utils", tag = "v0.20.0", features = ["sign_ext"], optional = true}
rayon = {version = "=1.5.3", optional = true}
<<<<<<< HEAD
=======
rust_decimal = "=1.26.1"
rust_decimal_macros = "=1.26.1"
serde = {version = "1.0.125", features = ["derive"]}
>>>>>>> a9a3e323
serde_json = "1.0.62"
sha2 = "0.9.3"
# We switch off "blake2b" because it cannot be compiled to wasm
tempfile = {version = "3.2.0", optional = true}
tendermint-abcipp = {package = "tendermint", git = "https://github.com/heliaxdev/tendermint-rs", rev = "4db3c5ea09fae4057008d22bf9e96bf541b55b35", optional = true}
tendermint-rpc-abcipp = {package = "tendermint-rpc", git = "https://github.com/heliaxdev/tendermint-rs", rev = "4db3c5ea09fae4057008d22bf9e96bf541b55b35", features = ["http-client"], optional = true}
tendermint-proto-abcipp = {package = "tendermint-proto", git = "https://github.com/heliaxdev/tendermint-rs", rev = "4db3c5ea09fae4057008d22bf9e96bf541b55b35", optional = true}
tendermint = {version = "0.23.6", optional = true}
tendermint-rpc = {version = "0.23.6", default-features = false, features = ["trait-client"], optional = true}
tendermint-proto = {version = "0.23.6", optional = true}
thiserror = "1.0.38"
tracing = "0.1.30"
wasmer = {version = "=2.2.0", optional = true}
wasmer-cache = {version = "=2.2.0", optional = true}
wasmer-compiler-singlepass = {version = "=2.2.0", optional = true}
wasmer-engine-dylib = {version = "=2.2.0", optional = true}
wasmer-engine-universal = {version = "=2.2.0", optional = true}
wasmer-vm = {version = "2.2.0", optional = true}
wasmparser = "0.83.0"
#libmasp = { git = "https://github.com/anoma/masp", branch = "murisi/masp-incentive" }
masp_primitives = { git = "https://github.com/anoma/masp", rev = "bee40fc465f6afbd10558d12fe96eb1742eee45c" }
masp_proofs = { git = "https://github.com/anoma/masp", rev = "bee40fc465f6afbd10558d12fe96eb1742eee45c" }
rand = {version = "0.8", default-features = false, optional = true}
rand_core = {version = "0.6", default-features = false, optional = true}
zeroize = "1.5.5"
toml = "0.5.8"
bimap = {version = "0.6.2", features = ["serde"]}
orion = "0.16.0"
tokio = {version = "1.8.2", default-features = false}

[dev-dependencies]
assert_matches = "1.5.0"
async-trait = {version = "0.1.51"}
byte-unit = "4.0.13"
libsecp256k1 = {git = "https://github.com/heliaxdev/libsecp256k1", rev = "bbb3bd44a49db361f21d9db80f9a087c194c0ae9"}
namada_test_utils = {path = "../test_utils"}
pretty_assertions = "0.7.2"
# A fork with state machine testing
proptest = {git = "https://github.com/heliaxdev/proptest", rev = "8f1b4abe7ebd35c0781bf9a00a4ee59833ffa2a1"}
test-log = {version = "0.2.7", default-features = false, features = ["trace"]}
tokio = {version = "1.8.2", default-features = false, features = ["rt", "macros"]}
tracing-subscriber = {version = "0.3.7", default-features = false, features = ["env-filter", "fmt"]}<|MERGE_RESOLUTION|>--- conflicted
+++ resolved
@@ -118,12 +118,7 @@
 prost = "0.11.6"
 pwasm-utils = {git = "https://github.com/heliaxdev/wasm-utils", tag = "v0.20.0", features = ["sign_ext"], optional = true}
 rayon = {version = "=1.5.3", optional = true}
-<<<<<<< HEAD
-=======
-rust_decimal = "=1.26.1"
-rust_decimal_macros = "=1.26.1"
 serde = {version = "1.0.125", features = ["derive"]}
->>>>>>> a9a3e323
 serde_json = "1.0.62"
 sha2 = "0.9.3"
 # We switch off "blake2b" because it cannot be compiled to wasm
