--- conflicted
+++ resolved
@@ -119,6 +119,8 @@
 proptest = {git = "https://github.com/heliaxdev/proptest", rev = "8f1b4abe7ebd35c0781bf9a00a4ee59833ffa2a1", optional = true}
 prost = "0.11.6"
 pwasm-utils = {git = "https://github.com/heliaxdev/wasm-utils", tag = "v0.20.0", features = ["sign_ext"], optional = true}
+rand = {version = "0.8", default-features = false, optional = true}
+rand_core = {version = "0.6", default-features = false, optional = true}
 rayon = {version = "=1.5.3", optional = true}
 serde = {version = "1.0.125", features = ["derive"]}
 serde_json = "1.0.62"
@@ -141,13 +143,6 @@
 wasmer-vm = {version = "2.2.0", optional = true}
 wasmparser = "0.83.0"
 #libmasp = { git = "https://github.com/anoma/masp", branch = "murisi/masp-incentive" }
-<<<<<<< HEAD
-=======
-masp_primitives = { git = "https://github.com/anoma/masp", rev = "bee40fc465f6afbd10558d12fe96eb1742eee45c" }
-masp_proofs = { git = "https://github.com/anoma/masp", rev = "bee40fc465f6afbd10558d12fe96eb1742eee45c" }
-rand = {version = "0.8", default-features = false, optional = true}
-rand_core = {version = "0.6", default-features = false, optional = true}
->>>>>>> 48a27dc7
 zeroize = "1.5.5"
 toml = "0.5.8"
 bimap = {version = "0.6.2", features = ["serde"]}
