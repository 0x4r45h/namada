--- conflicted
+++ resolved
@@ -71,11 +71,6 @@
 
 namada-sdk = [
   "tendermint-rpc",
-<<<<<<< HEAD
-  "masp-tx-gen",
-=======
-  "ferveo-tpke",
->>>>>>> 4944b0e2
   "masp_primitives/transparent-inputs",
   "namada_sdk/namada-sdk",
 ]
