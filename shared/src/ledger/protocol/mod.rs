//! The ledger's protocol
use std::collections::{BTreeMap, BTreeSet};
use std::panic;

use namada_core::ledger::gas::TxGasMeter;
use namada_core::types::storage::Key;
use namada_core::ledger::storage::TempWlStorage;
use namada_core::ledger::storage_api::{StorageRead, StorageWrite};
use namada_core::types::hash::Hash;
use namada_core::types::transaction::WrapperTx;
use rayon::iter::{IntoParallelRefIterator, ParallelIterator};
use thiserror::Error;

use crate::ledger::eth_bridge::vp::EthBridge;
use crate::ledger::gas::{self, GasMetering, VpGasMeter};
use crate::ledger::ibc::vp::{Ibc, IbcToken};
use crate::ledger::native_vp::governance::GovernanceVp;
use crate::ledger::native_vp::parameters::{self, ParametersVp};
use crate::ledger::native_vp::replay_protection::ReplayProtectionVp;
use crate::ledger::native_vp::slash_fund::SlashFundVp;
use crate::ledger::native_vp::{self, NativeVp};
use crate::ledger::pos::{self, PosVP};
use crate::ledger::replay_protection;
use crate::ledger::storage::write_log::WriteLog;
use crate::ledger::storage::{DBIter, Storage, StorageHasher, DB};
use crate::ledger::storage_api;
use crate::proto::{self, Tx};
use crate::types::address::{Address, InternalAddress};
use crate::types::hash;
use crate::types::storage;
use crate::types::storage::TxIndex;
use crate::types::transaction::{DecryptedTx, TxResult, TxType, VpsResult};
use crate::vm::wasm::{TxCache, VpCache};
use crate::vm::{self, wasm, WasmCacheAccess};

#[allow(missing_docs)]
#[derive(Error, Debug)]
pub enum Error {
    #[error("Missing wasm code error")]
    MissingCode,
    #[error("Storage error: {0}")]
    StorageError(crate::ledger::storage::Error),
    #[error("Error decoding a transaction from bytes: {0}")]
    TxDecodingError(proto::Error),
    #[error("Transaction runner error: {0}")]
    TxRunnerError(vm::wasm::run::Error),
    #[error("Txs must either be encrypted or a decryption of an encrypted tx")]
    TxTypeError,
    #[error("Fee ushielding error: {0}")]
    FeeUnshieldingError(crate::types::transaction::WrapperTxErr),
    #[error("{0}")]
    GasError(#[from] gas::Error),
    #[error("Error while processing transaction's fees: {0}")]
    FeeError(String),
    #[error("Error executing VP for addresses: {0:?}")]
    VpRunnerError(vm::wasm::run::Error),
    #[error("The address {0} doesn't exist")]
    MissingAddress(Address),
    #[error("IBC native VP: {0}")]
    IbcNativeVpError(crate::ledger::ibc::vp::Error),
    #[error("PoS native VP: {0}")]
    PosNativeVpError(pos::vp::Error),
    #[error("PoS native VP panicked")]
    PosNativeVpRuntime,
    #[error("Parameters native VP: {0}")]
    ParametersNativeVpError(parameters::Error),
    #[error("IBC Token native VP: {0}")]
    IbcTokenNativeVpError(crate::ledger::ibc::vp::IbcTokenError),
    #[error("Governance native VP error: {0}")]
    GovernanceNativeVpError(crate::ledger::native_vp::governance::Error),
    #[error("SlashFund native VP error: {0}")]
    SlashFundNativeVpError(crate::ledger::native_vp::slash_fund::Error),
    #[error("Ethereum bridge native VP error: {0}")]
    EthBridgeNativeVpError(crate::ledger::eth_bridge::vp::Error),
    #[error("Replay protection native VP error: {0}")]
    ReplayProtectionNativeVpError(
        crate::ledger::native_vp::replay_protection::Error,
    ),
    #[error("Access to an internal address {0} is forbidden")]
    AccessForbidden(InternalAddress),
}

/// Result of applying a transaction
pub type Result<T> = std::result::Result<T, Error>;

/// Apply a given transaction
///
/// The only Tx Types that should be input here are `Decrypted` and `Wrapper`
///
/// If the given tx is a successfully decrypted payload apply the necessary
/// vps. Otherwise, we include the tx on chain with the gas charge added
/// but no further validations.
#[allow(clippy::too_many_arguments)]
pub fn apply_tx<D, H, CA>(
<<<<<<< HEAD
    tx: TxType,
    tx_bytes: &[u8],
=======
    tx: Tx,
    tx_length: usize,
>>>>>>> fdeaf23f
    tx_index: TxIndex,
    tx_gas_meter: &mut TxGasMeter,
    gas_table: &BTreeMap<String, u64>,
    write_log: &mut WriteLog,
    storage: &Storage<D, H>,
    vp_wasm_cache: &mut VpCache<CA>,
    tx_wasm_cache: &mut TxCache<CA>,
    block_proposer: Option<&Address>,
    #[cfg(not(feature = "mainnet"))] has_valid_pow: bool,
) -> Result<TxResult>
where
    D: 'static + DB + for<'iter> DBIter<'iter> + Sync,
    H: 'static + StorageHasher + Sync,
    CA: 'static + WasmCacheAccess + Sync,
{
<<<<<<< HEAD
    match tx {
        TxType::Raw(_) => Err(Error::TxTypeError),
=======
    // Base gas cost for applying the tx
    block_gas_meter
        .add_base_transaction_fee(tx_length)
        .map_err(Error::GasError)?;
    match tx.header().tx_type {
        TxType::Raw => Err(Error::TxTypeError),
>>>>>>> fdeaf23f
        TxType::Decrypted(DecryptedTx::Decrypted {
            #[cfg(not(feature = "mainnet"))]
            has_valid_pow,
        }) => {
            let verifiers = execute_tx(
                &tx,
                &tx_index,
                storage,
                tx_gas_meter,
                gas_table,
                write_log,
                vp_wasm_cache,
                tx_wasm_cache,
            )?;

            let vps_result = check_vps(
                &tx,
                &tx_index,
                storage,
                tx_gas_meter,
                gas_table,
                write_log,
                &verifiers,
                vp_wasm_cache,
                #[cfg(not(feature = "mainnet"))]
                has_valid_pow,
            )?;

            let gas_used = tx_gas_meter.get_current_transaction_gas();
            let initialized_accounts = write_log.get_initialized_accounts();
            let changed_keys = write_log.get_keys();
            let ibc_events = write_log.take_ibc_events();

            Ok(TxResult {
                gas_used,
                changed_keys,
                vps_result,
                initialized_accounts,
                ibc_events,
            })
        }
        TxType::Wrapper(ref wrapper) => {
            let mut changed_keys = BTreeSet::default();

            apply_wrapper_tx(
                write_log,
                storage,
                &mut changed_keys,
                wrapper,
                tx_bytes,
                tx_gas_meter,
                gas_table,
                block_proposer,
                vp_wasm_cache,
                tx_wasm_cache,
                #[cfg(not(feature = "mainnet"))]
                has_valid_pow,
            )?;
            Ok(TxResult {
                gas_used: tx_gas_meter.get_current_transaction_gas(),
                changed_keys,
                vps_result: VpsResult::default(),
                initialized_accounts: vec![],
                ibc_events: BTreeSet::default(),
            })
        }
        _ => Ok(TxResult::default()),
    }
}

    /// Load the wasm code for a transfer from storage.
    ///
    /// # Panics
    /// If the transaction hash or code are not found in storage
    pub fn load_transfer_code_from_storage<S>(storage: &S) -> Vec<u8> 
where S: StorageRead{
        let transfer_code_name_key =
            Key::wasm_code_name("tx_transfer.wasm".to_string());
        let transfer_hash: hash::Hash = 
            storage
            .read(&transfer_code_name_key)
            .expect("Could not read the storage")
            .expect("Expected tx transfer hash in storage");

        let transfer_code_key = Key::wasm_code(&transfer_hash);
        storage
            .read_bytes(&transfer_code_key)
            .expect("Could not read the storage")
            .expect("Expected tx transfer code in storage")
    }

/// Performs the required operation on a wrapper transaction:
///  - replay protection
///  - fee payment
///  - gas accounting
fn apply_wrapper_tx<D, H, CA>(
    write_log: &mut WriteLog,
    storage: &Storage<D, H>,
    changed_keys: &mut BTreeSet<storage::Key>,
    wrapper: &WrapperTx,
    tx_bytes: &[u8],
    gas_meter: &mut TxGasMeter,
    gas_table: &BTreeMap<String, u64>,
    block_proposer: Option<&Address>,
    vp_wasm_cache: &mut VpCache<CA>,
    tx_wasm_cache: &mut TxCache<CA>,
    #[cfg(not(feature = "mainnet"))] has_valid_pow: bool,
) -> Result<()>
where
    D: 'static + DB + for<'iter> DBIter<'iter> + Sync,
    H: 'static + StorageHasher + Sync,
    CA: 'static + WasmCacheAccess + Sync,
{
    // Writes both txs hash to block write log (changes must be persisted even in case of failure)
    let tx: Tx = tx_bytes.try_into().unwrap();
    let wrapper_tx_hash_key =
        replay_protection::get_tx_hash_key(&hash::Hash(tx.unsigned_hash()));

    write_log
        .write(&wrapper_tx_hash_key, vec![])
        .expect("Error while writing tx hash to storage");

    let inner_tx_hash_key =
        replay_protection::get_tx_hash_key(&wrapper.tx_hash);

    write_log
        .write(&inner_tx_hash_key, vec![])
        .expect("Error while writing tx hash to storage");

    // Persist hashes to storage even in case of failure
    changed_keys.append(&mut write_log.get_keys());
    write_log.commit_tx();

    // Charge fee before performing any fallible operations
    let mut temp_wl_storage = TempWlStorage::new(storage);
    charge_fee(
        wrapper,
        tx_bytes,
        &gas_table,
        #[cfg(not(feature = "mainnet"))]
        has_valid_pow,
        block_proposer,
        &mut temp_wl_storage,
        changed_keys,
        vp_wasm_cache,
        tx_wasm_cache,
    )?;

    // Extract the updated write log
    *write_log = temp_wl_storage.write_log;

    // Account for gas
    gas_meter.add_tx_size_gas(tx_bytes)?;

    Ok(())
}

/// Charge fee for the provided wrapper transaction. In ABCI returns an error if the balance of the block proposer overflows. In ABCI plus returns error if:
/// - The unshielding fails
/// - Fee amount overflows
/// - Not enough funds are available to pay the entire amount of the fee
/// - The accumulated fee amount to be credited to the block proposer overflows
pub fn charge_fee<D, H, CA>(
    wrapper: &WrapperTx,
    tx_bytes: &[u8],
    gas_table: &BTreeMap<String, u64>,
    #[cfg(not(feature = "mainnet"))] has_valid_pow: bool,
    block_proposer: Option<&Address>,
    wl_storage: &mut TempWlStorage<D, H>,
    changed_keys: &mut BTreeSet<storage::Key>,
    vp_wasm_cache: &mut VpCache<CA>,
    tx_wasm_cache: &mut TxCache<CA>,
) -> Result<()>
where
    D: 'static + DB + for<'iter> DBIter<'iter> + Sync,
    H: 'static + StorageHasher + Sync,
    CA: 'static + WasmCacheAccess + Sync,
{
    // Unshield funds if requested
    if wrapper.unshield.is_some() {
        // The unshielding tx does not charge gas, instantiate a
        // custom gas meter for this step
        let mut gas_meter =
            TxGasMeter::new(
                wl_storage 
                    .read(
                        &namada_core::ledger::parameters::storage::get_fee_unshielding_gas_limit_key(
                        ),
                    )
                    .expect("Error reading the storage")
                    .expect("Missing fee unshielding gas limit in storage"),
            );

        let transparent_balance = storage_api::token::read_balance(
            wl_storage,
            &wrapper.fee.token,
            &wrapper.fee_payer(),
        ).map_err(|e| Error::FeeError(e.to_string()))?;

        // If it fails, do not return early
        // from this function but try to take the funds from the unshielded
        // balance
        match wrapper.generate_fee_unshielding(
            transparent_balance,
            load_transfer_code_from_storage(wl_storage),
        ) {
            Ok(Some(fee_unshielding_tx)) => {
                // NOTE: A clean write log must be provided to this call for a correct vp validation
                match apply_tx(
                    TxType::Decrypted(DecryptedTx::Decrypted {
                        tx: fee_unshielding_tx,
            #[cfg(not(feature = "mainnet"))]
                        has_valid_pow: false,
                    }),
                    tx_bytes,
                    TxIndex::default(),
                    &mut gas_meter,
                    gas_table,
                    &mut wl_storage.write_log,
                    &wl_storage.storage,
                    vp_wasm_cache,
                    tx_wasm_cache,
                    None,
    #[cfg(not(feature = "mainnet"))] false,
                    
                ) {
                    Ok(result) => {
                        // NOTE: do not commit the result of the unshielding until fees are paid otherwise this could be exploited to get free unshieldings
                        if !result.is_accepted() {
                            wl_storage.write_log.drop_tx();
                            tracing::error!(
                                "The unshielding tx is invalid, some VPs \
                                     rejected it: {:#?}",
                                result.vps_result.rejected_vps
                            );
                        }
                    }
                    Err(e) => {
                        wl_storage.write_log.drop_tx();
                        tracing::error!(
                            "The unshielding tx is invalid, wasm run \
                                 failed: {}",
                            e
                        );
                    }
                }
            }
            Ok(None) => {
                tracing::error!("Missing expected fee unshielding tx")
            }
            Err(e) => tracing::error!("{}", e),
        }
    }

    // Charge or check fees
    match block_proposer {
        Some(proposer) => transfer_fee(wl_storage, proposer, #[cfg(not(feature = "mainnet"))]has_valid_pow, &wrapper)?,
        None => check_fees(wl_storage, #[cfg(not(feature = "mainnet"))]has_valid_pow, &wrapper)?
        }

    changed_keys.append(&mut wl_storage.write_log.get_keys());

    Ok(())
}

/// Perform the actual transfer of fess from the fee payer to the block proposer
pub fn transfer_fee<S>(
    wl_storage: &mut S,
    block_proposer: &Address, 
    #[cfg(not(feature = "mainnet"))] has_valid_pow: bool,
    wrapper: &WrapperTx,
) -> Result<()> 
where
    S: StorageRead + StorageWrite,
{
    let balance = storage_api::token::read_balance(
        wl_storage,
        &wrapper.fee.token,
        &wrapper.fee_payer(),
    )
    .unwrap();

    match wrapper.get_tx_fee() {
        Ok(fees) => {
            if balance.checked_sub(fees).is_some() {
        storage_api::token::transfer(
            wl_storage,
            &wrapper.fee.token,
            &wrapper.fee_payer(),
            block_proposer,
            fees,
        ).map_err(|e| Error::FeeError(e.to_string()))
            } else {
                // Balance was insufficient for fee payment
                #[cfg(not(feature = "mainnet"))]
                let reject = !has_valid_pow;
                #[cfg(feature = "mainnet")]
                let reject = true;

                if reject {
                #[cfg(not(any(feature = "abciplus", feature = "abcipp")))]
                    {
                        // Move all the available funds in the transparent balance of the fee payer
        storage_api::token::transfer(
            wl_storage,
            &wrapper.fee.token,
            &wrapper.fee_payer(),
            block_proposer,
            balance,
        ).map_err(|e| Error::FeeError(e.to_string()))?;


                        return Err(Error::FeeError("Transparent balance of wrapper's signer was insufficient to pay fee. All the available transparent funds have been moved to the block proposer".to_string()));
                    }
                #[cfg(any(feature = "abciplus", feature = "abcipp"))]
                    return Err(Error::FeeError("Insufficient transparent balance to pay fees"
                        .to_string()));
                } else {
                    tracing::debug!("Balance was insufficient for fee payment but a valid PoW was provided");
                    Ok(())
                }
            }
        }
        Err(e) => {
            // Fee overflow
                #[cfg(not(any(feature = "abciplus", feature = "abcipp")))]
            {
                // Move all the available funds in the transparent balance of the fee payer
        storage_api::token::transfer(
            wl_storage,
            &wrapper.fee.token,
            &wrapper.fee_payer(),
            block_proposer,
            balance,
        ).map_err(|e| Error::FeeError(e.to_string()))?;


                return Err(Error::FeeError(
                    format!("{}. All the available transparent funds have been moved to the block proposer", e
                )));
            }

                #[cfg(any(feature = "abciplus", feature = "abcipp"))]
            return Err(Error::FeeError(e.to_string()));
        }
    }
}

/// Check if the fee payer has enough transparent balance to pay fees
pub fn check_fees<S>(
    wl_storage: &mut S,
    #[cfg(not(feature = "mainnet"))] has_valid_pow: bool, 
    wrapper: &WrapperTx,
) -> Result<()> 
where
    S: StorageRead + StorageWrite,
{
    
    let balance = storage_api::token::read_balance(
        wl_storage,
        &wrapper.fee.token,
        &wrapper.fee_payer(),
    )
    .unwrap();

    let fees = wrapper.get_tx_fee().map_err(|e| Error::FeeError(e.to_string()))?;

    if balance.checked_sub(fees).is_some() {
        Ok(())
    } else {
        
                // Balance was insufficient for fee payment
                #[cfg(not(feature = "mainnet"))]
                let reject = !has_valid_pow;
                #[cfg(feature = "mainnet")]
                let reject = true;

        if reject {
            Err(Error::FeeError("Insufficient transparent balance to pay fees".to_string()))
        } else {
            
                    tracing::debug!("Balance was insufficient for fee payment but a valid PoW was provided");
                    Ok(())
        }

    }
}

/// Execute a transaction code. Returns verifiers requested by the transaction.
#[allow(clippy::too_many_arguments)]
fn execute_tx<D, H, CA>(
    tx: &Tx,
    tx_index: &TxIndex,
    storage: &Storage<D, H>,
    tx_gas_meter: &mut TxGasMeter,
    gas_table: &BTreeMap<String, u64>,
    write_log: &mut WriteLog,
    vp_wasm_cache: &mut VpCache<CA>,
    tx_wasm_cache: &mut TxCache<CA>,
) -> Result<BTreeSet<Address>>
where
    D: 'static + DB + for<'iter> DBIter<'iter> + Sync,
    H: 'static + StorageHasher + Sync,
    CA: 'static + WasmCacheAccess + Sync,
{
    wasm::run::tx(
        storage,
        write_log,
        tx_gas_meter,
        gas_table,
        tx_index,
        tx,
        vp_wasm_cache,
        tx_wasm_cache,
    )
    .map_err(|e| {
        if let wasm::run::Error::GasError(gas_error) = e {
            Error::GasError(gas_error)
        } else {
            Error::TxRunnerError(e)
        }
    })
}

/// Check the acceptance of a transaction by validity predicates
#[allow(clippy::too_many_arguments)]
fn check_vps<D, H, CA>(
    tx: &Tx,
    tx_index: &TxIndex,
    storage: &Storage<D, H>,
    tx_gas_meter: &mut TxGasMeter,
    gas_table: &BTreeMap<String, u64>,
    write_log: &WriteLog,
    verifiers_from_tx: &BTreeSet<Address>,
    vp_wasm_cache: &mut VpCache<CA>,
    #[cfg(not(feature = "mainnet"))]
    // This is true when the wrapper of this tx contained a valid
    // `testnet_pow::Solution`
    has_valid_pow: bool,
) -> Result<VpsResult>
where
    D: 'static + DB + for<'iter> DBIter<'iter> + Sync,
    H: 'static + StorageHasher + Sync,
    CA: 'static + WasmCacheAccess + Sync,
{
    let (verifiers, keys_changed) =
        write_log.verifiers_and_changed_keys(verifiers_from_tx);

    let vps_result = execute_vps(
        verifiers,
        keys_changed,
        tx,
        tx_index,
        storage,
        write_log,
        tx_gas_meter.tx_gas_limit,
        tx_gas_meter.get_current_transaction_gas(),
        gas_table,
        vp_wasm_cache,
        #[cfg(not(feature = "mainnet"))]
        has_valid_pow,
    )?;
    tracing::debug!("Total VPs gas cost {:?}", vps_result.gas_used);

    tx_gas_meter.add_vps_gas(&vps_result.gas_used)?;

    Ok(vps_result)
}

/// Execute verifiers' validity predicates
#[allow(clippy::too_many_arguments)]
fn execute_vps<D, H, CA>(
    verifiers: BTreeSet<Address>,
    keys_changed: BTreeSet<storage::Key>,
    tx: &Tx,
    tx_index: &TxIndex,
    storage: &Storage<D, H>,
    write_log: &WriteLog,
    tx_gas_limit: u64,
    initial_gas: u64,
    gas_table: &BTreeMap<String, u64>,
    vp_wasm_cache: &mut VpCache<CA>,
    #[cfg(not(feature = "mainnet"))]
    // This is true when the wrapper of this tx contained a valid
    // `testnet_pow::Solution`
    has_valid_pow: bool,
) -> Result<VpsResult>
where
    D: 'static + DB + for<'iter> DBIter<'iter> + Sync,
    H: 'static + StorageHasher + Sync,
    CA: 'static + WasmCacheAccess + Sync,
{
    verifiers
        .par_iter()
        .try_fold(VpsResult::default, |mut result, addr| {
            let mut gas_meter = VpGasMeter::new(tx_gas_limit, initial_gas);
            let accept = match &addr {
                Address::Implicit(_) | Address::Established(_) => {
                    let (vp_hash, gas) = storage
                        .validity_predicate(addr)
                        .map_err(Error::StorageError)?;
                    gas_meter.consume(gas).map_err(Error::GasError)?;
                    let vp_code_hash = match vp_hash {
                        Some(v) => Hash::try_from(&v[..])
                            .map_err(|_| Error::MissingAddress(addr.clone()))?,
                        None => {
                            return Err(Error::MissingAddress(addr.clone()));
                        }
                    };

                    // NOTE: because of the whitelisted gas and the gas metering
                    // for the exposed vm env functions,
                    //    the first signature verification (if any) is accounted
                    // twice
                    wasm::run::vp(
                        &vp_code_hash,
                        tx,
                        tx_index,
                        addr,
                        storage,
                        write_log,
                        &mut gas_meter,
                        gas_table,
                        &keys_changed,
                        &verifiers,
                        vp_wasm_cache.clone(),
                        #[cfg(not(feature = "mainnet"))]
                        has_valid_pow,
                    )
                    .map_err(Error::VpRunnerError)
                }
                Address::Internal(internal_addr) => {
                    let ctx = native_vp::Ctx::new(
                        addr,
                        storage,
                        write_log,
                        tx,
                        tx_index,
                        gas_meter,
                        &keys_changed,
                        &verifiers,
                        vp_wasm_cache.clone(),
                    );

                    let accepted: Result<bool> = match internal_addr {
                        InternalAddress::PoS => {
                            let pos = PosVP { ctx };
                            let verifiers_addr_ref = &verifiers;
                            let pos_ref = &pos;
                            // TODO this is temporarily ran in a new thread to
                            // avoid crashing the ledger (required `UnwindSafe`
                            // and `RefUnwindSafe` in
                            // shared/src/ledger/pos/vp.rs)
                            let keys_changed_ref = &keys_changed;
                            let result = match panic::catch_unwind(move || {
                                pos_ref
                                    .validate_tx(
                                        tx,
                                        keys_changed_ref,
                                        verifiers_addr_ref,
                                    )
                                    .map_err(Error::PosNativeVpError)
                            }) {
                                Ok(result) => result,
                                Err(err) => {
                                    tracing::error!(
                                        "PoS native VP failed with {:#?}",
                                        err
                                    );
                                    Err(Error::PosNativeVpRuntime)
                                }
                            };
                            // Take the gas meter back out of the context
                            gas_meter = pos.ctx.gas_meter.into_inner();
                            result
                        }
                        InternalAddress::Ibc => {
                            let ibc = Ibc { ctx };
                            let result = ibc
                                .validate_tx(tx, &keys_changed, &verifiers)
                                .map_err(Error::IbcNativeVpError);
                            // Take the gas meter back out of the context
                            gas_meter = ibc.ctx.gas_meter.into_inner();
                            result
                        }
                        InternalAddress::Parameters => {
                            let parameters = ParametersVp { ctx };
                            let result = parameters
                                .validate_tx(tx, &keys_changed, &verifiers)
                                .map_err(Error::ParametersNativeVpError);
                            // Take the gas meter back out of the context
                            gas_meter = parameters.ctx.gas_meter.into_inner();
                            result
                        }
                        InternalAddress::PosSlashPool => {
                            // Take the gas meter back out of the context
                            gas_meter = ctx.gas_meter.into_inner();
                            Err(Error::AccessForbidden(
                                (*internal_addr).clone(),
                            ))
                        }
                        InternalAddress::Governance => {
                            let governance = GovernanceVp { ctx };
                            let result = governance
                                .validate_tx(tx, &keys_changed, &verifiers)
                                .map_err(Error::GovernanceNativeVpError);
                            gas_meter = governance.ctx.gas_meter.into_inner();
                            result
                        }
                        InternalAddress::SlashFund => {
                            let slash_fund = SlashFundVp { ctx };
                            let result = slash_fund
                                .validate_tx(tx, &keys_changed, &verifiers)
                                .map_err(Error::SlashFundNativeVpError);
                            gas_meter = slash_fund.ctx.gas_meter.into_inner();
                            result
                        }
                        InternalAddress::IbcToken(_)
                        | InternalAddress::IbcEscrow
                        | InternalAddress::IbcBurn
                        | InternalAddress::IbcMint => {
                            // validate the transfer
                            let ibc_token = IbcToken { ctx };
                            let result = ibc_token
                                .validate_tx(tx, &keys_changed, &verifiers)
                                .map_err(Error::IbcTokenNativeVpError);
                            gas_meter = ibc_token.ctx.gas_meter.into_inner();
                            result
                        }
                        InternalAddress::EthBridge => {
                            let bridge = EthBridge { ctx };
                            let result = bridge
                                .validate_tx(tx, &keys_changed, &verifiers)
                                .map_err(Error::EthBridgeNativeVpError);
                            gas_meter = bridge.ctx.gas_meter.into_inner();
                            result
                        }
                        InternalAddress::ReplayProtection => {
                            let replay_protection_vp =
                                ReplayProtectionVp { ctx };
                            let result = replay_protection_vp
                                .validate_tx(tx, &keys_changed, &verifiers)
                                .map_err(Error::ReplayProtectionNativeVpError);
                            gas_meter =
                                replay_protection_vp.ctx.gas_meter.into_inner();
                            result
                        }
                    };

                    accepted
                }
            };

            // Returning error from here will short-circuit the VP parallel
            // execution.
            result.gas_used.set(gas_meter).map_err(Error::GasError)?;
            if accept? {
                result.accepted_vps.insert(addr.clone());
            } else {
                result.rejected_vps.insert(addr.clone());
            }
            Ok(result)
        })
        .try_reduce(VpsResult::default, |a, b| {
            merge_vp_results(a, b, tx_gas_limit, initial_gas)
        })
}

/// Merge VP results from parallel runs
fn merge_vp_results(
    a: VpsResult,
    mut b: VpsResult,
    tx_gas_limit: u64,
    initial_gas: u64,
) -> Result<VpsResult> {
    let mut accepted_vps = a.accepted_vps;
    let mut rejected_vps = a.rejected_vps;
    accepted_vps.extend(b.accepted_vps);
    rejected_vps.extend(b.rejected_vps);
    let mut errors = a.errors;
    errors.append(&mut b.errors);
    let mut gas_used = a.gas_used;

    gas_used.merge(&mut b.gas_used, tx_gas_limit, initial_gas)?;

    Ok(VpsResult {
        accepted_vps,
        rejected_vps,
        gas_used,
        errors,
    })
}<|MERGE_RESOLUTION|>--- conflicted
+++ resolved
@@ -92,13 +92,8 @@
 /// but no further validations.
 #[allow(clippy::too_many_arguments)]
 pub fn apply_tx<D, H, CA>(
-<<<<<<< HEAD
-    tx: TxType,
+    tx: Tx,
     tx_bytes: &[u8],
-=======
-    tx: Tx,
-    tx_length: usize,
->>>>>>> fdeaf23f
     tx_index: TxIndex,
     tx_gas_meter: &mut TxGasMeter,
     gas_table: &BTreeMap<String, u64>,
@@ -114,17 +109,8 @@
     H: 'static + StorageHasher + Sync,
     CA: 'static + WasmCacheAccess + Sync,
 {
-<<<<<<< HEAD
-    match tx {
-        TxType::Raw(_) => Err(Error::TxTypeError),
-=======
-    // Base gas cost for applying the tx
-    block_gas_meter
-        .add_base_transaction_fee(tx_length)
-        .map_err(Error::GasError)?;
     match tx.header().tx_type {
         TxType::Raw => Err(Error::TxTypeError),
->>>>>>> fdeaf23f
         TxType::Decrypted(DecryptedTx::Decrypted {
             #[cfg(not(feature = "mainnet"))]
             has_valid_pow,
@@ -241,14 +227,14 @@
     // Writes both txs hash to block write log (changes must be persisted even in case of failure)
     let tx: Tx = tx_bytes.try_into().unwrap();
     let wrapper_tx_hash_key =
-        replay_protection::get_tx_hash_key(&hash::Hash(tx.unsigned_hash()));
+        replay_protection::get_tx_hash_key(&hash::Hash(tx.header_hash().0));
 
     write_log
         .write(&wrapper_tx_hash_key, vec![])
         .expect("Error while writing tx hash to storage");
 
     let inner_tx_hash_key =
-        replay_protection::get_tx_hash_key(&wrapper.tx_hash);
+        replay_protection::get_tx_hash_key(&tx.clone().update_header(TxType::Raw).header_hash());
 
     write_log
         .write(&inner_tx_hash_key, vec![])
