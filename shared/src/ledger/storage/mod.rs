//! Ledger's state storage with key-value backed store and a merkle tree

pub mod ics23_specs;
mod merkle_tree;
#[cfg(any(test, feature = "testing"))]
pub mod mockdb;
pub mod traits;
pub mod types;
pub mod write_log;

use core::fmt::Debug;
use std::array;
use std::collections::BTreeMap;

use borsh::{BorshDeserialize, BorshSerialize};
use masp_primitives::asset_type::AssetType;
use masp_primitives::convert::AllowedConversion;
use masp_primitives::merkle_tree::FrozenCommitmentTree;
use masp_primitives::sapling::Node;
#[cfg(feature = "wasm-runtime")]
use rayon::iter::{
    IndexedParallelIterator, IntoParallelIterator, ParallelIterator,
};
#[cfg(feature = "wasm-runtime")]
use rayon::prelude::ParallelSlice;
use thiserror::Error;

use super::parameters::Parameters;
use super::storage_api;
use super::storage_api::{ResultExt, StorageRead, StorageWrite};
use crate::ledger::gas::MIN_STORAGE_GAS;
use crate::ledger::parameters::EpochDuration;
use crate::ledger::storage::merkle_tree::{
    Error as MerkleTreeError, MerkleRoot,
};
pub use crate::ledger::storage::merkle_tree::{
    MerkleTree, MerkleTreeStoresRead, MerkleTreeStoresWrite, StoreType,
};
pub use crate::ledger::storage::traits::{Sha256Hasher, StorageHasher};
use crate::tendermint::merkle::proof::Proof;
use crate::types::address::{
    masp, Address, EstablishedAddressGen, InternalAddress,
};
use crate::types::chain::{ChainId, CHAIN_ID_LENGTH};
#[cfg(feature = "ferveo-tpke")]
use crate::types::storage::TxQueue;
use crate::types::storage::{
    BlockHash, BlockHeight, BlockResults, Epoch, Epochs, Header, Key, KeySeg,
    MembershipProof, MerkleValue, TxIndex, BLOCK_HASH_LENGTH,
};
use crate::types::time::DateTimeUtc;
use crate::types::token;

/// A result of a function that may fail
pub type Result<T> = std::result::Result<T, Error>;
/// A representation of the conversion state
#[derive(Debug, Default, BorshSerialize, BorshDeserialize)]
pub struct ConversionState {
    /// The merkle root from the previous epoch
    pub prev_root: Node,
    /// The tree currently containing all the conversions
    pub tree: FrozenCommitmentTree<Node>,
    /// Map assets to their latest conversion and position in Merkle tree
    pub assets: BTreeMap<AssetType, (Address, Epoch, AllowedConversion, usize)>,
}
/// The maximum size of an IBC key (in bytes) allowed in merkle-ized storage
pub const IBC_KEY_LIMIT: usize = 120;

/// The storage data
#[derive(Debug)]
pub struct Storage<D, H>
where
    D: DB + for<'iter> DBIter<'iter>,
    H: StorageHasher,
{
    /// The database for the storage
    pub db: D,
    /// The ID of the chain
    pub chain_id: ChainId,
    /// The address of the native token - this is not stored in DB, but read
    /// from genesis
    pub native_token: Address,
    /// The storage for the current (yet to be committed) block
    pub block: BlockStorage<H>,
    /// The latest block header
    pub header: Option<Header>,
    /// The height of the committed block
    pub last_height: BlockHeight,
    /// The epoch of the committed block
    pub last_epoch: Epoch,
    /// Minimum block height at which the next epoch may start
    pub next_epoch_min_start_height: BlockHeight,
    /// Minimum block time at which the next epoch may start
    pub next_epoch_min_start_time: DateTimeUtc,
    /// The current established address generator
    pub address_gen: EstablishedAddressGen,
    /// The shielded transaction index
    pub tx_index: TxIndex,
    /// The currently saved conversion state
    pub conversion_state: ConversionState,
    /// Wrapper txs to be decrypted in the next block proposal
    #[cfg(feature = "ferveo-tpke")]
    pub tx_queue: TxQueue,
}

/// The block storage data
#[derive(Debug)]
pub struct BlockStorage<H: StorageHasher> {
    /// Merkle tree of all the other data in block storage
    pub tree: MerkleTree<H>,
    /// Hash of the block
    pub hash: BlockHash,
    /// Height of the block (i.e. the level)
    pub height: BlockHeight,
    /// Epoch of the block
    pub epoch: Epoch,
    /// Results of applying transactions
    pub results: BlockResults,
    /// Predecessor block epochs
    pub pred_epochs: Epochs,
}

#[allow(missing_docs)]
#[derive(Error, Debug)]
pub enum Error {
    #[error("TEMPORARY error: {error}")]
    Temporary { error: String },
    #[error("Found an unknown key: {key}")]
    UnknownKey { key: String },
    #[error("Storage key error {0}")]
    KeyError(crate::types::storage::Error),
    #[error("Coding error: {0}")]
    CodingError(types::Error),
    #[error("Merkle tree error: {0}")]
    MerkleTreeError(MerkleTreeError),
    #[error("DB error: {0}")]
    DBError(String),
    #[error("Borsh (de)-serialization error: {0}")]
    BorshCodingError(std::io::Error),
    #[error("Merkle tree at the height {height} is not stored")]
    NoMerkleTree { height: BlockHeight },
}

/// The block's state as stored in the database.
pub struct BlockStateRead {
    /// Merkle tree stores
    pub merkle_tree_stores: MerkleTreeStoresRead,
    /// Hash of the block
    pub hash: BlockHash,
    /// Height of the block
    pub height: BlockHeight,
    /// Epoch of the block
    pub epoch: Epoch,
    /// Predecessor block epochs
    pub pred_epochs: Epochs,
    /// Minimum block height at which the next epoch may start
    pub next_epoch_min_start_height: BlockHeight,
    /// Minimum block time at which the next epoch may start
    pub next_epoch_min_start_time: DateTimeUtc,
    /// Established address generator
    pub address_gen: EstablishedAddressGen,
    /// Results of applying transactions
    pub results: BlockResults,
    /// Wrapper txs to be decrypted in the next block proposal
    #[cfg(feature = "ferveo-tpke")]
    pub tx_queue: TxQueue,
}

/// The block's state to write into the database.
pub struct BlockStateWrite<'a> {
    /// Merkle tree stores
    pub merkle_tree_stores: MerkleTreeStoresWrite<'a>,
    /// Header of the block
    pub header: Option<&'a Header>,
    /// Hash of the block
    pub hash: &'a BlockHash,
    /// Height of the block
    pub height: BlockHeight,
    /// Epoch of the block
    pub epoch: Epoch,
    /// Predecessor block epochs
    pub pred_epochs: &'a Epochs,
    /// Minimum block height at which the next epoch may start
    pub next_epoch_min_start_height: BlockHeight,
    /// Minimum block time at which the next epoch may start
    pub next_epoch_min_start_time: DateTimeUtc,
    /// Established address generator
    pub address_gen: &'a EstablishedAddressGen,
    /// Results of applying transactions
    pub results: &'a BlockResults,
    /// Wrapper txs to be decrypted in the next block proposal
    #[cfg(feature = "ferveo-tpke")]
    pub tx_queue: &'a TxQueue,
}

/// A database backend.
pub trait DB: std::fmt::Debug {
    /// A DB's cache
    type Cache;
    /// A handle for batch writes
    type WriteBatch: DBWriteBatch;

    /// Open the database from provided path
    fn open(
        db_path: impl AsRef<std::path::Path>,
        cache: Option<&Self::Cache>,
    ) -> Self;

    /// Flush data on the memory to persistent them
    fn flush(&self, wait: bool) -> Result<()>;

    /// Read the last committed block's metadata
    fn read_last_block(&mut self) -> Result<Option<BlockStateRead>>;

    /// Write block's metadata
    fn write_block(&mut self, state: BlockStateWrite) -> Result<()>;

    /// Read the block header with the given height from the DB
    fn read_block_header(&self, height: BlockHeight) -> Result<Option<Header>>;

    /// Read the merkle tree stores with the given height
    fn read_merkle_tree_stores(
        &self,
        height: BlockHeight,
    ) -> Result<Option<MerkleTreeStoresRead>>;

    /// Read the latest value for account subspace key from the DB
    fn read_subspace_val(&self, key: &Key) -> Result<Option<Vec<u8>>>;

    /// Read the value for account subspace key at the given height from the DB.
    /// In our `PersistentStorage` (rocksdb), to find a value from arbitrary
    /// height requires looking for diffs from the given `height`, possibly
    /// up to the `last_height`.
    fn read_subspace_val_with_height(
        &self,
        key: &Key,
        height: BlockHeight,
        last_height: BlockHeight,
    ) -> Result<Option<Vec<u8>>>;

    /// Write the value with the given height and account subspace key to the
    /// DB. Returns the size difference from previous value, if any, or the
    /// size of the value otherwise.
    fn write_subspace_val(
        &mut self,
        height: BlockHeight,
        key: &Key,
        value: impl AsRef<[u8]>,
    ) -> Result<i64>;

    /// Delete the value with the given height and account subspace key from the
    /// DB. Returns the size of the removed value, if any, 0 if no previous
    /// value was found.
    fn delete_subspace_val(
        &mut self,
        height: BlockHeight,
        key: &Key,
    ) -> Result<i64>;

    /// Start write batch.
    fn batch() -> Self::WriteBatch;

    /// Execute write batch.
    fn exec_batch(&mut self, batch: Self::WriteBatch) -> Result<()>;

    /// Batch write the value with the given height and account subspace key to
    /// the DB. Returns the size difference from previous value, if any, or
    /// the size of the value otherwise.
    fn batch_write_subspace_val(
        &self,
        batch: &mut Self::WriteBatch,
        height: BlockHeight,
        key: &Key,
        value: impl AsRef<[u8]>,
    ) -> Result<i64>;

    /// Batch delete the value with the given height and account subspace key
    /// from the DB. Returns the size of the removed value, if any, 0 if no
    /// previous value was found.
    fn batch_delete_subspace_val(
        &self,
        batch: &mut Self::WriteBatch,
        height: BlockHeight,
        key: &Key,
    ) -> Result<i64>;
}

/// A database prefix iterator.
pub trait DBIter<'iter> {
    /// The concrete type of the iterator
    type PrefixIter: Debug + Iterator<Item = (String, Vec<u8>, u64)>;

    /// Read account subspace key value pairs with the given prefix from the DB,
    /// ordered by the storage keys.
    fn iter_prefix(&'iter self, prefix: &Key) -> Self::PrefixIter;

    /// Read account subspace key value pairs with the given prefix from the DB,
    /// reverse ordered by the storage keys.
    fn rev_iter_prefix(&'iter self, prefix: &Key) -> Self::PrefixIter;

    /// Read results subspace key value pairs from the DB
    fn iter_results(&'iter self) -> Self::PrefixIter;
}

/// Atomic batch write.
pub trait DBWriteBatch {
    /// Insert a value into the database under the given key.
    fn put<K, V>(&mut self, key: K, value: V)
    where
        K: AsRef<[u8]>,
        V: AsRef<[u8]>;

    /// Removes the database entry for key. Does nothing if the key was not
    /// found.
    fn delete<K: AsRef<[u8]>>(&mut self, key: K);
}

impl<D, H> Storage<D, H>
where
    D: DB + for<'iter> DBIter<'iter>,
    H: StorageHasher,
{
    /// open up a new instance of the storage given path to db and chain id
    pub fn open(
        db_path: impl AsRef<std::path::Path>,
        chain_id: ChainId,
        native_token: Address,
        cache: Option<&D::Cache>,
    ) -> Self {
        let block = BlockStorage {
            tree: MerkleTree::default(),
            hash: BlockHash::default(),
            height: BlockHeight::default(),
            epoch: Epoch::default(),
            pred_epochs: Epochs::default(),
            results: BlockResults::default(),
        };
        Storage::<D, H> {
            db: D::open(db_path, cache),
            chain_id,
            block,
            header: None,
            last_height: BlockHeight(0),
            last_epoch: Epoch::default(),
            next_epoch_min_start_height: BlockHeight::default(),
            next_epoch_min_start_time: DateTimeUtc::now(),
            address_gen: EstablishedAddressGen::new(
                "Privacy is a function of liberty.",
            ),
            tx_index: TxIndex::default(),
            conversion_state: ConversionState::default(),
            #[cfg(feature = "ferveo-tpke")]
            tx_queue: TxQueue::default(),
            native_token,
        }
    }

    /// Load the full state at the last committed height, if any. Returns the
    /// Merkle root hash and the height of the committed block.
    pub fn load_last_state(&mut self) -> Result<()> {
        if let Some(BlockStateRead {
            merkle_tree_stores,
            hash,
            height,
            epoch,
            pred_epochs,
            next_epoch_min_start_height,
            next_epoch_min_start_time,
            results,
            address_gen,
            #[cfg(feature = "ferveo-tpke")]
            tx_queue,
        }) = self.db.read_last_block()?
        {
            self.block.tree = MerkleTree::new(merkle_tree_stores);
            self.block.hash = hash;
            self.block.height = height;
            self.block.epoch = epoch;
            self.block.results = results;
            self.block.pred_epochs = pred_epochs;
            self.last_height = height;
            self.last_epoch = epoch;
            self.next_epoch_min_start_height = next_epoch_min_start_height;
            self.next_epoch_min_start_time = next_epoch_min_start_time;
            self.address_gen = address_gen;
            if self.last_epoch.0 > 1 {
                // The derived conversions will be placed in MASP address space
                let masp_addr = masp();
                let key_prefix: Key = masp_addr.to_db_key().into();
                // Load up the conversions currently being given as query
                // results
                let state_key = key_prefix
                    .push(&(token::CONVERSION_KEY_PREFIX.to_owned()))
                    .map_err(Error::KeyError)?;
                self.conversion_state = types::decode(
                    self.read(&state_key)
                        .expect("unable to read conversion state")
                        .0
                        .expect("unable to find conversion state"),
                )
                .expect("unable to decode conversion state")
            }
            #[cfg(feature = "ferveo-tpke")]
            {
                self.tx_queue = tx_queue;
            }
            tracing::debug!("Loaded storage from DB");
        } else {
            tracing::info!("No state could be found");
        }
        Ok(())
    }

    /// Returns the Merkle root hash and the height of the committed block. If
    /// no block exists, returns None.
    pub fn get_state(&self) -> Option<(MerkleRoot, u64)> {
        if self.block.height.0 != 0 {
            Some((self.block.tree.root(), self.block.height.0))
        } else {
            None
        }
    }

    /// Persist the current block's state to the database
    pub fn commit(&mut self) -> Result<()> {
        let state = BlockStateWrite {
            merkle_tree_stores: self.block.tree.stores(),
            header: self.header.as_ref(),
            hash: &self.block.hash,
            height: self.block.height,
            epoch: self.block.epoch,
            results: &self.block.results,
            pred_epochs: &self.block.pred_epochs,
            next_epoch_min_start_height: self.next_epoch_min_start_height,
            next_epoch_min_start_time: self.next_epoch_min_start_time,
            address_gen: &self.address_gen,
            #[cfg(feature = "ferveo-tpke")]
            tx_queue: &self.tx_queue,
        };
        self.db.write_block(state)?;
        self.last_height = self.block.height;
        self.last_epoch = self.block.epoch;
        self.header = None;
        Ok(())
    }

    /// Find the root hash of the merkle tree
    pub fn merkle_root(&self) -> MerkleRoot {
        self.block.tree.root()
    }

    /// Check if the given key is present in storage. Returns the result and the
    /// gas cost.
    pub fn has_key(&self, key: &Key) -> Result<(bool, u64)> {
        Ok((self.block.tree.has_key(key)?, key.len() as _))
    }

    /// Returns a value from the specified subspace and the gas cost
    pub fn read(&self, key: &Key) -> Result<(Option<Vec<u8>>, u64)> {
        tracing::debug!("storage read key {}", key);
        let (present, gas) = self.has_key(key)?;
        if !present {
            return Ok((None, gas));
        }

        match self.db.read_subspace_val(key)? {
            Some(v) => {
                let gas = key.len() + v.len();
                Ok((Some(v), gas as _))
            }
            None => Ok((None, key.len() as _)),
        }
    }

    /// Returns a value from the specified subspace at the given height and the
    /// gas cost
    pub fn read_with_height(
        &self,
        key: &Key,
        height: BlockHeight,
    ) -> Result<(Option<Vec<u8>>, u64)> {
        if height >= self.last_height {
            self.read(key)
        } else {
            match self.db.read_subspace_val_with_height(
                key,
                height,
                self.last_height,
            )? {
                Some(v) => {
                    let gas = key.len() + v.len();
                    Ok((Some(v), gas as _))
                }
                None => Ok((None, key.len() as _)),
            }
        }
    }

    /// Returns a prefix iterator, ordered by storage keys, and the gas cost
    pub fn iter_prefix(
        &self,
        prefix: &Key,
    ) -> (<D as DBIter<'_>>::PrefixIter, u64) {
        (self.db.iter_prefix(prefix), prefix.len() as _)
    }

    /// Returns a prefix iterator, reverse ordered by storage keys, and the gas
    /// cost
    pub fn rev_iter_prefix(
        &self,
        prefix: &Key,
    ) -> (<D as DBIter<'_>>::PrefixIter, u64) {
        (self.db.rev_iter_prefix(prefix), prefix.len() as _)
    }

    /// Returns a prefix iterator and the gas cost
    pub fn iter_results(&self) -> (<D as DBIter<'_>>::PrefixIter, u64) {
        (self.db.iter_results(), 0)
    }

    /// Write a value to the specified subspace and returns the gas cost and the
    /// size difference
    pub fn write(
        &mut self,
        key: &Key,
        value: impl AsRef<[u8]>,
    ) -> Result<(u64, i64)> {
        // Note that this method is the same as `StorageWrite::write_bytes`,
        // but with gas and storage bytes len diff accounting
        tracing::debug!("storage write key {}", key,);
        let value = value.as_ref();
        self.block.tree.update(key, &value)?;

        let len = value.len();
        let gas = key.len() + len;
        let size_diff =
            self.db.write_subspace_val(self.block.height, key, value)?;
        Ok((gas as _, size_diff))
    }

    /// Delete the specified subspace and returns the gas cost and the size
    /// difference
    pub fn delete(&mut self, key: &Key) -> Result<(u64, i64)> {
        // Note that this method is the same as `StorageWrite::delete`,
        // but with gas and storage bytes len diff accounting
        let mut deleted_bytes_len = 0;
        if self.has_key(key)?.0 {
            self.block.tree.delete(key)?;
            deleted_bytes_len =
                self.db.delete_subspace_val(self.block.height, key)?;
        }
        let gas = key.len() + deleted_bytes_len as usize;
        Ok((gas as _, deleted_bytes_len))
    }

    /// Set the block header.
    /// The header is not in the Merkle tree as it's tracked by Tendermint.
    /// Hence, we don't update the tree when this is set.
    pub fn set_header(&mut self, header: Header) -> Result<()> {
        self.header = Some(header);
        Ok(())
    }

    /// Block data is in the Merkle tree as it's tracked by Tendermint in the
    /// block header. Hence, we don't update the tree when this is set.
    pub fn begin_block(
        &mut self,
        hash: BlockHash,
        height: BlockHeight,
    ) -> Result<()> {
        self.block.hash = hash;
        self.block.height = height;
        Ok(())
    }

    /// Get a validity predicate for the given account address and the gas cost
    /// for reading it.
    pub fn validity_predicate(
        &self,
        addr: &Address,
    ) -> Result<(Option<Vec<u8>>, u64)> {
        let key = Key::validity_predicate(addr);
        self.read(&key)
    }

    #[allow(dead_code)]
    /// Check if the given address exists on chain and return the gas cost.
    pub fn exists(&self, addr: &Address) -> Result<(bool, u64)> {
        let key = Key::validity_predicate(addr);
        self.has_key(&key)
    }

    /// Get the chain ID as a raw string
    pub fn get_chain_id(&self) -> (String, u64) {
        (self.chain_id.to_string(), CHAIN_ID_LENGTH as _)
    }

    /// Get the current (yet to be committed) block height
    pub fn get_block_height(&self) -> (BlockHeight, u64) {
        (self.block.height, MIN_STORAGE_GAS)
    }

    /// Get the current (yet to be committed) block hash
    pub fn get_block_hash(&self) -> (BlockHash, u64) {
        (self.block.hash.clone(), BLOCK_HASH_LENGTH as _)
    }

    /// Get the existence proof
    pub fn get_existence_proof(
        &self,
        key: &Key,
        value: MerkleValue,
        height: BlockHeight,
    ) -> Result<Proof> {
        if height >= self.get_block_height().0 {
            let MembershipProof::ICS23(proof) = self
                .block
                .tree
                .get_sub_tree_existence_proof(array::from_ref(key), vec![value])
                .map_err(Error::MerkleTreeError)?;
            self.block
                .tree
                .get_tendermint_proof(key, proof)
                .map_err(Error::MerkleTreeError)
        } else {
            match self.db.read_merkle_tree_stores(height)? {
                Some(stores) => {
                    let tree = MerkleTree::<H>::new(stores);
                    let MembershipProof::ICS23(proof) = tree
                        .get_sub_tree_existence_proof(
                            array::from_ref(key),
                            vec![value],
                        )
                        .map_err(Error::MerkleTreeError)?;
                    tree.get_tendermint_proof(key, proof)
                        .map_err(Error::MerkleTreeError)
                }
                None => Err(Error::NoMerkleTree { height }),
            }
        }
    }

    /// Get the non-existence proof
    pub fn get_non_existence_proof(
        &self,
        key: &Key,
        height: BlockHeight,
    ) -> Result<Proof> {
        if height >= self.last_height {
            Ok(self.block.tree.get_non_existence_proof(key)?)
        } else {
            match self.db.read_merkle_tree_stores(height)? {
                Some(stores) => Ok(MerkleTree::<H>::new(stores)
                    .get_non_existence_proof(key)?),
                None => Err(Error::NoMerkleTree { height }),
            }
        }
    }

    /// Get the current (yet to be committed) block epoch
    pub fn get_current_epoch(&self) -> (Epoch, u64) {
        (self.block.epoch, MIN_STORAGE_GAS)
    }

    /// Get the epoch of the last committed block
    pub fn get_last_epoch(&self) -> (Epoch, u64) {
        (self.last_epoch, MIN_STORAGE_GAS)
    }

    /// Initialize the first epoch. The first epoch begins at genesis time.
    pub fn init_genesis_epoch(
        &mut self,
        initial_height: BlockHeight,
        genesis_time: DateTimeUtc,
        parameters: &Parameters,
    ) -> Result<()> {
        let EpochDuration {
            min_num_of_blocks,
            min_duration,
        } = parameters.epoch_duration;
        self.next_epoch_min_start_height = initial_height + min_num_of_blocks;
        self.next_epoch_min_start_time = genesis_time + min_duration;
        self.update_epoch_in_merkle_tree()
    }

    /// Get the block header
    pub fn get_block_header(
        &self,
        height: Option<BlockHeight>,
    ) -> Result<(Option<Header>, u64)> {
        match height {
            Some(h) if h == self.get_block_height().0 => {
                Ok((self.header.clone(), MIN_STORAGE_GAS))
            }
            Some(h) => match self.db.read_block_header(h)? {
                Some(header) => {
                    let gas = header.encoded_len() as u64;
                    Ok((Some(header), gas))
                }
                None => Ok((None, MIN_STORAGE_GAS)),
            },
            None => Ok((self.header.clone(), MIN_STORAGE_GAS)),
        }
    }

    /// Initialize a new epoch when the current epoch is finished. Returns
    /// `true` on a new epoch.
    #[cfg(feature = "wasm-runtime")]
    pub fn update_epoch(
        &mut self,
        height: BlockHeight,
        time: DateTimeUtc,
    ) -> Result<bool> {
        use crate::ledger::parameters;

        let (parameters, _gas) =
            parameters::read(self).expect("Couldn't read protocol parameters");

        // Check if the current epoch is over
        let new_epoch = height >= self.next_epoch_min_start_height
            && time >= self.next_epoch_min_start_time;
        if new_epoch {
            // Begin a new epoch
            self.block.epoch = self.block.epoch.next();
            let EpochDuration {
                min_num_of_blocks,
                min_duration,
            } = parameters.epoch_duration;
            self.next_epoch_min_start_height = height + min_num_of_blocks;
            self.next_epoch_min_start_time = time + min_duration;
            // TODO put this into PoS parameters and pass it to tendermint
            // `consensus_params` on `InitChain` and `EndBlock`
            let evidence_max_age_num_blocks: u64 = 100000;
            self.block
                .pred_epochs
                .new_epoch(height, evidence_max_age_num_blocks);
            tracing::info!("Began a new epoch {}", self.block.epoch);
            self.update_allowed_conversions()?;
        }
        self.update_epoch_in_merkle_tree()?;
        Ok(new_epoch)
    }

    /// Get the current conversions
    pub fn get_conversion_state(&self) -> &ConversionState {
        &self.conversion_state
    }

    // Construct MASP asset type with given timestamp for given token
    #[cfg(feature = "wasm-runtime")]
    fn encode_asset_type(addr: Address, epoch: Epoch) -> AssetType {
        let new_asset_bytes = (addr, epoch.0)
            .try_to_vec()
            .expect("unable to serialize address and epoch");
        AssetType::new(new_asset_bytes.as_ref())
            .expect("unable to derive asset identifier")
    }

    #[cfg(feature = "wasm-runtime")]
    /// Update the MASP's allowed conversions
    fn update_allowed_conversions(&mut self) -> Result<()> {
        use masp_primitives::ff::PrimeField;
        use masp_primitives::transaction::components::Amount as MaspAmount;

        use crate::types::address::{masp_rewards, nam};

        // The derived conversions will be placed in MASP address space
        let masp_addr = masp();
        let key_prefix: Key = masp_addr.to_db_key().into();

        let masp_rewards = masp_rewards();
        // The total transparent value of the rewards being distributed
        let mut total_reward = token::Amount::from(0);

        // Construct MASP asset type for rewards. Always timestamp reward tokens
        // with the zeroth epoch to minimize the number of convert notes clients
        // have to use. This trick works under the assumption that reward tokens
        // from different epochs are exactly equivalent.
        let reward_asset_bytes = (nam(), 0u64)
            .try_to_vec()
            .expect("unable to serialize address and epoch");
        let reward_asset = AssetType::new(reward_asset_bytes.as_ref())
            .expect("unable to derive asset identifier");
        // Conversions from the previous to current asset for each address
        let mut current_convs = BTreeMap::<Address, AllowedConversion>::new();
        // Reward all tokens according to above reward rates
        for (addr, reward) in &masp_rewards {
            // Dispence a transparent reward in parallel to the shielded rewards
            let token_key = self.read(&token::balance_key(addr, &masp_addr));
            if let Ok((Some(addr_balance), _)) = token_key {
                // The reward for each reward.1 units of the current asset is
                // reward.0 units of the reward token
                let addr_bal: token::Amount =
                    types::decode(addr_balance).expect("invalid balance");
                // Since floor(a) + floor(b) <= floor(a+b), there will always be
                // enough rewards to reimburse users
                total_reward += (addr_bal * *reward).0;
            }
            // Provide an allowed conversion from previous timestamp. The
            // negative sign allows each instance of the old asset to be
            // cancelled out/replaced with the new asset
            let old_asset =
                Self::encode_asset_type(addr.clone(), self.last_epoch);
            let new_asset =
                Self::encode_asset_type(addr.clone(), self.block.epoch);
            current_convs.insert(
                addr.clone(),
                (MaspAmount::from_pair(old_asset, -(reward.1 as i64)).unwrap()
                    + MaspAmount::from_pair(new_asset, reward.1).unwrap()
                    + MaspAmount::from_pair(reward_asset, reward.0).unwrap())
                .into(),
            );
            // Add a conversion from the previous asset type
            self.conversion_state.assets.insert(
                old_asset,
                (addr.clone(), self.last_epoch, MaspAmount::zero().into(), 0),
            );
        }

        // Try to distribute Merkle leaf updating as evenly as possible across
        // multiple cores
        let num_threads = rayon::current_num_threads();
        // Put assets into vector to enable computation batching
        let assets: Vec<_> = self
            .conversion_state
            .assets
            .values_mut()
            .enumerate()
            .collect();
        // ceil(assets.len() / num_threads)
        let notes_per_thread_max = (assets.len() - 1) / num_threads + 1;
        // floor(assets.len() / num_threads)
        let notes_per_thread_min = assets.len() / num_threads;
        // Now on each core, add the latest conversion to each conversion
        let conv_notes: Vec<Node> = assets
            .into_par_iter()
            .with_min_len(notes_per_thread_min)
            .with_max_len(notes_per_thread_max)
            .map(|(idx, (addr, _epoch, conv, pos))| {
                // Use transitivity to update conversion
                *conv += current_convs[addr].clone();
                // Update conversion position to leaf we are about to create
                *pos = idx;
                // The merkle tree need only provide the conversion commitment,
                // the remaining information is provided through the storage API
                Node::new(conv.cmu().to_repr())
            })
            .collect();

        // Update the MASP's transparent reward token balance to ensure that it
        // is sufficiently backed to redeem rewards
        let reward_key = token::balance_key(&nam(), &masp_addr);
        if let Ok((Some(addr_bal), _)) = self.read(&reward_key) {
            // If there is already a balance, then add to it
            let addr_bal: token::Amount =
                types::decode(addr_bal).expect("invalid balance");
            let new_bal = types::encode(&(addr_bal + total_reward));
            self.write(&reward_key, new_bal)
                .expect("unable to update MASP transparent balance");
        } else {
            // Otherwise the rewards form the entirity of the reward token
            // balance
            self.write(&reward_key, types::encode(&total_reward))
                .expect("unable to update MASP transparent balance");
        }
        // Try to distribute Merkle tree construction as evenly as possible
        // across multiple cores
        // Merkle trees must have exactly 2^n leaves to be mergeable
        let mut notes_per_thread_rounded = 1;
        while notes_per_thread_max > notes_per_thread_rounded * 4 {
            notes_per_thread_rounded *= 2;
        }
        // Make the sub-Merkle trees in parallel
        let tree_parts: Vec<_> = conv_notes
            .par_chunks(notes_per_thread_rounded)
            .map(FrozenCommitmentTree::new)
            .collect();

        // Keep the merkle root from the old tree for transactions constructed
        // close to the epoch boundary
        self.conversion_state.prev_root = self.conversion_state.tree.root();

        // Convert conversion vector into tree so that Merkle paths can be
        // obtained
        self.conversion_state.tree = FrozenCommitmentTree::merge(&tree_parts);

        // Add purely decoding entries to the assets map. These will be
        // overwritten before the creation of the next commitment tree
        for addr in masp_rewards.keys() {
            // Add the decoding entry for the new asset type. An uncommited
            // node position is used since this is not a conversion.
            let new_asset =
                Self::encode_asset_type(addr.clone(), self.block.epoch);
            self.conversion_state.assets.insert(
                new_asset,
                (
                    addr.clone(),
                    self.block.epoch,
                    MaspAmount::zero().into(),
                    self.conversion_state.tree.size(),
                ),
            );
        }

        // Save the current conversion state in order to avoid computing
        // conversion commitments from scratch in the next epoch
        let state_key = key_prefix
            .push(&(token::CONVERSION_KEY_PREFIX.to_owned()))
            .map_err(Error::KeyError)?;
        self.write(&state_key, types::encode(&self.conversion_state))
            .expect("unable to save current conversion state");
        Ok(())
    }

    /// Update the merkle tree with epoch data
    fn update_epoch_in_merkle_tree(&mut self) -> Result<()> {
        let key_prefix: Key =
            Address::Internal(InternalAddress::PoS).to_db_key().into();

        let key = key_prefix
            .push(&"epoch_start_height".to_string())
            .map_err(Error::KeyError)?;
        self.block
            .tree
            .update(&key, types::encode(&self.next_epoch_min_start_height))?;

        let key = key_prefix
            .push(&"epoch_start_time".to_string())
            .map_err(Error::KeyError)?;
        self.block
            .tree
            .update(&key, types::encode(&self.next_epoch_min_start_time))?;

        let key = key_prefix
            .push(&"current_epoch".to_string())
            .map_err(Error::KeyError)?;
        self.block
            .tree
            .update(&key, types::encode(&self.block.epoch))?;

        Ok(())
    }

    /// Start write batch.
    fn batch() -> D::WriteBatch {
        D::batch()
    }

    /// Execute write batch.
    fn exec_batch(&mut self, batch: D::WriteBatch) -> Result<()> {
        self.db.exec_batch(batch)
    }

    /// Batch write the value with the given height and account subspace key to
    /// the DB. Returns the size difference from previous value, if any, or
    /// the size of the value otherwise.
    fn batch_write_subspace_val(
        &mut self,
        batch: &mut D::WriteBatch,
        key: &Key,
        value: impl AsRef<[u8]>,
    ) -> Result<i64> {
        let value = value.as_ref();
        self.block.tree.update(key, value)?;
        self.db
            .batch_write_subspace_val(batch, self.block.height, key, value)
    }

    /// Batch delete the value with the given height and account subspace key
    /// from the DB. Returns the size of the removed value, if any, 0 if no
    /// previous value was found.
    fn batch_delete_subspace_val(
        &mut self,
        batch: &mut D::WriteBatch,
        key: &Key,
    ) -> Result<i64> {
        self.block.tree.delete(key)?;
        self.db
            .batch_delete_subspace_val(batch, self.block.height, key)
    }
}

impl<'iter, D, H> StorageRead<'iter> for Storage<D, H>
where
    D: DB + for<'iter_> DBIter<'iter_>,
    H: StorageHasher,
{
    type PrefixIter = <D as DBIter<'iter>>::PrefixIter;

    fn read_bytes(
        &self,
        key: &crate::types::storage::Key,
    ) -> std::result::Result<Option<Vec<u8>>, storage_api::Error> {
        self.db.read_subspace_val(key).into_storage_result()
    }

    fn has_key(
        &self,
        key: &crate::types::storage::Key,
    ) -> std::result::Result<bool, storage_api::Error> {
        self.block.tree.has_key(key).into_storage_result()
    }

    fn iter_prefix(
        &'iter self,
        prefix: &crate::types::storage::Key,
    ) -> std::result::Result<Self::PrefixIter, storage_api::Error> {
        Ok(self.db.iter_prefix(prefix))
    }

    fn rev_iter_prefix(
        &'iter self,
        prefix: &crate::types::storage::Key,
    ) -> std::result::Result<Self::PrefixIter, storage_api::Error> {
        Ok(self.db.rev_iter_prefix(prefix))
    }

    fn iter_next(
        &self,
        iter: &mut Self::PrefixIter,
    ) -> std::result::Result<Option<(String, Vec<u8>)>, storage_api::Error>
    {
        Ok(iter.next().map(|(key, val, _gas)| (key, val)))
    }

    fn get_chain_id(&self) -> std::result::Result<String, storage_api::Error> {
        Ok(self.chain_id.to_string())
    }

    fn get_block_height(
        &self,
    ) -> std::result::Result<BlockHeight, storage_api::Error> {
        Ok(self.block.height)
    }

    fn get_block_hash(
        &self,
    ) -> std::result::Result<BlockHash, storage_api::Error> {
        Ok(self.block.hash.clone())
    }

    fn get_block_epoch(
        &self,
    ) -> std::result::Result<Epoch, storage_api::Error> {
        Ok(self.block.epoch)
    }

<<<<<<< HEAD
    fn get_tx_index(&self) -> std::result::Result<TxIndex, storage_api::Error> {
        Ok(self.tx_index)
=======
    fn get_native_token(
        &self,
    ) -> std::result::Result<Address, storage_api::Error> {
        Ok(self.native_token.clone())
>>>>>>> 12fc417e
    }
}

impl<D, H> StorageWrite for Storage<D, H>
where
    D: DB + for<'iter> DBIter<'iter>,
    H: StorageHasher,
{
    fn write_bytes(
        &mut self,
        key: &crate::types::storage::Key,
        val: impl AsRef<[u8]>,
    ) -> storage_api::Result<()> {
        // Note that this method is the same as `Storage::write`, but without
        // gas and storage bytes len diff accounting, because it can only be
        // used by the protocol that has a direct mutable access to storage
        let val = val.as_ref();
        self.block.tree.update(key, &val).into_storage_result()?;
        let _ = self
            .db
            .write_subspace_val(self.block.height, key, val)
            .into_storage_result()?;
        Ok(())
    }

    fn delete(
        &mut self,
        key: &crate::types::storage::Key,
    ) -> storage_api::Result<()> {
        // Note that this method is the same as `Storage::delete`, but without
        // gas and storage bytes len diff accounting, because it can only be
        // used by the protocol that has a direct mutable access to storage
        self.block.tree.delete(key).into_storage_result()?;
        let _ = self
            .db
            .delete_subspace_val(self.block.height, key)
            .into_storage_result()?;
        Ok(())
    }
}

impl<D, H> StorageWrite for &mut Storage<D, H>
where
    D: DB + for<'iter> DBIter<'iter>,
    H: StorageHasher,
{
    fn write<T: borsh::BorshSerialize>(
        &mut self,
        key: &crate::types::storage::Key,
        val: T,
    ) -> storage_api::Result<()> {
        let val = val.try_to_vec().unwrap();
        self.write_bytes(key, val)
    }

    fn write_bytes(
        &mut self,
        key: &crate::types::storage::Key,
        val: impl AsRef<[u8]>,
    ) -> storage_api::Result<()> {
        let _ = self
            .db
            .write_subspace_val(self.block.height, key, val)
            .into_storage_result()?;
        Ok(())
    }

    fn delete(
        &mut self,
        key: &crate::types::storage::Key,
    ) -> storage_api::Result<()> {
        let _ = self
            .db
            .delete_subspace_val(self.block.height, key)
            .into_storage_result()?;
        Ok(())
    }
}

impl From<MerkleTreeError> for Error {
    fn from(error: MerkleTreeError) -> Self {
        Self::MerkleTreeError(error)
    }
}

/// Helpers for testing components that depend on storage
#[cfg(any(test, feature = "testing"))]
pub mod testing {
    use super::mockdb::MockDB;
    use super::*;
    use crate::ledger::storage::traits::Sha256Hasher;
    use crate::types::address;
    /// Storage with a mock DB for testing
    pub type TestStorage = Storage<MockDB, Sha256Hasher>;

    impl Default for TestStorage {
        fn default() -> Self {
            let chain_id = ChainId::default();
            let tree = MerkleTree::default();
            let block = BlockStorage {
                tree,
                hash: BlockHash::default(),
                height: BlockHeight::default(),
                epoch: Epoch::default(),
                pred_epochs: Epochs::default(),
                results: BlockResults::default(),
            };
            Self {
                db: MockDB::default(),
                chain_id,
                block,
                header: None,
                last_height: BlockHeight(0),
                last_epoch: Epoch::default(),
                next_epoch_min_start_height: BlockHeight::default(),
                next_epoch_min_start_time: DateTimeUtc::now(),
                address_gen: EstablishedAddressGen::new(
                    "Test address generator seed",
                ),
                tx_index: TxIndex::default(),
                conversion_state: ConversionState::default(),
                #[cfg(feature = "ferveo-tpke")]
                tx_queue: TxQueue::default(),
                native_token: address::nam(),
            }
        }
    }
}

#[cfg(test)]
mod tests {
    use chrono::{TimeZone, Utc};
    use proptest::prelude::*;

    use super::testing::*;
    use super::*;
    use crate::ledger::parameters::{self, Parameters};
    use crate::types::time::{self, Duration};

    prop_compose! {
        /// Setup test input data with arbitrary epoch duration, epoch start
        /// height and time, and a block height and time that are greater than
        /// the epoch start height and time, and the change to be applied to
        /// the epoch duration parameters.
        fn arb_and_epoch_duration_start_and_block()
        (
            start_height in 0..1000_u64,
            start_time in 0..10000_i64,
            min_num_of_blocks in 1..10_u64,
            min_duration in 1..100_i64,
            max_expected_time_per_block in 1..100_i64,
        )
        (
            min_num_of_blocks in Just(min_num_of_blocks),
            min_duration in Just(min_duration),
            max_expected_time_per_block in Just(max_expected_time_per_block),
            start_height in Just(start_height),
            start_time in Just(start_time),
            block_height in start_height + 1..(start_height + 2 * min_num_of_blocks as u64),
            block_time in start_time + 1..(start_time + 2 * min_duration),
            // Delta will be applied on the `min_num_of_blocks` parameter
            min_blocks_delta in -(min_num_of_blocks as i64 - 1)..5,
            // Delta will be applied on the `min_duration` parameter
            min_duration_delta in -(min_duration as i64 - 1)..50,
            // Delta will be applied on the `max_expected_time_per_block` parameter
            max_time_per_block_delta in -(max_expected_time_per_block as i64 - 1)..50,
        ) -> (EpochDuration, i64, BlockHeight, DateTimeUtc, BlockHeight, DateTimeUtc,
                i64, i64, i64) {
            let epoch_duration = EpochDuration {
                min_num_of_blocks,
                min_duration: Duration::seconds(min_duration).into(),
            };
            (epoch_duration, max_expected_time_per_block,
                BlockHeight(start_height), Utc.timestamp_opt(start_time, 0).single().expect("expected valid timestamp").into(),
                BlockHeight(block_height), Utc.timestamp_opt(block_time, 0).single().expect("expected valid timestamp").into(),
                min_blocks_delta, min_duration_delta, max_time_per_block_delta)
        }
    }

    proptest! {
        /// Test that:
        /// 1. When the minimum blocks have been created since the epoch
        ///    start height and minimum time passed since the epoch start time,
        ///    a new epoch must start.
        /// 2. When the epoch duration parameters change, the current epoch's
        ///    duration doesn't change, but the next one does.
        #[test]
        fn update_epoch_after_its_duration(
            (epoch_duration, max_expected_time_per_block, start_height, start_time, block_height, block_time,
            min_blocks_delta, min_duration_delta, max_time_per_block_delta)
            in arb_and_epoch_duration_start_and_block())
        {
            let mut storage = TestStorage {
                next_epoch_min_start_height:
                    start_height + epoch_duration.min_num_of_blocks,
                next_epoch_min_start_time:
                    start_time + epoch_duration.min_duration,
                ..Default::default()
            };
            let mut parameters = Parameters {
                epoch_duration: epoch_duration.clone(),
                max_expected_time_per_block: Duration::seconds(max_expected_time_per_block).into(),
                vp_whitelist: vec![],
                tx_whitelist: vec![]
            };
            parameters.init_storage(&mut storage);

            let epoch_before = storage.last_epoch;
            assert_eq!(epoch_before, storage.block.epoch);

            // Try to apply the epoch update
            storage.update_epoch(block_height, block_time).unwrap();

            // Test for 1.
            if block_height.0 - start_height.0
                >= epoch_duration.min_num_of_blocks as u64
                && time::duration_passed(
                    block_time,
                    start_time,
                    epoch_duration.min_duration,
                )
            {
                assert_eq!(storage.block.epoch, epoch_before.next());
                assert_eq!(storage.next_epoch_min_start_height,
                    block_height + epoch_duration.min_num_of_blocks);
                assert_eq!(storage.next_epoch_min_start_time,
                    block_time + epoch_duration.min_duration);
                assert_eq!(
                    storage.block.pred_epochs.get_epoch(BlockHeight(block_height.0 - 1)),
                    Some(epoch_before));
                assert_eq!(
                    storage.block.pred_epochs.get_epoch(block_height),
                    Some(epoch_before.next()));
            } else {
                assert_eq!(storage.block.epoch, epoch_before);
                assert_eq!(
                    storage.block.pred_epochs.get_epoch(BlockHeight(block_height.0 - 1)),
                    Some(epoch_before));
                assert_eq!(
                    storage.block.pred_epochs.get_epoch(block_height),
                    Some(epoch_before));
            }
            // Last epoch should only change when the block is committed
            assert_eq!(storage.last_epoch, epoch_before);

            // Update the epoch duration parameters
            parameters.epoch_duration.min_num_of_blocks =
                (parameters.epoch_duration.min_num_of_blocks as i64 + min_blocks_delta) as u64;
            let min_duration: i64 = parameters.epoch_duration.min_duration.0 as _;
            parameters.epoch_duration.min_duration =
                Duration::seconds(min_duration + min_duration_delta).into();
            parameters.max_expected_time_per_block =
                Duration::seconds(max_expected_time_per_block + max_time_per_block_delta).into();
            parameters::update_max_expected_time_per_block_parameter(&mut storage, &parameters.max_expected_time_per_block).unwrap();
            parameters::update_epoch_parameter(&mut storage, &parameters.epoch_duration).unwrap();

            // Test for 2.
            let epoch_before = storage.block.epoch;
            let height_of_update = storage.next_epoch_min_start_height.0 ;
            let time_of_update = storage.next_epoch_min_start_time;
            let height_before_update = BlockHeight(height_of_update - 1);
            let height_of_update = BlockHeight(height_of_update);
            let time_before_update = time_of_update - Duration::seconds(1);

            // No update should happen before both epoch duration conditions are
            // satisfied
            storage.update_epoch(height_before_update, time_before_update).unwrap();
            assert_eq!(storage.block.epoch, epoch_before);
            storage.update_epoch(height_of_update, time_before_update).unwrap();
            assert_eq!(storage.block.epoch, epoch_before);
            storage.update_epoch(height_before_update, time_of_update).unwrap();
            assert_eq!(storage.block.epoch, epoch_before);

            // Update should happen at this or after this height and time
            storage.update_epoch(height_of_update, time_of_update).unwrap();
            assert_eq!(storage.block.epoch, epoch_before.next());
            // The next epoch's minimum duration should change
            assert_eq!(storage.next_epoch_min_start_height,
                height_of_update + parameters.epoch_duration.min_num_of_blocks);
            assert_eq!(storage.next_epoch_min_start_time,
                time_of_update + parameters.epoch_duration.min_duration);
        }
    }
}<|MERGE_RESOLUTION|>--- conflicted
+++ resolved
@@ -1045,15 +1045,14 @@
         Ok(self.block.epoch)
     }
 
-<<<<<<< HEAD
     fn get_tx_index(&self) -> std::result::Result<TxIndex, storage_api::Error> {
         Ok(self.tx_index)
-=======
+    }
+
     fn get_native_token(
         &self,
     ) -> std::result::Result<Address, storage_api::Error> {
         Ok(self.native_token.clone())
->>>>>>> 12fc417e
     }
 }
 
