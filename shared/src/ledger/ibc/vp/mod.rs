--- conflicted
+++ resolved
@@ -739,18 +739,13 @@
         let tx_code = vec![];
         let mut tx_data = vec![];
         msg.to_any().encode(&mut tx_data).expect("encoding failed");
-<<<<<<< HEAD
         let tx = Tx::new(
             tx_code,
             Some(tx_data),
             wl_storage.storage.chain_id.clone(),
+            None,
         )
         .sign(&keypair_1());
-=======
-        let tx =
-            Tx::new(tx_code, Some(tx_data), storage.chain_id.clone(), None)
-                .sign(&keypair_1());
->>>>>>> 76ad54b5
         let gas_meter = VpGasMeter::new(0);
         let (vp_wasm_cache, _vp_cache_dir) =
             wasm::compilation_cache::common::testing::cache();
@@ -814,18 +809,13 @@
         let tx_code = vec![];
         let mut tx_data = vec![];
         msg.to_any().encode(&mut tx_data).expect("encoding failed");
-<<<<<<< HEAD
         let tx = Tx::new(
             tx_code,
             Some(tx_data),
             wl_storage.storage.chain_id.clone(),
+            None,
         )
         .sign(&keypair_1());
-=======
-        let tx =
-            Tx::new(tx_code, Some(tx_data), storage.chain_id.clone(), None)
-                .sign(&keypair_1());
->>>>>>> 76ad54b5
         let gas_meter = VpGasMeter::new(0);
         let (vp_wasm_cache, _vp_cache_dir) =
             wasm::compilation_cache::common::testing::cache();
@@ -973,18 +963,13 @@
         let tx_code = vec![];
         let mut tx_data = vec![];
         msg.to_any().encode(&mut tx_data).expect("encoding failed");
-<<<<<<< HEAD
         let tx = Tx::new(
             tx_code,
             Some(tx_data),
             wl_storage.storage.chain_id.clone(),
+            None,
         )
         .sign(&keypair_1());
-=======
-        let tx =
-            Tx::new(tx_code, Some(tx_data), storage.chain_id.clone(), None)
-                .sign(&keypair_1());
->>>>>>> 76ad54b5
         let gas_meter = VpGasMeter::new(0);
         let (vp_wasm_cache, _vp_cache_dir) =
             wasm::compilation_cache::common::testing::cache();
@@ -1083,18 +1068,13 @@
         let tx_index = TxIndex::default();
         let mut tx_data = vec![];
         msg.to_any().encode(&mut tx_data).expect("encoding failed");
-<<<<<<< HEAD
         let tx = Tx::new(
             tx_code,
             Some(tx_data),
             wl_storage.storage.chain_id.clone(),
+            None,
         )
         .sign(&keypair_1());
-=======
-        let tx =
-            Tx::new(tx_code, Some(tx_data), storage.chain_id.clone(), None)
-                .sign(&keypair_1());
->>>>>>> 76ad54b5
         let gas_meter = VpGasMeter::new(0);
         let (vp_wasm_cache, _vp_cache_dir) =
             wasm::compilation_cache::common::testing::cache();
@@ -1177,18 +1157,13 @@
         let tx_index = TxIndex::default();
         let mut tx_data = vec![];
         msg.to_any().encode(&mut tx_data).expect("encoding failed");
-<<<<<<< HEAD
         let tx = Tx::new(
             tx_code,
             Some(tx_data),
             wl_storage.storage.chain_id.clone(),
+            None,
         )
         .sign(&keypair_1());
-=======
-        let tx =
-            Tx::new(tx_code, Some(tx_data), storage.chain_id.clone(), None)
-                .sign(&keypair_1());
->>>>>>> 76ad54b5
         let gas_meter = VpGasMeter::new(0);
         let (vp_wasm_cache, _vp_cache_dir) =
             wasm::compilation_cache::common::testing::cache();
@@ -1257,18 +1232,13 @@
         let tx_code = vec![];
         let mut tx_data = vec![];
         msg.to_any().encode(&mut tx_data).expect("encoding failed");
-<<<<<<< HEAD
         let tx = Tx::new(
             tx_code,
             Some(tx_data),
             wl_storage.storage.chain_id.clone(),
+            None,
         )
         .sign(&keypair_1());
-=======
-        let tx =
-            Tx::new(tx_code, Some(tx_data), storage.chain_id.clone(), None)
-                .sign(&keypair_1());
->>>>>>> 76ad54b5
         let gas_meter = VpGasMeter::new(0);
         let (vp_wasm_cache, _vp_cache_dir) =
             wasm::compilation_cache::common::testing::cache();
@@ -1356,18 +1326,13 @@
         let tx_code = vec![];
         let mut tx_data = vec![];
         msg.to_any().encode(&mut tx_data).expect("encoding failed");
-<<<<<<< HEAD
         let tx = Tx::new(
             tx_code,
             Some(tx_data),
             wl_storage.storage.chain_id.clone(),
+            None,
         )
         .sign(&keypair_1());
-=======
-        let tx =
-            Tx::new(tx_code, Some(tx_data), storage.chain_id.clone(), None)
-                .sign(&keypair_1());
->>>>>>> 76ad54b5
         let gas_meter = VpGasMeter::new(0);
         let (vp_wasm_cache, _vp_cache_dir) =
             wasm::compilation_cache::common::testing::cache();
@@ -1466,18 +1431,13 @@
         let tx_code = vec![];
         let mut tx_data = vec![];
         msg.to_any().encode(&mut tx_data).expect("encoding failed");
-<<<<<<< HEAD
         let tx = Tx::new(
             tx_code,
             Some(tx_data),
             wl_storage.storage.chain_id.clone(),
+            None,
         )
         .sign(&keypair_1());
-=======
-        let tx =
-            Tx::new(tx_code, Some(tx_data), storage.chain_id.clone(), None)
-                .sign(&keypair_1());
->>>>>>> 76ad54b5
         let gas_meter = VpGasMeter::new(0);
         let (vp_wasm_cache, _vp_cache_dir) =
             wasm::compilation_cache::common::testing::cache();
@@ -1573,18 +1533,13 @@
         let tx_code = vec![];
         let mut tx_data = vec![];
         msg.to_any().encode(&mut tx_data).expect("encoding failed");
-<<<<<<< HEAD
         let tx = Tx::new(
             tx_code,
             Some(tx_data),
             wl_storage.storage.chain_id.clone(),
+            None,
         )
         .sign(&keypair_1());
-=======
-        let tx =
-            Tx::new(tx_code, Some(tx_data), storage.chain_id.clone(), None)
-                .sign(&keypair_1());
->>>>>>> 76ad54b5
         let gas_meter = VpGasMeter::new(0);
         let (vp_wasm_cache, _vp_cache_dir) =
             wasm::compilation_cache::common::testing::cache();
@@ -1624,18 +1579,13 @@
         let tx_index = TxIndex::default();
         let tx_code = vec![];
         let tx_data = vec![];
-<<<<<<< HEAD
         let tx = Tx::new(
             tx_code,
             Some(tx_data),
             wl_storage.storage.chain_id.clone(),
+            None,
         )
         .sign(&keypair_1());
-=======
-        let tx =
-            Tx::new(tx_code, Some(tx_data), storage.chain_id.clone(), None)
-                .sign(&keypair_1());
->>>>>>> 76ad54b5
         let gas_meter = VpGasMeter::new(0);
         let (vp_wasm_cache, _vp_cache_dir) =
             wasm::compilation_cache::common::testing::cache();
@@ -1676,18 +1626,13 @@
         let tx_index = TxIndex::default();
         let tx_code = vec![];
         let tx_data = vec![];
-<<<<<<< HEAD
         let tx = Tx::new(
             tx_code,
             Some(tx_data),
             wl_storage.storage.chain_id.clone(),
+            None,
         )
         .sign(&keypair_1());
-=======
-        let tx =
-            Tx::new(tx_code, Some(tx_data), storage.chain_id.clone(), None)
-                .sign(&keypair_1());
->>>>>>> 76ad54b5
         let gas_meter = VpGasMeter::new(0);
         let (vp_wasm_cache, _vp_cache_dir) =
             wasm::compilation_cache::common::testing::cache();
@@ -1778,18 +1723,13 @@
         let tx_code = vec![];
         let mut tx_data = vec![];
         msg.to_any().encode(&mut tx_data).expect("encoding failed");
-<<<<<<< HEAD
         let tx = Tx::new(
             tx_code,
             Some(tx_data),
             wl_storage.storage.chain_id.clone(),
+            None,
         )
         .sign(&keypair_1());
-=======
-        let tx =
-            Tx::new(tx_code, Some(tx_data), storage.chain_id.clone(), None)
-                .sign(&keypair_1());
->>>>>>> 76ad54b5
         let gas_meter = VpGasMeter::new(0);
         let (vp_wasm_cache, _vp_cache_dir) =
             wasm::compilation_cache::common::testing::cache();
@@ -1885,18 +1825,13 @@
         let tx_code = vec![];
         let mut tx_data = vec![];
         msg.to_any().encode(&mut tx_data).expect("encoding failed");
-<<<<<<< HEAD
         let tx = Tx::new(
             tx_code,
             Some(tx_data),
             wl_storage.storage.chain_id.clone(),
+            None,
         )
         .sign(&keypair_1());
-=======
-        let tx =
-            Tx::new(tx_code, Some(tx_data), storage.chain_id.clone(), None)
-                .sign(&keypair_1());
->>>>>>> 76ad54b5
         let gas_meter = VpGasMeter::new(0);
         let (vp_wasm_cache, _vp_cache_dir) =
             wasm::compilation_cache::common::testing::cache();
@@ -2000,18 +1935,13 @@
         let tx_code = vec![];
         let mut tx_data = vec![];
         msg.to_any().encode(&mut tx_data).expect("encoding failed");
-<<<<<<< HEAD
         let tx = Tx::new(
             tx_code,
             Some(tx_data),
             wl_storage.storage.chain_id.clone(),
+            None,
         )
         .sign(&keypair_1());
-=======
-        let tx =
-            Tx::new(tx_code, Some(tx_data), storage.chain_id.clone(), None)
-                .sign(&keypair_1());
->>>>>>> 76ad54b5
         let gas_meter = VpGasMeter::new(0);
         let (vp_wasm_cache, _vp_cache_dir) =
             wasm::compilation_cache::common::testing::cache();
@@ -2106,18 +2036,13 @@
         let tx_code = vec![];
         let mut tx_data = vec![];
         msg.to_any().encode(&mut tx_data).expect("encoding failed");
-<<<<<<< HEAD
         let tx = Tx::new(
             tx_code,
             Some(tx_data),
             wl_storage.storage.chain_id.clone(),
+            None,
         )
         .sign(&keypair_1());
-=======
-        let tx =
-            Tx::new(tx_code, Some(tx_data), storage.chain_id.clone(), None)
-                .sign(&keypair_1());
->>>>>>> 76ad54b5
         let gas_meter = VpGasMeter::new(0);
         let (vp_wasm_cache, _vp_cache_dir) =
             wasm::compilation_cache::common::testing::cache();
@@ -2223,18 +2148,13 @@
         let tx_code = vec![];
         let mut tx_data = vec![];
         msg.to_any().encode(&mut tx_data).expect("encoding failed");
-<<<<<<< HEAD
         let tx = Tx::new(
             tx_code,
             Some(tx_data),
             wl_storage.storage.chain_id.clone(),
+            None,
         )
         .sign(&keypair_1());
-=======
-        let tx =
-            Tx::new(tx_code, Some(tx_data), storage.chain_id.clone(), None)
-                .sign(&keypair_1());
->>>>>>> 76ad54b5
         let gas_meter = VpGasMeter::new(0);
         let (vp_wasm_cache, _vp_cache_dir) =
             wasm::compilation_cache::common::testing::cache();
@@ -2287,18 +2207,13 @@
         let tx_index = TxIndex::default();
         let tx_code = vec![];
         let tx_data = vec![];
-<<<<<<< HEAD
         let tx = Tx::new(
             tx_code,
             Some(tx_data),
             wl_storage.storage.chain_id.clone(),
+            None,
         )
         .sign(&keypair_1());
-=======
-        let tx =
-            Tx::new(tx_code, Some(tx_data), storage.chain_id.clone(), None)
-                .sign(&keypair_1());
->>>>>>> 76ad54b5
         let gas_meter = VpGasMeter::new(0);
         let (vp_wasm_cache, _vp_cache_dir) =
             wasm::compilation_cache::common::testing::cache();
