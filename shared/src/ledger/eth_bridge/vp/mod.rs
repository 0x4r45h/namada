//! Validity predicate for the Ethereum bridge

mod authorize;

use std::collections::{BTreeSet, HashSet};

<<<<<<< HEAD
use borsh::{BorshDeserialize, BorshSerialize};
=======
use borsh::BorshDeserialize;
>>>>>>> 93cba7f4
use eyre::{eyre, Result};
use itertools::Itertools;

use crate::ledger::eth_bridge::storage::{self, wrapped_erc20s};
use crate::ledger::native_vp::{Ctx, NativeVp, StorageReader};
use crate::ledger::storage as ledger_storage;
use crate::ledger::storage::traits::StorageHasher;
use crate::types::address::{xan, Address, InternalAddress};
use crate::types::storage::Key;
use crate::types::token::{balance_key, Amount};
use crate::vm::WasmCacheAccess;

/// Initialize the storage owned by the Ethereum Bridge VP.
///
/// This means that the amount of escrowed Nam is
/// initialized to 0.
pub fn init_storage<D, H>(storage: &mut ledger_storage::Storage<D, H>)
where
    D: ledger_storage::DB + for<'iter> ledger_storage::DBIter<'iter>,
    H: StorageHasher,
{
    let escrow_key = balance_key(&xan(), &super::ADDRESS);
    storage
        .write(
            &escrow_key,
            Amount::default()
                .try_to_vec()
                .expect("Serializing an amount shouldn't fail."),
        )
        .expect(
            "Initializing the escrow balance of the Ethereum Bridge VP \
             shouldn't fail.",
        );
}

/// Validity predicate for the Ethereum bridge
pub struct EthBridge<'ctx, DB, H, CA>
where
    DB: ledger_storage::DB + for<'iter> ledger_storage::DBIter<'iter>,
    H: StorageHasher,
    CA: 'static + WasmCacheAccess,
{
    /// Context to interact with the host structures.
    pub ctx: Ctx<'ctx, DB, H, CA>,
}

impl<'ctx, DB, H, CA> EthBridge<'ctx, DB, H, CA>
where
    DB: 'static + ledger_storage::DB + for<'iter> ledger_storage::DBIter<'iter>,
    H: 'static + StorageHasher,
    CA: 'static + WasmCacheAccess,
{
    /// If the bridge's escrow key was changed, we check
    /// that the balance increased and that the bridge pool
    /// VP has been triggered. The bridge pool VP will carry
    /// out the rest of the checks.
<<<<<<< HEAD
    fn check_escrow(&self, verifiers: &BTreeSet<Address>) -> bool {
=======
    fn check_escrow(
        &self,
        verifiers: &BTreeSet<Address>,
    ) -> Result<bool, Error> {
>>>>>>> 93cba7f4
        let escrow_key = balance_key(&xan(), &super::ADDRESS);
        let escrow_pre: Amount = if let Ok(Some(bytes)) =
            self.ctx.read_pre(&escrow_key)
        {
<<<<<<< HEAD
            BorshDeserialize::try_from_slice(bytes.as_slice())
                .expect("Deserializing a balance from storage shouldn't fail")
=======
            BorshDeserialize::try_from_slice(bytes.as_slice()).map_err(
                |_| Error(eyre!("Couldn't deserialize a balance from storage")),
            )?
>>>>>>> 93cba7f4
        } else {
            tracing::debug!(
                "Could not retrieve the Ethereum bridge VP's balance from \
                 storage"
            );
<<<<<<< HEAD
            return false;
        };
        let escrow_post: Amount = if let Ok(Some(bytes)) =
            self.ctx.read_post(&escrow_key)
        {
            BorshDeserialize::try_from_slice(bytes.as_slice())
                .expect("Deserializing a balance from storage shouldn't fail")
        } else {
            tracing::debug!(
                "Could not retrieve the modified Ethereum bridge VP's balance \
                 after applying tx"
            );
            return false;
        };

        // The amount escrowed should increase.
        if escrow_pre < escrow_post {
            verifiers.contains(&storage::bridge_pool::BRIDGE_POOL_ADDRESS)
=======
            return Ok(false);
        };
        let escrow_post: Amount =
            if let Ok(Some(bytes)) = self.ctx.read_post(&escrow_key) {
                BorshDeserialize::try_from_slice(bytes.as_slice()).expect(
                    "Deserializing the balance of the Ethereum bridge VP from \
                     storage shouldn't fail",
                )
            } else {
                tracing::debug!(
                    "Could not retrieve the modified Ethereum bridge VP's \
                     balance after applying tx"
                );
                return Ok(false);
            };

        // The amount escrowed should increase.
        if escrow_pre < escrow_post {
            Ok(verifiers.contains(&storage::bridge_pool::BRIDGE_POOL_ADDRESS))
>>>>>>> 93cba7f4
        } else {
            tracing::info!(
                "A normal tx cannot decrease the amount of Nam escrowed in \
                 the Ethereum bridge"
            );
<<<<<<< HEAD
            false
=======
            Ok(false)
>>>>>>> 93cba7f4
        }
    }
}

#[derive(thiserror::Error, Debug)]
#[error(transparent)]
/// Generic error that may be returned by the validity predicate
pub struct Error(#[from] eyre::Error);

impl<'a, DB, H, CA> NativeVp for EthBridge<'a, DB, H, CA>
where
    DB: 'static + ledger_storage::DB + for<'iter> ledger_storage::DBIter<'iter>,
    H: 'static + StorageHasher,
    CA: 'static + WasmCacheAccess,
{
    type Error = Error;

    const ADDR: InternalAddress = super::INTERNAL_ADDRESS;

    /// Validate that a wasm transaction is permitted to change keys under this
    /// account.
    ///
    /// We permit only the following changes via wasm for the time being:
    /// - a wrapped ERC20's supply key to decrease iff one of its balance keys
    ///   decreased by the same amount
    /// - a wrapped ERC20's balance key to decrease iff another one of its
    ///   balance keys increased by the same amount
    /// - Escrowing Nam in order to mint wrapped Nam on Ethereum
    ///
    /// Some other changes to the storage subspace of this account are expected
    /// to happen natively i.e. bypassing this validity predicate. For example,
    /// changes to the `eth_msgs/...` keys. For those cases, we reject here as
    /// no wasm transactions should be able to modify those keys.
    fn validate_tx(
        &self,
        tx_data: &[u8],
        keys_changed: &BTreeSet<Key>,
        verifiers: &BTreeSet<Address>,
    ) -> Result<bool, Self::Error> {
        tracing::debug!(
            tx_data_len = tx_data.len(),
            keys_changed_len = keys_changed.len(),
            verifiers_len = verifiers.len(),
            "Ethereum Bridge VP triggered",
        );

        // first check if Nam is being escrowed
        if keys_changed.contains(&balance_key(&xan(), &super::ADDRESS)) {
<<<<<<< HEAD
            return Ok(self.check_escrow(verifiers));
=======
            return self.check_escrow(verifiers);
>>>>>>> 93cba7f4
        }

        let (key_a, key_b) = match extract_valid_keys_changed(keys_changed)? {
            Some((key_a, key_b)) => (key_a, key_b),
            None => return Ok(false),
        };
        let (sender, _) = match check_balance_changes(&self.ctx, key_a, key_b)?
        {
            Some(sender) => sender,
            None => return Ok(false),
        };
        let authed = authorize::is_authorized(&self.ctx, tx_data, &sender)?;
        Ok(authed)
    }
}

/// If `keys_changed` represents a valid set of changed keys, return them,
/// otherwise return `None`.
fn extract_valid_keys_changed(
    keys_changed: &BTreeSet<Key>,
) -> Result<Option<(wrapped_erc20s::Key, wrapped_erc20s::Key)>, Error> {
    // we aren't concerned with keys that changed outside of our account
    let keys_changed: HashSet<_> = keys_changed
        .iter()
        .filter(|key| storage::is_eth_bridge_key(key))
        .collect();
    if keys_changed.is_empty() {
        return Err(Error(eyre!(
            "No keys changed under our account so this validity predicate \
             shouldn't have been triggered"
        )));
    }
    tracing::debug!(
        relevant_keys.len = keys_changed.len(),
        "Found keys changed under our account"
    );

    if keys_changed.len() != 2 {
        tracing::debug!(
            relevant_keys.len = keys_changed.len(),
            "Rejecting transaction as only two keys should have changed"
        );
        return Ok(None);
    }

    let mut keys = HashSet::<_>::default();
    for key in keys_changed.into_iter() {
        let key = match wrapped_erc20s::Key::try_from(key) {
            Ok(key) => {
                // Until burning is implemented, we disallow changes to any
                // supply keys via wasm transactions
                if matches!(key.suffix, wrapped_erc20s::KeyType::Supply) {
                    tracing::debug!(
                        ?key,
                        "Rejecting transaction as key is a supply key"
                    );
                    return Ok(None);
                }
                key
            }
            Err(error) => {
                tracing::debug!(
                    %key,
                    ?error,
                    "Rejecting transaction as key is not a wrapped ERC20 key"
                );
                return Ok(None);
            }
        };
        keys.insert(key);
    }

    // We can .unwrap() here as we know for sure that this set has len=2
    let (key_a, key_b) = keys.into_iter().collect_tuple().unwrap();
    if key_a.asset != key_b.asset {
        tracing::debug!(
            ?key_a,
            ?key_b,
            "Rejecting transaction as keys are for different assets"
        );
        return Ok(None);
    }
    Ok(Some((key_a, key_b)))
}

/// Checks that the balances at both `key_a` and `key_b` have changed by some
/// amount, and that the changes balance each other out. If the balance changes
/// are invalid, the reason is logged and a `None` is returned. Otherwise,
/// return the `Address` of the owner of the balance which is decreasing,
/// as by how much it decreased, which should be authorizing the balance change.
pub(super) fn check_balance_changes(
    reader: impl StorageReader,
    key_a: wrapped_erc20s::Key,
    key_b: wrapped_erc20s::Key,
) -> Result<Option<(Address, Amount)>> {
    let (balance_a, balance_b) =
        match (key_a.suffix.clone(), key_b.suffix.clone()) {
            (
                wrapped_erc20s::KeyType::Balance { .. },
                wrapped_erc20s::KeyType::Balance { .. },
            ) => (Key::from(&key_a), Key::from(&key_b)),
            (
                wrapped_erc20s::KeyType::Balance { .. },
                wrapped_erc20s::KeyType::Supply,
            )
            | (
                wrapped_erc20s::KeyType::Supply,
                wrapped_erc20s::KeyType::Balance { .. },
            ) => {
                tracing::debug!(
                    ?key_a,
                    ?key_b,
                    "Rejecting transaction that is attempting to change a \
                     supply key"
                );
                return Ok(None);
            }
            (
                wrapped_erc20s::KeyType::Supply,
                wrapped_erc20s::KeyType::Supply,
            ) => {
                // in theory, this should be unreachable!() as we would have
                // already rejected if both supply keys were for
                // the same asset
                tracing::debug!(
                    ?key_a,
                    ?key_b,
                    "Rejecting transaction that is attempting to change two \
                     supply keys"
                );
                return Ok(None);
            }
        };
    let balance_a_pre = reader
        .read_pre_value::<Amount>(&balance_a)?
        .unwrap_or_default()
        .change();
    let balance_a_post = match reader.read_post_value::<Amount>(&balance_a)? {
        Some(value) => value,
        None => {
            tracing::debug!(
                ?balance_a,
                "Rejecting transaction as could not read_post balance key"
            );
            return Ok(None);
        }
    }
    .change();
    let balance_b_pre = reader
        .read_pre_value::<Amount>(&balance_b)?
        .unwrap_or_default()
        .change();
    let balance_b_post = match reader.read_post_value::<Amount>(&balance_b)? {
        Some(value) => value,
        None => {
            tracing::debug!(
                ?balance_b,
                "Rejecting transaction as could not read_post balance key"
            );
            return Ok(None);
        }
    }
    .change();

    let balance_a_delta = calculate_delta(balance_a_pre, balance_a_post)?;
    let balance_b_delta = calculate_delta(balance_b_pre, balance_b_post)?;
    if balance_a_delta != -balance_b_delta {
        tracing::debug!(
            ?balance_a_pre,
            ?balance_b_pre,
            ?balance_a_post,
            ?balance_b_post,
            ?balance_a_delta,
            ?balance_b_delta,
            "Rejecting transaction as balance changes do not match"
        );
        return Ok(None);
    }
    if balance_a_delta == 0 {
        assert_eq!(balance_b_delta, 0);
        tracing::debug!("Rejecting transaction as no balance change");
        return Ok(None);
    }
    if balance_a_post < 0 {
        tracing::debug!(
            ?balance_a_post,
            "Rejecting transaction as balance is negative"
        );
        return Ok(None);
    }
    if balance_b_post < 0 {
        tracing::debug!(
            ?balance_b_post,
            "Rejecting transaction as balance is negative"
        );
        return Ok(None);
    }

    if balance_a_delta < 0 {
        if let wrapped_erc20s::KeyType::Balance { owner } = key_a.suffix {
            Ok(Some((
                owner,
                Amount::from(
                    u64::try_from(balance_b_delta)
                        .expect("This should not fail"),
                ),
            )))
        } else {
            unreachable!()
        }
    } else {
        assert!(balance_b_delta < 0);
        if let wrapped_erc20s::KeyType::Balance { owner } = key_b.suffix {
            Ok(Some((
                owner,
                Amount::from(
                    u64::try_from(balance_a_delta)
                        .expect("This should not fail"),
                ),
            )))
        } else {
            unreachable!()
        }
    }
}

/// Return the delta between `balance_pre` and `balance_post`, erroring if there
/// is an underflow
fn calculate_delta(balance_pre: i128, balance_post: i128) -> Result<i128> {
    match balance_post.checked_sub(balance_pre) {
        Some(result) => Ok(result),
        None => Err(eyre!(
            "Underflow while calculating delta: {} - {}",
            balance_post,
            balance_pre
        )),
    }
}

#[cfg(test)]
mod tests {
    use std::default::Default;
    use std::env::temp_dir;

    use rand::Rng;

    use super::*;
    use crate::ledger::eth_bridge::parameters::{
        Contracts, EthereumBridgeConfig, UpgradeableContract,
    };
    use crate::ledger::eth_bridge::storage::bridge_pool::BRIDGE_POOL_ADDRESS;
    use crate::ledger::gas::VpGasMeter;
    use crate::ledger::storage::mockdb::MockDB;
    use crate::ledger::storage::traits::Sha256Hasher;
    use crate::ledger::storage::write_log::WriteLog;
    use crate::ledger::storage::Storage;
    use crate::proto::Tx;
    use crate::types::address::wnam;
    use crate::types::chain::ChainId;
    use crate::types::ethereum_events;
    use crate::types::ethereum_events::EthAddress;
    use crate::vm::wasm::VpCache;
    use crate::vm::WasmCacheRwAccess;

    const ARBITRARY_OWNER_A_ADDRESS: &str =
        "atest1d9khqw36x9zyxwfhgfpygv2pgc65gse4gy6rjs34gfzr2v69gy6y23zpggurjv2yx5m52sesu6r4y4";
    const ARBITRARY_OWNER_B_ADDRESS: &str =
        "atest1v4ehgw36xuunwd6989prwdfkxqmnvsfjxs6nvv6xxucrs3f3xcmns3fcxdzrvvz9xverzvzr56le8f";

    /// Return some arbitrary random key belonging to this account
    fn arbitrary_key() -> Key {
        let mut rng = rand::thread_rng();
        let rn = rng.gen::<u64>();
        storage::prefix()
            .push(&format!("arbitrary key segment {}", rn))
            .expect("should always be able to construct this key")
    }

    /// Initialize some dummy storage for testing
    fn setup_storage() -> Storage<MockDB, Sha256Hasher> {
        let mut storage = Storage::<MockDB, Sha256Hasher>::open(
            std::path::Path::new(""),
            ChainId::default(),
            None,
        );

        // setup a user with a balance
        let balance_key = balance_key(
            &xan(),
            &Address::decode(ARBITRARY_OWNER_A_ADDRESS).expect("Test failed"),
        );
        storage
            .write(
                &balance_key,
                Amount::from(100).try_to_vec().expect("Test failed"),
            )
            .expect("Test failed");

        // a dummy config for testing
        let config = EthereumBridgeConfig {
            min_confirmations: Default::default(),
            contracts: Contracts {
                native_erc20: wnam(),
                bridge: UpgradeableContract {
                    address: EthAddress([42; 20]),
                    version: Default::default(),
                },
                governance: UpgradeableContract {
                    address: EthAddress([18; 20]),
                    version: Default::default(),
                },
            },
        };
        config.init_storage(&mut storage);
        storage
    }

    /// Setup a ctx for running native vps
    fn setup_ctx<'a>(
        tx: &'a Tx,
        storage: &'a Storage<MockDB, Sha256Hasher>,
        write_log: &'a WriteLog,
    ) -> Ctx<'a, MockDB, Sha256Hasher, WasmCacheRwAccess> {
        Ctx::new(
            storage,
            write_log,
            tx,
            VpGasMeter::new(0u64),
            VpCache::new(temp_dir(), 100usize),
        )
    }

    #[test]
    fn test_error_if_triggered_without_keys_changed() {
        let keys_changed = BTreeSet::new();

        let result = extract_valid_keys_changed(&keys_changed);

        assert!(result.is_err());
    }

    #[test]
    fn test_rejects_if_not_two_keys_changed() {
        {
            let keys_changed = BTreeSet::from_iter(vec![arbitrary_key()]);

            let result = extract_valid_keys_changed(&keys_changed);

            assert_matches!(result, Ok(None));
        }
        {
            let keys_changed = BTreeSet::from_iter(vec![
                arbitrary_key(),
                arbitrary_key(),
                arbitrary_key(),
            ]);

            let result = extract_valid_keys_changed(&keys_changed);

            assert_matches!(result, Ok(None));
        }
    }

    #[test]
    fn test_rejects_if_not_two_multitoken_keys_changed() {
        {
            let keys_changed =
                BTreeSet::from_iter(vec![arbitrary_key(), arbitrary_key()]);

            let result = extract_valid_keys_changed(&keys_changed);

            assert_matches!(result, Ok(None));
        }

        {
            let keys_changed = BTreeSet::from_iter(vec![
                arbitrary_key(),
                wrapped_erc20s::Keys::from(
                    &ethereum_events::testing::DAI_ERC20_ETH_ADDRESS,
                )
                .supply(),
            ]);

            let result = extract_valid_keys_changed(&keys_changed);

            assert_matches!(result, Ok(None));
        }

        {
            let keys_changed = BTreeSet::from_iter(vec![
                arbitrary_key(),
                wrapped_erc20s::Keys::from(
                    &ethereum_events::testing::DAI_ERC20_ETH_ADDRESS,
                )
                .balance(
                    &Address::decode(ARBITRARY_OWNER_A_ADDRESS)
                        .expect("Couldn't set up test"),
                ),
            ]);

            let result = extract_valid_keys_changed(&keys_changed);

            assert_matches!(result, Ok(None));
        }
    }

    #[test]
    fn test_rejects_if_multitoken_keys_for_different_assets() {
        {
            let keys_changed = BTreeSet::from_iter(vec![
                wrapped_erc20s::Keys::from(
                    &ethereum_events::testing::DAI_ERC20_ETH_ADDRESS,
                )
                .balance(
                    &Address::decode(ARBITRARY_OWNER_A_ADDRESS)
                        .expect("Couldn't set up test"),
                ),
                wrapped_erc20s::Keys::from(
                    &ethereum_events::testing::USDC_ERC20_ETH_ADDRESS,
                )
                .balance(
                    &Address::decode(ARBITRARY_OWNER_B_ADDRESS)
                        .expect("Couldn't set up test"),
                ),
            ]);

            let result = extract_valid_keys_changed(&keys_changed);

            assert_matches!(result, Ok(None));
        }
    }

    #[test]
    fn test_rejects_if_supply_key_changed() {
        let asset = &ethereum_events::testing::DAI_ERC20_ETH_ADDRESS;
        {
            let keys_changed = BTreeSet::from_iter(vec![
                wrapped_erc20s::Keys::from(asset).supply(),
                wrapped_erc20s::Keys::from(asset).balance(
                    &Address::decode(ARBITRARY_OWNER_B_ADDRESS)
                        .expect("Couldn't set up test"),
                ),
            ]);

            let result = extract_valid_keys_changed(&keys_changed);

            assert_matches!(result, Ok(None));
        }
    }

    /// Test that escrowing Nam is accepted.
    #[test]
    fn test_escrow_nam_accepted() {
        let mut writelog = WriteLog::default();
        let storage = setup_storage();
        // debit the user's balance
        let account_key = balance_key(
            &xan(),
            &Address::decode(ARBITRARY_OWNER_A_ADDRESS).expect("Test failed"),
        );
        writelog
            .write(
                &account_key,
                Amount::from(0).try_to_vec().expect("Test failed"),
            )
            .expect("Test failed");

        // credit the balance to the escrow
        let escrow_key = balance_key(&xan(), &super::super::ADDRESS);
        writelog
            .write(
                &escrow_key,
                Amount::from(100).try_to_vec().expect("Test failed"),
            )
            .expect("Test failed");

        // set up the VP
        let tx = Tx::new(vec![], None);
        let vp = EthBridge {
            ctx: setup_ctx(&tx, &storage, &writelog),
        };

        let keys_changed = BTreeSet::from([account_key, escrow_key]);
        let verifiers = BTreeSet::from([BRIDGE_POOL_ADDRESS]);
        let res = vp.validate_tx(
            &tx.try_to_vec().expect("Test failed"),
            &keys_changed,
            &verifiers,
        );
        assert!(res.expect("Test failed"));
    }

    /// Test that escrowing must increase the balance
    #[test]
    fn test_escrowed_nam_must_increase() {
        let mut writelog = WriteLog::default();
        let storage = setup_storage();
        // debit the user's balance
        let account_key = balance_key(
            &xan(),
            &Address::decode(ARBITRARY_OWNER_A_ADDRESS).expect("Test failed"),
        );
        writelog
            .write(
                &account_key,
                Amount::from(0).try_to_vec().expect("Test failed"),
            )
            .expect("Test failed");

        // do not credit the balance to the escrow
        let escrow_key = balance_key(&xan(), &super::super::ADDRESS);
        writelog
            .write(
                &escrow_key,
                Amount::from(0).try_to_vec().expect("Test failed"),
            )
            .expect("Test failed");

        // set up the VP
        let tx = Tx::new(vec![], None);
        let vp = EthBridge {
            ctx: setup_ctx(&tx, &storage, &writelog),
        };

        let keys_changed = BTreeSet::from([account_key, escrow_key]);
        let verifiers = BTreeSet::from([BRIDGE_POOL_ADDRESS]);
        let res = vp.validate_tx(
            &tx.try_to_vec().expect("Test failed"),
            &keys_changed,
            &verifiers,
        );
        assert!(!res.expect("Test failed"));
    }

    /// Test that the VP checks that the bridge pool vp will
    /// be triggered if escrowing occurs.
    #[test]
    fn test_escrowing_must_trigger_bridge_pool_vp() {
        let mut writelog = WriteLog::default();
        let storage = setup_storage();
        // debit the user's balance
        let account_key = balance_key(
            &xan(),
            &Address::decode(ARBITRARY_OWNER_A_ADDRESS).expect("Test failed"),
        );
        writelog
            .write(
                &account_key,
                Amount::from(0).try_to_vec().expect("Test failed"),
            )
            .expect("Test failed");

        // credit the balance to the escrow
        let escrow_key = balance_key(&xan(), &super::super::ADDRESS);
        writelog
            .write(
                &escrow_key,
                Amount::from(100).try_to_vec().expect("Test failed"),
            )
            .expect("Test failed");

        // set up the VP
        let tx = Tx::new(vec![], None);
        let vp = EthBridge {
            ctx: setup_ctx(&tx, &storage, &writelog),
        };

        let keys_changed = BTreeSet::from([account_key, escrow_key]);
        let verifiers = BTreeSet::from([]);
        let res = vp.validate_tx(
            &tx.try_to_vec().expect("Test failed"),
            &keys_changed,
            &verifiers,
        );
        assert!(!res.expect("Test failed"));
    }
}<|MERGE_RESOLUTION|>--- conflicted
+++ resolved
@@ -4,11 +4,7 @@
 
 use std::collections::{BTreeSet, HashSet};
 
-<<<<<<< HEAD
 use borsh::{BorshDeserialize, BorshSerialize};
-=======
-use borsh::BorshDeserialize;
->>>>>>> 93cba7f4
 use eyre::{eyre, Result};
 use itertools::Itertools;
 
@@ -65,51 +61,22 @@
     /// that the balance increased and that the bridge pool
     /// VP has been triggered. The bridge pool VP will carry
     /// out the rest of the checks.
-<<<<<<< HEAD
-    fn check_escrow(&self, verifiers: &BTreeSet<Address>) -> bool {
-=======
     fn check_escrow(
         &self,
         verifiers: &BTreeSet<Address>,
     ) -> Result<bool, Error> {
->>>>>>> 93cba7f4
         let escrow_key = balance_key(&xan(), &super::ADDRESS);
         let escrow_pre: Amount = if let Ok(Some(bytes)) =
             self.ctx.read_pre(&escrow_key)
         {
-<<<<<<< HEAD
-            BorshDeserialize::try_from_slice(bytes.as_slice())
-                .expect("Deserializing a balance from storage shouldn't fail")
-=======
             BorshDeserialize::try_from_slice(bytes.as_slice()).map_err(
                 |_| Error(eyre!("Couldn't deserialize a balance from storage")),
             )?
->>>>>>> 93cba7f4
         } else {
             tracing::debug!(
                 "Could not retrieve the Ethereum bridge VP's balance from \
                  storage"
             );
-<<<<<<< HEAD
-            return false;
-        };
-        let escrow_post: Amount = if let Ok(Some(bytes)) =
-            self.ctx.read_post(&escrow_key)
-        {
-            BorshDeserialize::try_from_slice(bytes.as_slice())
-                .expect("Deserializing a balance from storage shouldn't fail")
-        } else {
-            tracing::debug!(
-                "Could not retrieve the modified Ethereum bridge VP's balance \
-                 after applying tx"
-            );
-            return false;
-        };
-
-        // The amount escrowed should increase.
-        if escrow_pre < escrow_post {
-            verifiers.contains(&storage::bridge_pool::BRIDGE_POOL_ADDRESS)
-=======
             return Ok(false);
         };
         let escrow_post: Amount =
@@ -129,17 +96,12 @@
         // The amount escrowed should increase.
         if escrow_pre < escrow_post {
             Ok(verifiers.contains(&storage::bridge_pool::BRIDGE_POOL_ADDRESS))
->>>>>>> 93cba7f4
         } else {
             tracing::info!(
                 "A normal tx cannot decrease the amount of Nam escrowed in \
                  the Ethereum bridge"
             );
-<<<<<<< HEAD
-            false
-=======
             Ok(false)
->>>>>>> 93cba7f4
         }
     }
 }
@@ -188,11 +150,7 @@
 
         // first check if Nam is being escrowed
         if keys_changed.contains(&balance_key(&xan(), &super::ADDRESS)) {
-<<<<<<< HEAD
-            return Ok(self.check_escrow(verifiers));
-=======
             return self.check_escrow(verifiers);
->>>>>>> 93cba7f4
         }
 
         let (key_a, key_b) = match extract_valid_keys_changed(keys_changed)? {
