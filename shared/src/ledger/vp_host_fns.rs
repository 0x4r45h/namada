//! Host functions for VPs used for both native and WASM VPs.

use std::num::TryFromIntError;

use namada_core::types::address::Address;
use namada_core::types::hash::{Hash, HASH_LENGTH};
use namada_core::types::storage::{
    BlockHash, BlockHeight, Epoch, Key, TxIndex,
};
use thiserror::Error;

use super::gas::MIN_STORAGE_GAS;
use crate::ledger::gas;
use crate::ledger::gas::VpGasMeter;
use crate::ledger::storage::write_log::WriteLog;
use crate::ledger::storage::{self, write_log, Storage, StorageHasher};
use crate::proto::{Tx};
use crate::types::transaction::hash_tx;

/// These runtime errors will abort VP execution immediately
#[allow(missing_docs)]
#[derive(Error, Debug)]
pub enum RuntimeError {
    #[error("Out of gas: {0}")]
    OutOfGas(gas::Error),
    #[error("Storage error: {0}")]
    StorageError(storage::Error),
    #[error("Storage data error: {0}")]
    StorageDataError(crate::types::storage::Error),
    #[error("Encoding error: {0}")]
    EncodingError(std::io::Error),
    #[error("Numeric conversion error: {0}")]
    NumConversionError(TryFromIntError),
    #[error("Memory error: {0}")]
    MemoryError(Box<dyn std::error::Error + Sync + Send + 'static>),
    #[error("Trying to read a temporary value with read_post")]
    ReadTemporaryValueError,
    #[error("Trying to read a permament value with read_temp")]
    ReadPermanentValueError,
    #[error("Invalid transaction code hash")]
    InvalidCodeHash,
}

/// VP environment function result
pub type EnvResult<T> = std::result::Result<T, RuntimeError>;

/// Add a gas cost incured in a validity predicate
pub fn add_gas(gas_meter: &mut VpGasMeter, used_gas: u64) -> EnvResult<()> {
    let result = gas_meter.add(used_gas).map_err(RuntimeError::OutOfGas);
    if let Err(err) = &result {
        tracing::info!("Stopping VP execution because of gas error: {}", err);
    }
    result
}

/// Storage read prior state (before tx execution). It will try to read from the
/// storage.
pub fn read_pre<DB, H>(
    gas_meter: &mut VpGasMeter,
    storage: &Storage<DB, H>,
    write_log: &WriteLog,
    key: &Key,
) -> EnvResult<Option<Vec<u8>>>
where
    DB: storage::DB + for<'iter> storage::DBIter<'iter>,
    H: StorageHasher,
{
    let (log_val, gas) = write_log.read_pre(key);
    add_gas(gas_meter, gas)?;
    match log_val {
        Some(&write_log::StorageModification::Write { ref value }) => {
            Ok(Some(value.clone()))
        }
        Some(&write_log::StorageModification::Delete) => {
            // Given key has been deleted
            Ok(None)
        }
        Some(&write_log::StorageModification::InitAccount {
            ref vp_code_hash,
        }) => {
            // Read the VP of a new account
            Ok(Some(vp_code_hash.to_vec()))
        }
        Some(&write_log::StorageModification::Temp { .. }) => {
            Err(RuntimeError::ReadTemporaryValueError)
        }
        None => {
            // When not found in write log, try to read from the storage
            let (value, gas) =
                storage.read(key).map_err(RuntimeError::StorageError)?;
            add_gas(gas_meter, gas)?;
            Ok(value)
        }
    }
}

/// Storage read posterior state (after tx execution). It will try to read from
/// the write log first and if no entry found then from the storage.
pub fn read_post<DB, H>(
    gas_meter: &mut VpGasMeter,
    storage: &Storage<DB, H>,
    write_log: &WriteLog,
    key: &Key,
) -> EnvResult<Option<Vec<u8>>>
where
    DB: storage::DB + for<'iter> storage::DBIter<'iter>,
    H: StorageHasher,
{
    // Try to read from the write log first
    let (log_val, gas) = write_log.read(key);
    add_gas(gas_meter, gas)?;
    match log_val {
        Some(&write_log::StorageModification::Write { ref value }) => {
            Ok(Some(value.clone()))
        }
        Some(&write_log::StorageModification::Delete) => {
            // Given key has been deleted
            Ok(None)
        }
        Some(&write_log::StorageModification::InitAccount {
            ref vp_code_hash,
        }) => {
            // Read the VP code hash of a new account
            Ok(Some(vp_code_hash.to_vec()))
        }
        Some(&write_log::StorageModification::Temp { .. }) => {
            Err(RuntimeError::ReadTemporaryValueError)
        }
        None => {
            // When not found in write log, try to read from the storage
            let (value, gas) =
                storage.read(key).map_err(RuntimeError::StorageError)?;
            add_gas(gas_meter, gas)?;
            Ok(value)
        }
    }
}

/// Storage read temporary state (after tx execution). It will try to read from
/// only the write log.
pub fn read_temp(
    gas_meter: &mut VpGasMeter,
    write_log: &WriteLog,
    key: &Key,
) -> EnvResult<Option<Vec<u8>>> {
    // Try to read from the write log first
    let (log_val, gas) = write_log.read(key);
    add_gas(gas_meter, gas)?;
    match log_val {
        Some(&write_log::StorageModification::Temp { ref value }) => {
            Ok(Some(value.clone()))
        }
        None => Ok(None),
        _ => Err(RuntimeError::ReadPermanentValueError),
    }
}

/// Storage `has_key` in prior state (before tx execution). It will try to read
/// from the storage.
pub fn has_key_pre<DB, H>(
    gas_meter: &mut VpGasMeter,
    storage: &Storage<DB, H>,
    write_log: &WriteLog,
    key: &Key,
) -> EnvResult<bool>
where
    DB: storage::DB + for<'iter> storage::DBIter<'iter>,
    H: StorageHasher,
{
    // Try to read from the write log first
    let (log_val, gas) = write_log.read_pre(key);
    add_gas(gas_meter, gas)?;
    match log_val {
        Some(&write_log::StorageModification::Write { .. }) => Ok(true),
        Some(&write_log::StorageModification::Delete) => {
            // The given key has been deleted
            Ok(false)
        }
        Some(&write_log::StorageModification::InitAccount { .. }) => Ok(true),
        Some(&write_log::StorageModification::Temp { .. }) => Ok(true),
        None => {
            // When not found in write log, try to check the storage
            let (present, gas) =
                storage.has_key(key).map_err(RuntimeError::StorageError)?;
            add_gas(gas_meter, gas)?;
            Ok(present)
        }
    }
}

/// Storage `has_key` in posterior state (after tx execution). It will try to
/// check the write log first and if no entry found then the storage.
pub fn has_key_post<DB, H>(
    gas_meter: &mut VpGasMeter,
    storage: &Storage<DB, H>,
    write_log: &WriteLog,
    key: &Key,
) -> EnvResult<bool>
where
    DB: storage::DB + for<'iter> storage::DBIter<'iter>,
    H: StorageHasher,
{
    // Try to read from the write log first
    let (log_val, gas) = write_log.read(key);
    add_gas(gas_meter, gas)?;
    match log_val {
        Some(&write_log::StorageModification::Write { .. }) => Ok(true),
        Some(&write_log::StorageModification::Delete) => {
            // The given key has been deleted
            Ok(false)
        }
        Some(&write_log::StorageModification::InitAccount { .. }) => Ok(true),
        Some(&write_log::StorageModification::Temp { .. }) => Ok(true),
        None => {
            // When not found in write log, try to check the storage
            let (present, gas) =
                storage.has_key(key).map_err(RuntimeError::StorageError)?;
            add_gas(gas_meter, gas)?;
            Ok(present)
        }
    }
}

/// Getting the chain ID.
pub fn get_chain_id<DB, H>(
    gas_meter: &mut VpGasMeter,
    storage: &Storage<DB, H>,
) -> EnvResult<String>
where
    DB: storage::DB + for<'iter> storage::DBIter<'iter>,
    H: StorageHasher,
{
    let (chain_id, gas) = storage.get_chain_id();
    add_gas(gas_meter, gas)?;
    Ok(chain_id)
}

/// Getting the block height. The height is that of the block to which the
/// current transaction is being applied.
pub fn get_block_height<DB, H>(
    gas_meter: &mut VpGasMeter,
    storage: &Storage<DB, H>,
) -> EnvResult<BlockHeight>
where
    DB: storage::DB + for<'iter> storage::DBIter<'iter>,
    H: StorageHasher,
{
    let (height, gas) = storage.get_block_height();
    add_gas(gas_meter, gas)?;
    Ok(height)
}

/// Getting the block hash. The height is that of the block to which the
/// current transaction is being applied.
pub fn get_block_hash<DB, H>(
    gas_meter: &mut VpGasMeter,
    storage: &Storage<DB, H>,
) -> EnvResult<BlockHash>
where
    DB: storage::DB + for<'iter> storage::DBIter<'iter>,
    H: StorageHasher,
{
    let (hash, gas) = storage.get_block_hash();
    add_gas(gas_meter, gas)?;
    Ok(hash)
}

/// Getting the block hash. The height is that of the block to which the
/// current transaction is being applied.
pub fn get_tx_code_hash(
    gas_meter: &mut VpGasMeter,
    tx: &Tx,
<<<<<<< HEAD
) -> EnvResult<Option<Hash>> {
    let hash = tx.code().map(|x| hash_tx(&x));
=======
) -> EnvResult<Hash> {
    let hash = if tx.code_or_hash.len() == HASH_LENGTH {
        Hash::try_from(&tx.code_or_hash[..])
            .map_err(|_| RuntimeError::InvalidCodeHash)?
    } else {
        Hash(tx.code_hash())
    };
>>>>>>> 9236840f
    add_gas(gas_meter, MIN_STORAGE_GAS)?;
    Ok(hash)
}

/// Getting the block epoch. The epoch is that of the block to which the
/// current transaction is being applied.
pub fn get_block_epoch<DB, H>(
    gas_meter: &mut VpGasMeter,
    storage: &Storage<DB, H>,
) -> EnvResult<Epoch>
where
    DB: storage::DB + for<'iter> storage::DBIter<'iter>,
    H: StorageHasher,
{
    let (epoch, gas) = storage.get_current_epoch();
    add_gas(gas_meter, gas)?;
    Ok(epoch)
}

/// Getting the block epoch. The epoch is that of the block to which the
/// current transaction is being applied.
pub fn get_tx_index(
    gas_meter: &mut VpGasMeter,
    tx_index: &TxIndex,
) -> EnvResult<TxIndex> {
    add_gas(gas_meter, MIN_STORAGE_GAS)?;
    Ok(*tx_index)
}

/// Getting the chain ID.
pub fn get_native_token<DB, H>(
    gas_meter: &mut VpGasMeter,
    storage: &Storage<DB, H>,
) -> EnvResult<Address>
where
    DB: storage::DB + for<'iter> storage::DBIter<'iter>,
    H: StorageHasher,
{
    add_gas(gas_meter, MIN_STORAGE_GAS)?;
    Ok(storage.native_token.clone())
}

/// Storage prefix iterator for prior state (before tx execution), ordered by
/// storage keys. It will try to get an iterator from the storage.
pub fn iter_prefix_pre<'a, DB, H>(
    gas_meter: &mut VpGasMeter,
    write_log: &'a WriteLog,
    storage: &'a Storage<DB, H>,
    prefix: &Key,
) -> EnvResult<storage::PrefixIter<'a, DB>>
where
    DB: storage::DB + for<'iter> storage::DBIter<'iter>,
    H: StorageHasher,
{
    let (iter, gas) = storage::iter_prefix_pre(write_log, storage, prefix);
    add_gas(gas_meter, gas)?;
    Ok(iter)
}

/// Storage prefix iterator for posterior state (after tx execution), ordered by
/// storage keys. It will try to get an iterator from the storage.
pub fn iter_prefix_post<'a, DB, H>(
    gas_meter: &mut VpGasMeter,
    write_log: &'a WriteLog,
    storage: &'a Storage<DB, H>,
    prefix: &Key,
) -> EnvResult<storage::PrefixIter<'a, DB>>
where
    DB: storage::DB + for<'iter> storage::DBIter<'iter>,
    H: StorageHasher,
{
    let (iter, gas) = storage::iter_prefix_post(write_log, storage, prefix);
    add_gas(gas_meter, gas)?;
    Ok(iter)
}

/// Get the next item in a storage prefix iterator (pre or post).
pub fn iter_next<DB>(
    gas_meter: &mut VpGasMeter,
    iter: &mut storage::PrefixIter<DB>,
) -> EnvResult<Option<(String, Vec<u8>)>>
where
    DB: storage::DB + for<'iter> storage::DBIter<'iter>,
{
    if let Some((key, val, gas)) = iter.next() {
        add_gas(gas_meter, gas)?;
        return Ok(Some((key, val)));
    }
    Ok(None)
}<|MERGE_RESOLUTION|>--- conflicted
+++ resolved
@@ -14,7 +14,7 @@
 use crate::ledger::gas::VpGasMeter;
 use crate::ledger::storage::write_log::WriteLog;
 use crate::ledger::storage::{self, write_log, Storage, StorageHasher};
-use crate::proto::{Tx};
+use crate::proto::{Tx, Section};
 use crate::types::transaction::hash_tx;
 
 /// These runtime errors will abort VP execution immediately
@@ -270,18 +270,10 @@
 pub fn get_tx_code_hash(
     gas_meter: &mut VpGasMeter,
     tx: &Tx,
-<<<<<<< HEAD
 ) -> EnvResult<Option<Hash>> {
-    let hash = tx.code().map(|x| hash_tx(&x));
-=======
-) -> EnvResult<Hash> {
-    let hash = if tx.code_or_hash.len() == HASH_LENGTH {
-        Hash::try_from(&tx.code_or_hash[..])
-            .map_err(|_| RuntimeError::InvalidCodeHash)?
-    } else {
-        Hash(tx.code_hash())
-    };
->>>>>>> 9236840f
+    let hash = tx.get_section(tx.code_sechash())
+        .and_then(Section::code_sec)
+        .map(|x| x.code.hash());
     add_gas(gas_meter, MIN_STORAGE_GAS)?;
     Ok(hash)
 }
