//! Functions to sign transactions
use std::collections::HashMap;
use std::io::ErrorKind;

use borsh::{BorshDeserialize, BorshSerialize};
use data_encoding::HEXLOWER;
use itertools::Itertools;
use masp_primitives::asset_type::AssetType;
use masp_primitives::transaction::components::sapling::fees::{
    InputView, OutputView,
};
use namada_core::types::account::AccountPublicKeysMap;
use namada_core::types::address::{
    masp, masp_tx_key, Address, ImplicitAddress,
};
<<<<<<< HEAD
use namada_core::types::storage::Key;
use namada_core::types::token::{
    self, Amount, DenominatedAmount, MaspDenom, TokenAddress,
};
use namada_core::types::transaction::pos;
=======
use namada_core::types::token::{self, Amount, DenominatedAmount, MaspDenom};
use namada_core::types::transaction::{pos, MIN_FEE};
>>>>>>> b6714b5e
use prost::Message;
use serde::{Deserialize, Serialize};
use zeroize::Zeroizing;

use crate::ibc::applications::transfer::msgs::transfer::{
    MsgTransfer, TYPE_URL as MSG_TRANSFER_TYPE_URL,
};
use crate::ibc_proto::google::protobuf::Any;
use crate::ledger::masp::make_asset_type;
use crate::ledger::parameters::storage as parameter_storage;
use crate::ledger::rpc::{format_denominated_amount, query_wasm_code_hash};
use crate::ledger::tx::{
    Error, TX_BOND_WASM, TX_CHANGE_COMMISSION_WASM, TX_IBC_WASM,
    TX_INIT_ACCOUNT_WASM, TX_INIT_PROPOSAL, TX_INIT_VALIDATOR_WASM,
    TX_REVEAL_PK, TX_TRANSFER_WASM, TX_UNBOND_WASM, TX_UPDATE_ACCOUNT_WASM,
    TX_VOTE_PROPOSAL, TX_WITHDRAW_WASM, VP_USER_WASM,
};
pub use crate::ledger::wallet::store::AddressVpType;
use crate::ledger::wallet::{Wallet, WalletUtils};
use crate::ledger::{args, rpc};
use crate::proto::{MaspBuilder, Section, Tx};
use crate::types::key::*;
use crate::types::masp::{ExtendedViewingKey, PaymentAddress};
use crate::types::storage::Epoch;
use crate::types::token::Transfer;
use crate::types::transaction::account::{InitAccount, UpdateAccount};
use crate::types::transaction::governance::{
    InitProposalData, VoteProposalData,
};
use crate::types::transaction::pos::InitValidator;
use crate::types::transaction::{Fee, TxType};
use crate::types::tx::TxBuilder;

#[cfg(feature = "std")]
/// Env. var specifying where to store signing test vectors
const ENV_VAR_LEDGER_LOG_PATH: &str = "NAMADA_LEDGER_LOG_PATH";
#[cfg(feature = "std")]
/// Env. var specifying where to store transaction debug outputs
const ENV_VAR_TX_LOG_PATH: &str = "NAMADA_TX_LOG_PATH";

/// A struture holding the signing data to craft a transaction
#[derive(Clone)]
pub struct SigningTxData {
    /// The public keys associated to an account
    pub public_keys: Vec<common::PublicKey>,
    /// The threshold associated to an account
    pub threshold: u8,
    /// The public keys to index map associated to an account
    pub account_public_keys_map: AccountPublicKeysMap,
    /// The public keys of the fee payer
    pub fee_payer: common::PublicKey,
}

/// Generate a signing key from an address. Default to None if address is empty.
pub fn signer_from_address(address: Option<Address>) -> TxSigningKey {
    if let Some(address) = address {
        TxSigningKey::WalletAddress(address)
    } else {
        TxSigningKey::None
    }
}

/// Find the public key for the given address and try to load the keypair
/// for it from the wallet. If the keypair is encrypted but a password is not
/// supplied, then it is interactively prompted. Errors if the key cannot be
/// found or loaded.
pub async fn find_pk<
    C: crate::ledger::queries::Client + Sync,
    U: WalletUtils,
>(
    client: &C,
    wallet: &mut Wallet<U>,
    addr: &Address,
    password: Option<Zeroizing<String>>,
) -> Result<common::PublicKey, Error> {
    match addr {
        Address::Established(_) => {
            println!(
                "Looking-up public key of {} from the ledger...",
                addr.encode()
            );
            rpc::get_public_key_at(client, addr, 0)
                .await
                .ok_or(Error::Other(format!(
                    "No public key found for the address {}",
                    addr.encode()
                )))
        }
        Address::Implicit(ImplicitAddress(pkh)) => Ok(wallet
            .find_key_by_pkh(pkh, password)
            .map_err(|err| {
                Error::Other(format!(
                    "Unable to load the keypair from the wallet for the \
                     implicit address {}. Failed with: {}",
                    addr.encode(),
                    err
                ))
            })?
            .ref_to()),
        Address::Internal(_) => other_err(format!(
            "Internal address {} doesn't have any signing keys.",
            addr
        )),
    }
}

/// Load the secret key corresponding to the given public key from the wallet.
/// If the keypair is encrypted but a password is not supplied, then it is
/// interactively prompted. Errors if the key cannot be found or loaded.
pub fn find_key_by_pk<U: WalletUtils>(
    wallet: &mut Wallet<U>,
    args: &args::Tx,
    public_key: &common::PublicKey,
) -> Result<common::SecretKey, Error> {
    if *public_key == masp_tx_key().ref_to() {
        // We already know the secret key corresponding to the MASP sentinal key
        Ok(masp_tx_key())
    } else {
        // Otherwise we need to search the wallet for the secret key
        wallet
            .find_key_by_pk(public_key, args.password.clone())
            .map_err(|err| {
                Error::Other(format!(
                    "Unable to load the keypair from the wallet for public \
                     key {}. Failed with: {}",
                    public_key, err
                ))
            })
    }
}

/// Carries types that can be directly/indirectly used to sign a transaction.
#[allow(clippy::large_enum_variant)]
#[derive(Clone)]
pub enum TxSigningKey {
    /// Do not sign any transaction
    None,
    /// Obtain the keypair corresponding to given address from wallet and sign
    WalletAddress(Address),
}

/// Given CLI arguments and some defaults, determine the rightful transaction
/// signer. Return the given signing key or public key of the given signer if
/// possible. If no explicit signer given, use the `default`. If no `default`
/// is given, an `Error` is returned.
pub async fn tx_signers<
    C: crate::ledger::queries::Client + Sync,
    U: WalletUtils,
>(
    client: &C,
    wallet: &mut Wallet<U>,
    args: &args::Tx,
    default: TxSigningKey,
) -> Result<Vec<common::PublicKey>, Error> {
    let signer = if !&args.signing_keys.is_empty() {
        let public_keys =
            args.signing_keys.iter().map(|key| key.ref_to()).collect();
        return Ok(public_keys);
    } else if let Some(verification_key) = &args.verification_key {
        return Ok(vec![verification_key.clone()]);
    } else {
        // Otherwise use the signer determined by the caller
        default
    };

    // Now actually fetch the signing key and apply it
    match signer {
        TxSigningKey::WalletAddress(signer) if signer == masp() => {
            Ok(vec![masp_tx_key().ref_to()])
        }
        TxSigningKey::WalletAddress(signer) => Ok(vec![
            find_pk::<C, U>(client, wallet, &signer, args.password.clone())
                .await?,
        ]),
        TxSigningKey::None => other_err(
            "All transactions must be signed; please either specify the key \
             or the address from which to look up the signing key."
                .to_string(),
        ),
    }
}

/// Sign a transaction with a given signing key or public key of a given signer.
/// If no explicit signer given, use the `default`. If no `default` is given,
/// Error.
///
/// If this is not a dry run, the tx is put in a wrapper and returned along with
/// hashes needed for monitoring the tx on chain.
///
/// If it is a dry run, it is not put in a wrapper, but returned as is.
pub fn sign_tx<U: WalletUtils>(
    wallet: &mut Wallet<U>,
    args: &args::Tx,
    tx_builder: TxBuilder,
    signing_data: SigningTxData,
) -> Result<TxBuilder, Error> {
    let signing_tx_keypairs = signing_data
        .public_keys
        .iter()
        .filter_map(|public_key| {
            match find_key_by_pk(wallet, args, public_key) {
                Ok(secret_key) => Some(secret_key),
                Err(_) => None,
            }
        })
        .collect::<Vec<common::SecretKey>>();

    let fee_payer_keypair =
        find_key_by_pk(wallet, args, &signing_data.fee_payer).expect("");

    let tx_builder = tx_builder.add_signing_keys(
        signing_tx_keypairs,
        signing_data.account_public_keys_map,
    );
    let tx_builder = tx_builder.add_fee_payer(fee_payer_keypair);

    Ok(tx_builder)
}

/// Return the necessary data regarding an account to be able to generate a
/// multisignature section
pub async fn aux_signing_data<
    C: crate::ledger::queries::Client + Sync,
    U: WalletUtils,
>(
    client: &C,
    wallet: &mut Wallet<U>,
    args: &args::Tx,
    owner: &Address,
    default_signer: TxSigningKey,
) -> Result<SigningTxData, Error> {
    let public_keys =
        tx_signers::<C, U>(client, wallet, args, default_signer.clone())
            .await?;

    let (account_public_keys_map, threshold) = match owner {
        Address::Established(_) => {
            let account = rpc::get_account_info::<C>(client, owner).await;
            if let Some(account) = account {
                (account.public_keys_map, account.threshold)
            } else {
                return Err(Error::InvalidAccount(owner.encode()));
            }
        }
        Address::Implicit(_) => {
            (AccountPublicKeysMap::from_iter(public_keys.clone()), 1u8)
        }
        Address::Internal(_) => {
            return Err(Error::InvalidAccount(owner.encode()));
        }
    };

    let fee_payer = match &args.fee_payer {
        Some(keypair) => keypair.ref_to(),
        None => {
            if let Some(public_key) = public_keys.get(0) {
                public_key.clone()
            } else {
                return Err(Error::InvalidFeePayer);
            }
        }
    };

    Ok(SigningTxData {
        public_keys,
        threshold,
        account_public_keys_map,
        fee_payer,
    })
}

#[cfg(not(feature = "mainnet"))]
/// Solve the PoW challenge if balance is insufficient to pay transaction fees
/// or if solution is explicitly requested.
pub async fn solve_pow_challenge<C: crate::ledger::queries::Client + Sync>(
    client: &C,
    args: &args::Tx,
    keypair: &common::PublicKey,
    requires_pow: bool,
) -> (Option<crate::core::ledger::testnet_pow::Solution>, Fee) {
    let wrapper_tx_fees_key = parameter_storage::get_wrapper_tx_fees_key();
    let fee_amount = rpc::query_storage_value::<C, token::Amount>(
        client,
        &wrapper_tx_fees_key,
    )
    .await
    .unwrap_or_default();
    let fee_token = &args.fee_token;
    let source = Address::from(keypair);
    let balance_key = token::balance_key(fee_token, &source);
    let balance =
        rpc::query_storage_value::<C, token::Amount>(client, &balance_key)
            .await
            .unwrap_or_default();
    let is_bal_sufficient = fee_amount <= balance;
    if !is_bal_sufficient {
        let token_addr = args.fee_token.clone();
        let err_msg = format!(
            "The wrapper transaction source doesn't have enough balance to \
             pay fee {}, got {}.",
            format_denominated_amount(client, &token_addr, fee_amount).await,
            format_denominated_amount(client, &token_addr, balance).await,
        );
        if !args.force && cfg!(feature = "mainnet") {
            panic!("{}", err_msg);
        }
    }
    let fee = Fee {
        amount: fee_amount,
        token: fee_token.clone(),
    };
    // A PoW solution can be used to allow zero-fee testnet transactions
    // If the address derived from the keypair doesn't have enough balance
    // to pay for the fee, allow to find a PoW solution instead.
    if requires_pow || !is_bal_sufficient {
        println!("The transaction requires the completion of a PoW challenge.");
        // Obtain a PoW challenge for faucet withdrawal
        let challenge = rpc::get_testnet_pow_challenge(client, source).await;

        // Solve the solution, this blocks until a solution is found
        let solution = challenge.solve();
        (Some(solution), fee)
    } else {
        (None, fee)
    }
}

#[cfg(not(feature = "mainnet"))]
/// Update the PoW challenge inside the given transaction
pub async fn update_pow_challenge<C: crate::ledger::queries::Client + Sync>(
    client: &C,
    args: &args::Tx,
    tx: &mut Tx,
    keypair: &common::PublicKey,
    requires_pow: bool,
) {
    if let TxType::Wrapper(wrapper) = &mut tx.header.tx_type {
        let (pow_solution, fee) =
            solve_pow_challenge(client, args, keypair, requires_pow).await;
        wrapper.fee = fee;
        wrapper.pow_solution = pow_solution;
    }
}

/// Create a wrapper tx from a normal tx. Get the hash of the
/// wrapper and its payload which is needed for monitoring its
/// progress on chain.
pub async fn wrap_tx<C: crate::ledger::queries::Client + Sync>(
    client: &C,
    tx_builder: TxBuilder,
    args: &args::Tx,
    epoch: Epoch,
    fee_payer: common::PublicKey,
    #[cfg(not(feature = "mainnet"))] requires_pow: bool,
) -> TxBuilder {
    #[cfg(not(feature = "mainnet"))]
    let (pow_solution, fee) =
        solve_pow_challenge(client, args, &fee_payer, requires_pow).await;

<<<<<<< HEAD
    tx_builder.add_wrapper(
        fee,
        fee_payer,
=======
    #[cfg(feature = "std")]
    // Attempt to decode the construction
    if let Ok(path) = env::var(ENV_VAR_LEDGER_LOG_PATH) {
        let mut tx = tx.clone();
        // Contract the large data blobs in the transaction
        tx.wallet_filter();
        // Convert the transaction to Ledger format
        let decoding = to_ledger_vector(client, wallet, &tx)
            .await
            .expect("unable to decode transaction");
        let output = serde_json::to_string(&decoding)
            .expect("failed to serialize decoding");
        // Record the transaction at the identified path
        let mut f = File::options()
            .append(true)
            .create(true)
            .open(path)
            .expect("failed to open test vector file");
        writeln!(f, "{},", output)
            .expect("unable to write test vector to file");
    }
    #[cfg(feature = "std")]
    // Attempt to decode the construction
    if let Ok(path) = env::var(ENV_VAR_TX_LOG_PATH) {
        let mut tx = tx.clone();
        // Contract the large data blobs in the transaction
        tx.wallet_filter();
        // Record the transaction at the identified path
        let mut f = File::options()
            .append(true)
            .create(true)
            .open(path)
            .expect("failed to open test vector file");
        writeln!(f, "{:x?},", tx).expect("unable to write test vector to file");
    }

    tx
}

/// Create a wrapper tx from a normal tx. Get the hash of the
/// wrapper and its payload which is needed for monitoring its
/// progress on chain.
pub async fn sign_wrapper<
    C: crate::ledger::queries::Client + Sync,
    U: WalletUtils,
>(
    client: &C,
    #[allow(unused_variables)] wallet: &mut Wallet<U>,
    args: &args::Tx,
    epoch: Epoch,
    mut tx: Tx,
    keypair: &common::SecretKey,
    #[cfg(not(feature = "mainnet"))] requires_pow: bool,
) -> TxBroadcastData {
    let fee_amount = if cfg!(feature = "mainnet") {
        Amount::native_whole(MIN_FEE)
    } else {
        let wrapper_tx_fees_key = parameter_storage::get_wrapper_tx_fees_key();
        rpc::query_storage_value::<C, token::Amount>(
            client,
            &wrapper_tx_fees_key,
        )
        .await
        .unwrap_or_default()
    };
    let fee_token = &args.fee_token;
    let source = Address::from(&keypair.ref_to());
    let balance_key = token::balance_key(fee_token, &source);
    let balance =
        rpc::query_storage_value::<C, token::Amount>(client, &balance_key)
            .await
            .unwrap_or_default();
    let is_bal_sufficient = fee_amount <= balance;
    if !is_bal_sufficient {
        let token_addr = args.fee_token.clone();
        let err_msg = format!(
            "The wrapper transaction source doesn't have enough balance to \
             pay fee {}, got {}.",
            format_denominated_amount(client, &token_addr, fee_amount).await,
            format_denominated_amount(client, &token_addr, balance).await,
        );
        eprintln!("{}", err_msg);
        if !args.force && cfg!(feature = "mainnet") {
            panic!("{}", err_msg);
        }
    }

    #[cfg(not(feature = "mainnet"))]
    // A PoW solution can be used to allow zero-fee testnet transactions
    let pow_solution: Option<crate::core::ledger::testnet_pow::Solution> = {
        // If the address derived from the keypair doesn't have enough balance
        // to pay for the fee, allow to find a PoW solution instead.
        if requires_pow || !is_bal_sufficient {
            println!(
                "The transaction requires the completion of a PoW challenge."
            );
            // Obtain a PoW challenge for faucet withdrawal
            let challenge =
                rpc::get_testnet_pow_challenge(client, source).await;

            // Solve the solution, this blocks until a solution is found
            let solution = challenge.solve();
            Some(solution)
        } else {
            None
        }
    };

    // This object governs how the payload will be processed
    tx.update_header(TxType::Wrapper(Box::new(WrapperTx::new(
        Fee {
            amount: fee_amount,
            token: fee_token.clone(),
        },
        keypair.ref_to(),
>>>>>>> b6714b5e
        epoch,
        args.gas_limit.clone(),
        #[cfg(not(feature = "mainnet"))]
        pow_solution,
    )
}

#[allow(clippy::result_large_err)]
fn other_err<T>(string: String) -> Result<T, Error> {
    Err(Error::Other(string))
}

/// Represents the transaction data that is displayed on a Ledger device
#[derive(Default, Serialize, Deserialize)]
pub struct LedgerVector {
    blob: String,
    index: u64,
    name: String,
    output: Vec<String>,
    output_expert: Vec<String>,
    valid: bool,
}

/// Adds a Ledger output line describing a given transaction amount and address
fn make_ledger_amount_addr(
    tokens: &HashMap<Address, String>,
    output: &mut Vec<String>,
    amount: DenominatedAmount,
    token: &Address,
    prefix: &str,
) {
    if let Some(token) = tokens.get(token) {
        output.push(format!("{}Amount {}: {}", prefix, token, amount));
    } else {
        output.extend(vec![
            format!("{}Token: {}", prefix, token),
            format!("{}Amount: {}", prefix, amount),
        ]);
    }
}

/// Adds a Ledger output line describing a given transaction amount and asset
/// type
async fn make_ledger_amount_asset<C: crate::ledger::queries::Client + Sync>(
    client: &C,
    tokens: &HashMap<Address, String>,
    output: &mut Vec<String>,
    amount: u64,
    token: &AssetType,
    assets: &HashMap<AssetType, (Address, MaspDenom, Epoch)>,
    prefix: &str,
) {
    if let Some((token, _, _epoch)) = assets.get(token) {
        // If the AssetType can be decoded, then at least display Addressees
        let formatted_amt =
            format_denominated_amount(client, token, amount.into()).await;
        if let Some(token) = tokens.get(token) {
            output
                .push(
                    format!("{}Amount: {} {}", prefix, token, formatted_amt,),
                );
        } else {
            output.extend(vec![
                format!("{}Token: {}", prefix, token),
                format!("{}Amount: {}", prefix, formatted_amt),
            ]);
        }
    } else {
        // Otherwise display the raw AssetTypes
        output.extend(vec![
            format!("{}Token: {}", prefix, token),
            format!("{}Amount: {}", prefix, amount),
        ]);
    }
}

/// Split the lines in the vector that are longer than the Ledger device's
/// character width
fn format_outputs(output: &mut Vec<String>) {
    const LEDGER_WIDTH: usize = 60;

    let mut i = 0;
    let mut pos = 0;
    // Break down each line that is too long one-by-one
    while pos < output.len() {
        let prefix_len = i.to_string().len() + 3;
        let curr_line = output[pos].clone();
        if curr_line.len() + prefix_len < LEDGER_WIDTH {
            // No need to split the line in this case
            output[pos] = format!("{} | {}", i, curr_line);
            pos += 1;
        } else {
            // Line is too long so split it up. Repeat the key on each line
            let (mut key, mut value) =
                curr_line.split_once(':').unwrap_or(("", &curr_line));
            key = key.trim();
            value = value.trim();
            if value.is_empty() {
                value = "(none)"
            }

            // First comput how many lines we will break the current one up into
            let mut digits = 1;
            let mut line_space;
            let mut lines;
            loop {
                let prefix_len = prefix_len + 7 + 2 * digits + key.len();
                line_space = LEDGER_WIDTH - prefix_len;
                lines = (value.len() + line_space - 1) / line_space;
                if lines.to_string().len() <= digits {
                    break;
                } else {
                    digits += 1;
                }
            }

            // Then break up this line according to the above plan
            output.remove(pos);
            for (idx, part) in
                value.chars().chunks(line_space).into_iter().enumerate()
            {
                let line = format!(
                    "{} | {} [{}/{}] : {}",
                    i,
                    key,
                    idx + 1,
                    lines,
                    part.collect::<String>(),
                );
                output.insert(pos, line);
                pos += 1;
            }
        }
        i += 1;
    }
}

/// Adds a Ledger output for the sender and destination for transparent and MASP
/// transactions
pub async fn make_ledger_masp_endpoints<
    C: crate::ledger::queries::Client + Sync,
>(
    client: &C,
    tokens: &HashMap<Address, String>,
    output: &mut Vec<String>,
    transfer: &Transfer,
    builder: Option<&MaspBuilder>,
    assets: &HashMap<AssetType, (Address, MaspDenom, Epoch)>,
) {
    if transfer.source != masp() {
        output.push(format!("Sender : {}", transfer.source));
        if transfer.target == masp() {
            make_ledger_amount_addr(
                tokens,
                output,
                transfer.amount,
                &transfer.token,
                "Sending ",
            );
        }
    } else if let Some(builder) = builder {
        for sapling_input in builder.builder.sapling_inputs() {
            let vk = ExtendedViewingKey::from(*sapling_input.key());
            output.push(format!("Sender : {}", vk));
            make_ledger_amount_asset(
                client,
                tokens,
                output,
                sapling_input.value(),
                &sapling_input.asset_type(),
                assets,
                "Sending ",
            )
            .await;
        }
    }
    if transfer.target != masp() {
        output.push(format!("Destination : {}", transfer.target));
        if transfer.source == masp() {
            make_ledger_amount_addr(
                tokens,
                output,
                transfer.amount,
                &transfer.token,
                "Receiving ",
            );
        }
    } else if let Some(builder) = builder {
        for sapling_output in builder.builder.sapling_outputs() {
            let pa = PaymentAddress::from(sapling_output.address());
            output.push(format!("Destination : {}", pa));
            make_ledger_amount_asset(
                client,
                tokens,
                output,
                sapling_output.value(),
                &sapling_output.asset_type(),
                assets,
                "Receiving ",
            )
            .await;
        }
    }
    if transfer.source != masp() && transfer.target != masp() {
        make_ledger_amount_addr(
            tokens,
            output,
            transfer.amount,
            &transfer.token,
            "",
        );
    }
}

/// Internal method used to generate transaction test vectors
#[cfg(feature = "std")]
pub async fn generate_test_vector<
    C: crate::ledger::queries::Client + Sync,
    U: WalletUtils,
>(
    client: &C,
    wallet: &mut Wallet<U>,
    tx: &Tx,
) {
    use std::env;
    use std::fs::File;
    use std::io::Write;

    if let Ok(path) = env::var(ENV_VAR_LEDGER_LOG_PATH) {
        let mut tx = tx.clone();
        // Contract the large data blobs in the transaction
        tx.wallet_filter();
        // Convert the transaction to Ledger format
        let decoding = to_ledger_vector(client, wallet, &tx)
            .await
            .expect("unable to decode transaction");
        let output = serde_json::to_string(&decoding)
            .expect("failed to serialize decoding");
        // Record the transaction at the identified path
        let mut f = File::options()
            .append(true)
            .create(true)
            .open(path)
            .expect("failed to open test vector file");
        writeln!(f, "{},", output)
            .expect("unable to write test vector to file");
    }

    // Attempt to decode the construction
    if let Ok(path) = env::var(ENV_VAR_TX_LOG_PATH) {
        let mut tx = tx.clone();
        // Contract the large data blobs in the transaction
        tx.wallet_filter();
        // Record the transaction at the identified path
        let mut f = File::options()
            .append(true)
            .create(true)
            .open(path)
            .expect("failed to open test vector file");
        writeln!(f, "{:x?},", tx).expect("unable to write test vector to file");
    }
}

/// Converts the given transaction to the form that is displayed on the Ledger
/// device
pub async fn to_ledger_vector<
    C: crate::ledger::queries::Client + Sync,
    U: WalletUtils,
>(
    client: &C,
    wallet: &mut Wallet<U>,
    tx: &Tx,
) -> Result<LedgerVector, std::io::Error> {
    let init_account_hash = query_wasm_code_hash(client, TX_INIT_ACCOUNT_WASM)
        .await
        .unwrap();
    let init_validator_hash =
        query_wasm_code_hash(client, TX_INIT_VALIDATOR_WASM)
            .await
            .unwrap();
    let init_proposal_hash = query_wasm_code_hash(client, TX_INIT_PROPOSAL)
        .await
        .unwrap();
    let vote_proposal_hash = query_wasm_code_hash(client, TX_VOTE_PROPOSAL)
        .await
        .unwrap();
    let reveal_pk_hash =
        query_wasm_code_hash(client, TX_REVEAL_PK).await.unwrap();
    let update_account_hash =
        query_wasm_code_hash(client, TX_UPDATE_ACCOUNT_WASM)
            .await
            .unwrap();
    let transfer_hash = query_wasm_code_hash(client, TX_TRANSFER_WASM)
        .await
        .unwrap();
    let ibc_hash = query_wasm_code_hash(client, TX_IBC_WASM).await.unwrap();
    let bond_hash = query_wasm_code_hash(client, TX_BOND_WASM).await.unwrap();
    let unbond_hash =
        query_wasm_code_hash(client, TX_UNBOND_WASM).await.unwrap();
    let withdraw_hash = query_wasm_code_hash(client, TX_WITHDRAW_WASM)
        .await
        .unwrap();
    let change_commission_hash =
        query_wasm_code_hash(client, TX_CHANGE_COMMISSION_WASM)
            .await
            .unwrap();
    let user_hash = query_wasm_code_hash(client, VP_USER_WASM).await.unwrap();

    // To facilitate lookups of human-readable token names
    let tokens: HashMap<Address, String> = wallet
        .get_addresses_with_vp_type(AddressVpType::Token)
        .into_iter()
        .map(|addr| {
            let alias = match wallet.find_alias(&addr) {
                Some(alias) => alias.to_string(),
                None => addr.to_string(),
            };
            (addr, alias)
        })
        .collect();

    let mut tv = LedgerVector {
        blob: HEXLOWER
            .encode(&tx.try_to_vec().expect("unable to serialize transaction")),
        index: 0,
        valid: true,
        name: "Custom 0".to_string(),
        ..Default::default()
    };

    let code_hash = tx
        .get_section(tx.code_sechash())
        .expect("expected tx code section to be present")
        .code_sec()
        .expect("expected section to have code tag")
        .code
        .hash();
    tv.output_expert
        .push(format!("Code hash : {}", HEXLOWER.encode(&code_hash.0)));

    if code_hash == init_account_hash {
        let init_account =
            InitAccount::try_from_slice(&tx.data().ok_or_else(|| {
                std::io::Error::from(ErrorKind::InvalidData)
            })?)?;

        tv.name = "Init Account 0".to_string();

        let extra = tx
            .get_section(&init_account.vp_code_hash)
            .and_then(|x| Section::extra_data_sec(x.as_ref()))
            .expect("unable to load vp code")
            .code
            .hash();
        let vp_code = if extra == user_hash {
            "User".to_string()
        } else {
            HEXLOWER.encode(&extra.0)
        };

        tv.output.extend(vec![
            format!("Type : Init Account"),
            format!("Public key : {:?}", init_account.public_keys),
            format!("VP type : {}", vp_code),
        ]);

        tv.output_expert.extend(vec![
            format!("Public key : {:?}", init_account.public_keys),
            format!("VP type : {}", HEXLOWER.encode(&extra.0)),
        ]);
    } else if code_hash == init_validator_hash {
        let init_validator =
            InitValidator::try_from_slice(&tx.data().ok_or_else(|| {
                std::io::Error::from(ErrorKind::InvalidData)
            })?)?;

        tv.name = "Init Validator 0".to_string();

        let extra = tx
            .get_section(&init_validator.validator_vp_code_hash)
            .and_then(|x| Section::extra_data_sec(x.as_ref()))
            .expect("unable to load vp code")
            .code
            .hash();
        let vp_code = if extra == user_hash {
            "User".to_string()
        } else {
            HEXLOWER.encode(&extra.0)
        };

        tv.output.extend(vec![
            format!("Type : Init Validator"),
            format!("Account key : {:?}", init_validator.account_keys),
            format!("Consensus key : {}", init_validator.consensus_key),
            format!("Protocol key : {}", init_validator.protocol_key),
            format!("DKG key : {}", init_validator.dkg_key),
            format!("Commission rate : {}", init_validator.commission_rate),
            format!(
                "Maximum commission rate change : {}",
                init_validator.max_commission_rate_change
            ),
            format!("Validator VP type : {}", vp_code,),
        ]);

        tv.output_expert.extend(vec![
            format!("Account key : {:?}", init_validator.account_keys),
            format!("Consensus key : {}", init_validator.consensus_key),
            format!("Protocol key : {}", init_validator.protocol_key),
            format!("DKG key : {}", init_validator.dkg_key),
            format!("Commission rate : {}", init_validator.commission_rate),
            format!(
                "Maximum commission rate change : {}",
                init_validator.max_commission_rate_change
            ),
            format!("Validator VP type : {}", HEXLOWER.encode(&extra.0)),
        ]);
    } else if code_hash == init_proposal_hash {
        let init_proposal_data =
            InitProposalData::try_from_slice(&tx.data().ok_or_else(|| {
                std::io::Error::from(ErrorKind::InvalidData)
            })?)?;

        tv.name = "Init Proposal 0".to_string();

        let init_proposal_data_id = init_proposal_data
            .id
            .as_ref()
            .map(u64::to_string)
            .unwrap_or_else(|| "(none)".to_string());
        tv.output.extend(vec![
            format!("Type : Init proposal"),
            format!("ID : {}", init_proposal_data_id),
            format!("Author : {}", init_proposal_data.author),
            format!(
                "Voting start epoch : {}",
                init_proposal_data.voting_start_epoch
            ),
            format!(
                "Voting end epoch : {}",
                init_proposal_data.voting_end_epoch
            ),
            format!("Grace epoch : {}", init_proposal_data.grace_epoch),
        ]);
        tv.output
            .push(format!("Content: {}", init_proposal_data.content));

        tv.output_expert.extend(vec![
            format!("ID : {}", init_proposal_data_id),
            format!("Author : {}", init_proposal_data.author),
            format!(
                "Voting start epoch : {}",
                init_proposal_data.voting_start_epoch
            ),
            format!(
                "Voting end epoch : {}",
                init_proposal_data.voting_end_epoch
            ),
            format!("Grace epoch : {}", init_proposal_data.grace_epoch),
        ]);
        tv.output
            .push(format!("Content: {}", init_proposal_data.content));
    } else if code_hash == vote_proposal_hash {
        let vote_proposal =
            VoteProposalData::try_from_slice(&tx.data().ok_or_else(|| {
                std::io::Error::from(ErrorKind::InvalidData)
            })?)?;

        tv.name = "Vote Proposal 0".to_string();

        tv.output.extend(vec![
            format!("Type : Vote Proposal"),
            format!("ID : {}", vote_proposal.id),
            format!("Vote : {}", vote_proposal.vote),
            format!("Voter : {}", vote_proposal.voter),
        ]);
        for delegation in &vote_proposal.delegations {
            tv.output.push(format!("Delegations : {}", delegation));
        }

        tv.output_expert.extend(vec![
            format!("ID : {}", vote_proposal.id),
            format!("Vote : {}", vote_proposal.vote),
            format!("Voter : {}", vote_proposal.voter),
        ]);
        for delegation in vote_proposal.delegations {
            tv.output_expert
                .push(format!("Delegations : {}", delegation));
        }
    } else if code_hash == reveal_pk_hash {
        let public_key = common::PublicKey::try_from_slice(
            &tx.data()
                .ok_or_else(|| std::io::Error::from(ErrorKind::InvalidData))?,
        )?;

        tv.name = "Init Account 0".to_string();

        tv.output.extend(vec![
            format!("Type : Reveal PK"),
            format!("Public key : {}", public_key),
        ]);

        tv.output_expert
            .extend(vec![format!("Public key : {}", public_key)]);
    } else if code_hash == update_account_hash {
        let transfer =
            UpdateAccount::try_from_slice(&tx.data().ok_or_else(|| {
                std::io::Error::from(ErrorKind::InvalidData)
            })?)?;

        tv.name = "Update VP 0".to_string();

        match &transfer.vp_code_hash {
            Some(hash) => {
                let extra = tx
                    .get_section(hash)
                    .and_then(|x| Section::extra_data_sec(x.as_ref()))
                    .expect("unable to load vp code")
                    .code
                    .hash();
                let vp_code = if extra == user_hash {
                    "User".to_string()
                } else {
                    HEXLOWER.encode(&extra.0)
                };
                tv.output.extend(vec![
                    format!("Type : Update VP"),
                    format!("Address : {}", transfer.addr),
                    format!("VP type : {}", vp_code),
                ]);

                tv.output_expert.extend(vec![
                    format!("Address : {}", transfer.addr),
                    format!("VP type : {}", HEXLOWER.encode(&extra.0)),
                ]);
            }
            None => (),
        };
    } else if code_hash == transfer_hash {
        let transfer =
            Transfer::try_from_slice(&tx.data().ok_or_else(|| {
                std::io::Error::from(ErrorKind::InvalidData)
            })?)?;
        // To facilitate lookups of MASP AssetTypes
        let mut asset_types = HashMap::new();
        let builder = if let Some(shielded_hash) = transfer.shielded {
            tx.sections.iter().find_map(|x| match x {
                Section::MaspBuilder(builder)
                    if builder.target == shielded_hash =>
                {
                    for (addr, denom, epoch) in &builder.asset_types {
                        asset_types.insert(
                            make_asset_type(Some(*epoch), addr, *denom),
                            (addr.clone(), *denom, *epoch),
                        );
                    }
                    Some(builder)
                }
                _ => None,
            })
        } else {
            None
        };

        tv.name = "Transfer 0".to_string();

        tv.output.push("Type : Transfer".to_string());
        make_ledger_masp_endpoints(
            client,
            &tokens,
            &mut tv.output,
            &transfer,
            builder,
            &asset_types,
        )
        .await;
        make_ledger_masp_endpoints(
            client,
            &tokens,
            &mut tv.output_expert,
            &transfer,
            builder,
            &asset_types,
        )
        .await;
    } else if code_hash == ibc_hash {
        let msg = Any::decode(
            tx.data()
                .ok_or_else(|| std::io::Error::from(ErrorKind::InvalidData))?
                .as_ref(),
        )
        .map_err(|x| std::io::Error::new(ErrorKind::Other, x))?;

        tv.name = "IBC 0".to_string();
        tv.output.push("Type : IBC".to_string());

        match msg.type_url.as_str() {
            MSG_TRANSFER_TYPE_URL => {
                let transfer = MsgTransfer::try_from(msg).map_err(|_| {
                    std::io::Error::from(ErrorKind::InvalidData)
                })?;
                let transfer_token = format!(
                    "{} {}",
                    transfer.token.amount, transfer.token.denom
                );
                tv.output.extend(vec![
                    format!("Source port : {}", transfer.port_id_on_a),
                    format!("Source channel : {}", transfer.chan_id_on_a),
                    format!("Token : {}", transfer_token),
                    format!("Sender : {}", transfer.sender),
                    format!("Receiver : {}", transfer.receiver),
                    format!(
                        "Timeout height : {}",
                        transfer.timeout_height_on_b
                    ),
                    format!(
                        "Timeout timestamp : {}",
                        transfer.timeout_timestamp_on_b
                    ),
                ]);
                tv.output_expert.extend(vec![
                    format!("Source port : {}", transfer.port_id_on_a),
                    format!("Source channel : {}", transfer.chan_id_on_a),
                    format!("Token : {}", transfer_token),
                    format!("Sender : {}", transfer.sender),
                    format!("Receiver : {}", transfer.receiver),
                    format!(
                        "Timeout height : {}",
                        transfer.timeout_height_on_b
                    ),
                    format!(
                        "Timeout timestamp : {}",
                        transfer.timeout_timestamp_on_b
                    ),
                ]);
            }
            _ => {
                for line in format!("{:#?}", msg).split('\n') {
                    let stripped = line.trim_start();
                    tv.output.push(format!("Part : {}", stripped));
                    tv.output_expert.push(format!("Part : {}", stripped));
                }
            }
        }
    } else if code_hash == bond_hash {
        let bond =
            pos::Bond::try_from_slice(&tx.data().ok_or_else(|| {
                std::io::Error::from(ErrorKind::InvalidData)
            })?)?;

        tv.name = "Bond 0".to_string();

        let bond_source = bond
            .source
            .as_ref()
            .map(Address::to_string)
            .unwrap_or_else(|| "(none)".to_string());
        tv.output.extend(vec![
            format!("Type : Bond"),
            format!("Source : {}", bond_source),
            format!("Validator : {}", bond.validator),
            format!("Amount : {}", bond.amount.to_string_native()),
        ]);

        tv.output_expert.extend(vec![
            format!("Source : {}", bond_source),
            format!("Validator : {}", bond.validator),
            format!("Amount : {}", bond.amount.to_string_native()),
        ]);
    } else if code_hash == unbond_hash {
        let unbond =
            pos::Unbond::try_from_slice(&tx.data().ok_or_else(|| {
                std::io::Error::from(ErrorKind::InvalidData)
            })?)?;

        tv.name = "Unbond 0".to_string();

        let unbond_source = unbond
            .source
            .as_ref()
            .map(Address::to_string)
            .unwrap_or_else(|| "(none)".to_string());
        tv.output.extend(vec![
            format!("Code : Unbond"),
            format!("Source : {}", unbond_source),
            format!("Validator : {}", unbond.validator),
            format!("Amount : {}", unbond.amount.to_string_native()),
        ]);

        tv.output_expert.extend(vec![
            format!("Source : {}", unbond_source),
            format!("Validator : {}", unbond.validator),
            format!("Amount : {}", unbond.amount.to_string_native()),
        ]);
    } else if code_hash == withdraw_hash {
        let withdraw =
            pos::Withdraw::try_from_slice(&tx.data().ok_or_else(|| {
                std::io::Error::from(ErrorKind::InvalidData)
            })?)?;

        tv.name = "Withdraw 0".to_string();

        let withdraw_source = withdraw
            .source
            .as_ref()
            .map(Address::to_string)
            .unwrap_or_else(|| "(none)".to_string());
        tv.output.extend(vec![
            format!("Type : Withdraw"),
            format!("Source : {}", withdraw_source),
            format!("Validator : {}", withdraw.validator),
        ]);

        tv.output_expert.extend(vec![
            format!("Source : {}", withdraw_source),
            format!("Validator : {}", withdraw.validator),
        ]);
    } else if code_hash == change_commission_hash {
        let commission_change = pos::CommissionChange::try_from_slice(
            &tx.data()
                .ok_or_else(|| std::io::Error::from(ErrorKind::InvalidData))?,
        )?;

        tv.name = "Change Commission 0".to_string();

        tv.output.extend(vec![
            format!("Type : Change commission"),
            format!("New rate : {}", commission_change.new_rate),
            format!("Validator : {}", commission_change.validator),
        ]);

        tv.output_expert.extend(vec![
            format!("New rate : {}", commission_change.new_rate),
            format!("Validator : {}", commission_change.validator),
        ]);
    }

    if let Some(wrapper) = tx.header.wrapper() {
        let gas_token = wrapper.fee.token.clone();
        let gas_limit = format_denominated_amount(
            client,
            &gas_token,
            Amount::from(wrapper.gas_limit),
        )
        .await;
        let gas_amount =
            format_denominated_amount(client, &gas_token, wrapper.fee.amount)
                .await;
        tv.output_expert.extend(vec![
            format!("Timestamp : {}", tx.header.timestamp.0),
            format!("PK : {}", wrapper.pk),
            format!("Epoch : {}", wrapper.epoch),
            format!("Gas limit : {}", gas_limit),
            format!("Fee token : {}", gas_token),
        ]);
        if let Some(token) = tokens.get(&wrapper.fee.token) {
            tv.output_expert
                .push(format!("Fee amount : {} {}", token, gas_amount));
        } else {
            tv.output_expert
                .push(format!("Fee amount : {}", gas_amount));
        }
    }

    // Finally, index each line and break those that are too long
    format_outputs(&mut tv.output);
    format_outputs(&mut tv.output_expert);
    Ok(tv)
}<|MERGE_RESOLUTION|>--- conflicted
+++ resolved
@@ -13,16 +13,9 @@
 use namada_core::types::address::{
     masp, masp_tx_key, Address, ImplicitAddress,
 };
-<<<<<<< HEAD
-use namada_core::types::storage::Key;
-use namada_core::types::token::{
-    self, Amount, DenominatedAmount, MaspDenom, TokenAddress,
-};
+// use namada_core::types::storage::Key;
+use namada_core::types::token::{self, Amount, DenominatedAmount, MaspDenom};
 use namada_core::types::transaction::pos;
-=======
-use namada_core::types::token::{self, Amount, DenominatedAmount, MaspDenom};
-use namada_core::types::transaction::{pos, MIN_FEE};
->>>>>>> b6714b5e
 use prost::Message;
 use serde::{Deserialize, Serialize};
 use zeroize::Zeroizing;
@@ -382,127 +375,9 @@
     let (pow_solution, fee) =
         solve_pow_challenge(client, args, &fee_payer, requires_pow).await;
 
-<<<<<<< HEAD
     tx_builder.add_wrapper(
         fee,
         fee_payer,
-=======
-    #[cfg(feature = "std")]
-    // Attempt to decode the construction
-    if let Ok(path) = env::var(ENV_VAR_LEDGER_LOG_PATH) {
-        let mut tx = tx.clone();
-        // Contract the large data blobs in the transaction
-        tx.wallet_filter();
-        // Convert the transaction to Ledger format
-        let decoding = to_ledger_vector(client, wallet, &tx)
-            .await
-            .expect("unable to decode transaction");
-        let output = serde_json::to_string(&decoding)
-            .expect("failed to serialize decoding");
-        // Record the transaction at the identified path
-        let mut f = File::options()
-            .append(true)
-            .create(true)
-            .open(path)
-            .expect("failed to open test vector file");
-        writeln!(f, "{},", output)
-            .expect("unable to write test vector to file");
-    }
-    #[cfg(feature = "std")]
-    // Attempt to decode the construction
-    if let Ok(path) = env::var(ENV_VAR_TX_LOG_PATH) {
-        let mut tx = tx.clone();
-        // Contract the large data blobs in the transaction
-        tx.wallet_filter();
-        // Record the transaction at the identified path
-        let mut f = File::options()
-            .append(true)
-            .create(true)
-            .open(path)
-            .expect("failed to open test vector file");
-        writeln!(f, "{:x?},", tx).expect("unable to write test vector to file");
-    }
-
-    tx
-}
-
-/// Create a wrapper tx from a normal tx. Get the hash of the
-/// wrapper and its payload which is needed for monitoring its
-/// progress on chain.
-pub async fn sign_wrapper<
-    C: crate::ledger::queries::Client + Sync,
-    U: WalletUtils,
->(
-    client: &C,
-    #[allow(unused_variables)] wallet: &mut Wallet<U>,
-    args: &args::Tx,
-    epoch: Epoch,
-    mut tx: Tx,
-    keypair: &common::SecretKey,
-    #[cfg(not(feature = "mainnet"))] requires_pow: bool,
-) -> TxBroadcastData {
-    let fee_amount = if cfg!(feature = "mainnet") {
-        Amount::native_whole(MIN_FEE)
-    } else {
-        let wrapper_tx_fees_key = parameter_storage::get_wrapper_tx_fees_key();
-        rpc::query_storage_value::<C, token::Amount>(
-            client,
-            &wrapper_tx_fees_key,
-        )
-        .await
-        .unwrap_or_default()
-    };
-    let fee_token = &args.fee_token;
-    let source = Address::from(&keypair.ref_to());
-    let balance_key = token::balance_key(fee_token, &source);
-    let balance =
-        rpc::query_storage_value::<C, token::Amount>(client, &balance_key)
-            .await
-            .unwrap_or_default();
-    let is_bal_sufficient = fee_amount <= balance;
-    if !is_bal_sufficient {
-        let token_addr = args.fee_token.clone();
-        let err_msg = format!(
-            "The wrapper transaction source doesn't have enough balance to \
-             pay fee {}, got {}.",
-            format_denominated_amount(client, &token_addr, fee_amount).await,
-            format_denominated_amount(client, &token_addr, balance).await,
-        );
-        eprintln!("{}", err_msg);
-        if !args.force && cfg!(feature = "mainnet") {
-            panic!("{}", err_msg);
-        }
-    }
-
-    #[cfg(not(feature = "mainnet"))]
-    // A PoW solution can be used to allow zero-fee testnet transactions
-    let pow_solution: Option<crate::core::ledger::testnet_pow::Solution> = {
-        // If the address derived from the keypair doesn't have enough balance
-        // to pay for the fee, allow to find a PoW solution instead.
-        if requires_pow || !is_bal_sufficient {
-            println!(
-                "The transaction requires the completion of a PoW challenge."
-            );
-            // Obtain a PoW challenge for faucet withdrawal
-            let challenge =
-                rpc::get_testnet_pow_challenge(client, source).await;
-
-            // Solve the solution, this blocks until a solution is found
-            let solution = challenge.solve();
-            Some(solution)
-        } else {
-            None
-        }
-    };
-
-    // This object governs how the payload will be processed
-    tx.update_header(TxType::Wrapper(Box::new(WrapperTx::new(
-        Fee {
-            amount: fee_amount,
-            token: fee_token.clone(),
-        },
-        keypair.ref_to(),
->>>>>>> b6714b5e
         epoch,
         args.gas_limit.clone(),
         #[cfg(not(feature = "mainnet"))]
