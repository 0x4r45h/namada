--- conflicted
+++ resolved
@@ -16,7 +16,6 @@
 name = "generate-txs"
 path = "generate_txs.rs"
 
-<<<<<<< HEAD
 [[example]]
 name = "tx-schema"
 path = "tx_schema.rs"
@@ -24,10 +23,9 @@
 [[example]]
 name = "make-db-migration"
 path = "make-db-migration.rs"
-=======
+
 [features]
 namada-eth-bridge = ["namada_sdk/namada-eth-bridge"]
->>>>>>> c9d0a56e
 
 [dev-dependencies]
 masp_proofs = { workspace = true, default-features = false, features = ["local-prover", "download-params"] }
